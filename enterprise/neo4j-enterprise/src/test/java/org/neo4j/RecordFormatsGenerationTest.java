--- conflicted
+++ resolved
@@ -30,11 +30,7 @@
 import org.neo4j.kernel.impl.store.format.RecordFormats;
 import org.neo4j.kernel.impl.store.format.StoreVersion;
 import org.neo4j.kernel.impl.store.format.highlimit.HighLimit;
-<<<<<<< HEAD
-import org.neo4j.kernel.impl.store.format.highlimit.v30.HighLimitV3_0;
-=======
 import org.neo4j.kernel.impl.store.format.highlimit.v300.HighLimitV3_0_0;
->>>>>>> 0cacd844
 import org.neo4j.kernel.impl.store.format.standard.StandardV2_0;
 import org.neo4j.kernel.impl.store.format.standard.StandardV2_1;
 import org.neo4j.kernel.impl.store.format.standard.StandardV2_2;
@@ -51,25 +47,14 @@
     @Test
     public void correctGenerations()
     {
-<<<<<<< HEAD
         List<RecordFormats> recordFormats = Arrays.asList(
                 StandardV2_0.RECORD_FORMATS,
                 StandardV2_1.RECORD_FORMATS,
                 StandardV2_2.RECORD_FORMATS,
                 StandardV2_3.RECORD_FORMATS,
                 StandardV3_0.RECORD_FORMATS,
-                HighLimitV3_0.RECORD_FORMATS,
+                HighLimitV3_0_0.RECORD_FORMATS,
                 HighLimit.RECORD_FORMATS
-=======
-        List<Integer> expectedGenerations = Arrays.asList(
-                StandardV2_0.RECORD_FORMATS.generation(),
-                StandardV2_1.RECORD_FORMATS.generation(),
-                StandardV2_2.RECORD_FORMATS.generation(),
-                StandardV2_3.RECORD_FORMATS.generation(),
-                StandardV3_0.RECORD_FORMATS.generation(),
-                HighLimitV3_0_0.RECORD_FORMATS.generation(),
-                HighLimit.RECORD_FORMATS.generation()
->>>>>>> 0cacd844
         );
 
         Map<FormatFamily,List<Integer>> generationsForFamilies = recordFormats
