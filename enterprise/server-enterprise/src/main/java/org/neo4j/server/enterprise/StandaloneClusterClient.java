/**
 * Copyright (c) 2002-2013 "Neo Technology,"
 * Network Engine for Objects in Lund AB [http://neotechnology.com]
 *
 * This file is part of Neo4j.
 *
 * Neo4j is free software: you can redistribute it and/or modify
 * it under the terms of the GNU Affero General Public License as
 * published by the Free Software Foundation, either version 3 of the
 * License, or (at your option) any later version.
 *
 * This program is distributed in the hope that it will be useful,
 * but WITHOUT ANY WARRANTY; without even the implied warranty of
 * MERCHANTABILITY or FITNESS FOR A PARTICULAR PURPOSE.  See the
 * GNU Affero General Public License for more details.
 *
 * You should have received a copy of the GNU Affero General Public License
 * along with this program. If not, see <http://www.gnu.org/licenses/>.
 */
package org.neo4j.server.enterprise;

<<<<<<< HEAD
=======
import static org.neo4j.cluster.client.ClusterClient.adapt;
import static org.neo4j.helpers.Exceptions.exceptionsOfType;
import static org.neo4j.helpers.Exceptions.peel;
import static org.neo4j.helpers.collection.MapUtil.loadStrictly;
import static org.neo4j.helpers.collection.MapUtil.stringMap;
import static org.neo4j.kernel.logging.LogbackWeakDependency.DEFAULT_TO_CLASSIC;
import static org.neo4j.server.configuration.Configurator.DB_TUNING_PROPERTY_FILE_KEY;
import static org.neo4j.server.configuration.Configurator.NEO_SERVER_CONFIG_FILE_KEY;

>>>>>>> d63174cf
import java.io.File;
import java.util.HashMap;
import java.util.Map;

import ch.qos.logback.classic.LoggerContext;
import org.jboss.netty.channel.ChannelException;

import org.neo4j.cluster.ClusterSettings;
import org.neo4j.cluster.client.ClusterClient;
import org.neo4j.cluster.protocol.election.NotElectableElectionCredentialsProvider;
import org.neo4j.graphdb.config.Setting;
import org.neo4j.helpers.Args;
import org.neo4j.kernel.InternalAbstractGraphDatabase;
import org.neo4j.kernel.configuration.Config;
import org.neo4j.kernel.lifecycle.LifeSupport;
import org.neo4j.kernel.lifecycle.LifecycleException;
import org.neo4j.kernel.logging.LogbackWeakDependency;
import org.neo4j.kernel.logging.Logging;

<<<<<<< HEAD
import static org.slf4j.impl.StaticLoggerBinder.getSingleton;
import static org.neo4j.cluster.client.ClusterClient.adapt;
import static org.neo4j.helpers.Exceptions.exceptionsOfType;
import static org.neo4j.helpers.Exceptions.peel;
import static org.neo4j.helpers.collection.MapUtil.loadStrictly;
import static org.neo4j.helpers.collection.MapUtil.stringMap;
import static org.neo4j.server.configuration.Configurator.DB_TUNING_PROPERTY_FILE_KEY;
import static org.neo4j.server.configuration.Configurator.NEO_SERVER_CONFIG_FILE_KEY;

=======
>>>>>>> d63174cf
/**
 * Wrapper around a {@link ClusterClient} to fit the environment of the Neo4j server,
 * mostly regarding the use of the server config file passed in from the script starting
 * this class. That server config file will be parsed and necessary parts passed on.
 * 
 * Configuration of the cluster client can be specified by
 * <ol>
 *   <li>reading from a db tuning file (neo4j.properties) appointed by the neo4j server configuration file,
 *       specified from org.neo4j.server.properties system property.</li>
 *   <li>
 *   </li>   
 * 
 * @author Mattias Persson
 */
public class StandaloneClusterClient
{
    private final LifeSupport life = new LifeSupport();
    
    private StandaloneClusterClient( Logging logging, ClusterClient clusterClient )
    {
        life.add( logging );
        life.add( clusterClient );
        addShutdownHook();
        life.start();
    }

    protected void addShutdownHook()
    {
        Runtime.getRuntime().addShutdownHook( new Thread()
        {
            @Override
            public void run()
            {
                life.shutdown();
            }
        } );
    }


    public static void main( String[] args )
    {
        String propertiesFile = System.getProperty( NEO_SERVER_CONFIG_FILE_KEY );
        File dbProperties = extractDbTuningProperties( propertiesFile );
        Map<String, String> config = stringMap();
        if ( dbProperties != null )
        {
            if ( !dbProperties.exists() )
                throw new IllegalArgumentException( dbProperties + " doesn't exist" );
            config = readFromConfigConfig( config, dbProperties );
        }
        config.putAll( new Args( args ).asMap() );
        verifyConfig( config );
        try
        {
            Logging logging = logging();
            new StandaloneClusterClient( logging, new ClusterClient( adapt( new Config( config ) ),
                    logging, new NotElectableElectionCredentialsProvider() ) );
        }
        catch ( LifecycleException e )
        {
            @SuppressWarnings({"ThrowableResultOfMethodCallIgnored", "unchecked"})
            Throwable cause = peel( e, exceptionsOfType( LifecycleException.class ) );
            if ( cause instanceof ChannelException )
                System.err.println( "ERROR: " + cause.getMessage() +
                        (cause.getCause() != null ? ", caused by:" + cause.getCause().getMessage() : "") );
            else
            {
                System.err.println( "ERROR: Unknown error" );
                throw e;
            }
        }
    }

    private static void verifyConfig( Map<String, String> config )
    {
        if ( !config.containsKey( ClusterSettings.initial_hosts.name() ) )
        {
            System.err.println( "No initial hosts to connect to supplied" );
            System.exit( 1 );
        }
        if ( !config.containsKey( ClusterSettings.server_id.name() ) )
        {
            System.err.println( "No server id specified" );
            System.exit( 1 );
        }
    }
    
    private static Map<String, String> readFromConfigConfig( Map<String, String> config, File propertiesFile )
    {
        Map<String, String> result = new HashMap<String, String>( config );
        Map<String, String> existingConfig = loadStrictly( propertiesFile );
        for ( Setting<?> setting : new Setting[] {
                ClusterSettings.initial_hosts,
                ClusterSettings.cluster_name,
                ClusterSettings.cluster_server,
                ClusterSettings.server_id} )
                // TODO add timeouts
        {
            moveOver( existingConfig, result, setting );
        }

        return result;
    }

    private static void moveOver( Map<String, String> from, Map<String, String> to, Setting setting )
    {
        String key = setting.name();
        if ( from.containsKey( key ) )
            to.put( key, from.get( key ) );
    }

    private static Logging logging()
    {
        File home = new File( System.getProperty( "neo4j.home" ) );
        String logDir = System.getProperty( "org.neo4j.cluster.logdirectory",
                new File( new File( new File ( home, "data" ), "log" ), "arbiter" ).getPath() );
        Config config = new Config( stringMap( InternalAbstractGraphDatabase.Configuration.store_dir.name(), logDir ) );

<<<<<<< HEAD
        // Copied from InternalAbstractGraphDatabase#createStringLogger
        Logging logging;
        try
        {
            StandaloneClusterClient.class.getClassLoader().loadClass( "ch.qos.logback.classic.LoggerContext" );
            logging = new LogbackService( config, (LoggerContext) getSingleton().getLoggerFactory() );
        }
        catch ( ClassNotFoundException e )
        {
            logging = new ClassicLoggingService( config );
        }
        return logging;
=======
        return new LogbackWeakDependency().tryLoadLogbackService( config, DEFAULT_TO_CLASSIC );
>>>>>>> d63174cf
    }
    
    private static File extractDbTuningProperties( String propertiesFile )
    {
        if ( propertiesFile == null )
            return null;
        File serverConfigFile = new File( propertiesFile );
        if ( !serverConfigFile.exists() )
            return null;
        
        Map<String, String> serverConfig = loadStrictly( serverConfigFile );
        String dbTuningFile = serverConfig.get( DB_TUNING_PROPERTY_FILE_KEY );
        if ( dbTuningFile == null )
            return null;
        File result = new File( dbTuningFile );
        return result.exists() ? result : null;
    }
}<|MERGE_RESOLUTION|>--- conflicted
+++ resolved
@@ -19,23 +19,10 @@
  */
 package org.neo4j.server.enterprise;
 
-<<<<<<< HEAD
-=======
-import static org.neo4j.cluster.client.ClusterClient.adapt;
-import static org.neo4j.helpers.Exceptions.exceptionsOfType;
-import static org.neo4j.helpers.Exceptions.peel;
-import static org.neo4j.helpers.collection.MapUtil.loadStrictly;
-import static org.neo4j.helpers.collection.MapUtil.stringMap;
-import static org.neo4j.kernel.logging.LogbackWeakDependency.DEFAULT_TO_CLASSIC;
-import static org.neo4j.server.configuration.Configurator.DB_TUNING_PROPERTY_FILE_KEY;
-import static org.neo4j.server.configuration.Configurator.NEO_SERVER_CONFIG_FILE_KEY;
-
->>>>>>> d63174cf
 import java.io.File;
 import java.util.HashMap;
 import java.util.Map;
 
-import ch.qos.logback.classic.LoggerContext;
 import org.jboss.netty.channel.ChannelException;
 
 import org.neo4j.cluster.ClusterSettings;
@@ -50,18 +37,15 @@
 import org.neo4j.kernel.logging.LogbackWeakDependency;
 import org.neo4j.kernel.logging.Logging;
 
-<<<<<<< HEAD
-import static org.slf4j.impl.StaticLoggerBinder.getSingleton;
 import static org.neo4j.cluster.client.ClusterClient.adapt;
 import static org.neo4j.helpers.Exceptions.exceptionsOfType;
 import static org.neo4j.helpers.Exceptions.peel;
 import static org.neo4j.helpers.collection.MapUtil.loadStrictly;
 import static org.neo4j.helpers.collection.MapUtil.stringMap;
+import static org.neo4j.kernel.logging.LogbackWeakDependency.DEFAULT_TO_CLASSIC;
 import static org.neo4j.server.configuration.Configurator.DB_TUNING_PROPERTY_FILE_KEY;
 import static org.neo4j.server.configuration.Configurator.NEO_SERVER_CONFIG_FILE_KEY;
 
-=======
->>>>>>> d63174cf
 /**
  * Wrapper around a {@link ClusterClient} to fit the environment of the Neo4j server,
  * mostly regarding the use of the server config file passed in from the script starting
@@ -180,22 +164,7 @@
                 new File( new File( new File ( home, "data" ), "log" ), "arbiter" ).getPath() );
         Config config = new Config( stringMap( InternalAbstractGraphDatabase.Configuration.store_dir.name(), logDir ) );
 
-<<<<<<< HEAD
-        // Copied from InternalAbstractGraphDatabase#createStringLogger
-        Logging logging;
-        try
-        {
-            StandaloneClusterClient.class.getClassLoader().loadClass( "ch.qos.logback.classic.LoggerContext" );
-            logging = new LogbackService( config, (LoggerContext) getSingleton().getLoggerFactory() );
-        }
-        catch ( ClassNotFoundException e )
-        {
-            logging = new ClassicLoggingService( config );
-        }
-        return logging;
-=======
         return new LogbackWeakDependency().tryLoadLogbackService( config, DEFAULT_TO_CLASSIC );
->>>>>>> d63174cf
     }
     
     private static File extractDbTuningProperties( String propertiesFile )
