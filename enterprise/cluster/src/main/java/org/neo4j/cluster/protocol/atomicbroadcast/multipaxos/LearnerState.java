/**
 * Copyright (c) 2002-2014 "Neo Technology,"
 * Network Engine for Objects in Lund AB [http://neotechnology.com]
 *
 * This file is part of Neo4j.
 *
 * Neo4j is free software: you can redistribute it and/or modify
 * it under the terms of the GNU Affero General Public License as
 * published by the Free Software Foundation, either version 3 of the
 * License, or (at your option) any later version.
 *
 * This program is distributed in the hope that it will be useful,
 * but WITHOUT ANY WARRANTY; without even the implied warranty of
 * MERCHANTABILITY or FITNESS FOR A PARTICULAR PURPOSE.  See the
 * GNU Affero General Public License for more details.
 *
 * You should have received a copy of the GNU Affero General Public License
 * along with this program. If not, see <http://www.gnu.org/licenses/>.
 */
package org.neo4j.cluster.protocol.atomicbroadcast.multipaxos;

import java.net.URI;
import java.util.List;

import org.neo4j.cluster.com.message.Message;
import org.neo4j.cluster.com.message.MessageHolder;
import org.neo4j.cluster.protocol.atomicbroadcast.AtomicBroadcastSerializer;
import org.neo4j.cluster.protocol.atomicbroadcast.Payload;
import org.neo4j.cluster.statemachine.State;
import org.neo4j.kernel.impl.util.StringLogger;

/**
 * State machine for Paxos Learner
 */
public enum LearnerState
        implements State<LearnerContext, LearnerMessage>
{
    start
            {
                @Override
                public LearnerState handle( LearnerContext context,
                                            Message<LearnerMessage> message,
                                            MessageHolder outgoing
                )
                        throws Throwable
                {
                    switch ( message.getMessageType() )
                    {
                        case join:
                        {
                            return learner;
                        }
                    }

                    return this;
                }
            },

    learner
            {
                @Override
                public LearnerState handle( LearnerContext context,
                                            Message<LearnerMessage> message,
                                            MessageHolder outgoing
                )
                        throws Throwable
                {
                    switch ( message.getMessageType() )
                    {
                        case learn:
                        {
                            LearnerMessage.LearnState learnState = message.getPayload();
                            org.neo4j.cluster.protocol.atomicbroadcast.multipaxos.InstanceId instanceId = new org.neo4j.cluster.protocol.atomicbroadcast.multipaxos.InstanceId( message );
                            PaxosInstance instance = context.getPaxosInstance( instanceId );

                            StringLogger logger = context.getLogger( getClass() );

                            // Skip if we already know about this
                            if ( instanceId.getId() <= context.getLastDeliveredInstanceId() )
                            {
                                break;
                            }

                            context.learnedInstanceId( instanceId.getId() );

                            instance.closed( learnState.getValue(), message.getHeader( Message.CONVERSATION_ID ) );

                            /*
                             * The conditional below is simply so that no expensive deserialization will happen if we
                             * are not to print anything anyway if debug is not enabled.
                             */
                            if ( logger.isDebugEnabled() )
                            {
                                String description;
                                if ( instance.value_2 instanceof Payload )
                                {
                                    AtomicBroadcastSerializer atomicBroadcastSerializer = context.newSerializer();

                                    description = atomicBroadcastSerializer.receive( (Payload) instance.value_2 ).toString();
                                }
                                else
                                {
                                    description = instance.value_2.toString();
                                }
                                logger.debug(
                                        "Learned and closed instance "+instance.id +
                                                " from conversation " +
                                                instance.conversationIdHeader +
                                                " and the content was " +
                                                description );
                            }
                            // If this is the next instance to be learned, then do so and check if we have anything
                            // pending to be learned
                            if ( instanceId.getId() == context.getLastDeliveredInstanceId() + 1 )
                            {
                                instance.delivered();
                                outgoing.offer( Message.internal( AtomicBroadcastMessage.broadcastResponse,
                                        learnState.getValue() ) );
                                context.setLastDeliveredInstanceId( instanceId.getId() );

                                long checkInstanceId = instanceId.getId() + 1;
                                while ( (instance = context.getPaxosInstance( new org.neo4j.cluster.protocol.atomicbroadcast.multipaxos.InstanceId(
                                        checkInstanceId ) )).isState( PaxosInstance.State.closed ) )
                                {
                                    instance.delivered();
                                    context.setLastDeliveredInstanceId( checkInstanceId );
                                    Message<AtomicBroadcastMessage> learnMessage = Message.internal(
                                            AtomicBroadcastMessage.broadcastResponse, instance.value_2 )
                                            .setHeader( org.neo4j.cluster.protocol.atomicbroadcast.multipaxos.InstanceId.INSTANCE, instance.id.toString() )
                                            .setHeader( Message.CONVERSATION_ID, instance.conversationIdHeader );
                                    outgoing.offer( learnMessage );

                                    checkInstanceId++;
                                }

                                if ( checkInstanceId == context.getLastKnownLearnedInstanceInCluster()
                                        + 1 )
                                {
                                    // No hole - all is ok
                                    // Cancel potential timeout, if one is active
                                    context.cancelTimeout( "learn" );
                                }
                                else
                                {
                                    // Found hole - we're waiting for this to be filled, i.e. timeout already set
                                    context.getLogger( LearnerState.class ).debug( "*** HOLE! WAITING " +
                                            "FOR " + (context.getLastDeliveredInstanceId() + 1) );
                                }
                            }
                            else
                            {
                                // Found hole - we're waiting for this to be filled, i.e. timeout already set
                                context.getLogger( LearnerState.class ).debug( "*** GOT " + instanceId
                                        + ", WAITING FOR " + (context.getLastDeliveredInstanceId() + 1) );

                                context.setTimeout( "learn", Message.timeout( LearnerMessage.learnTimedout,
                                        message ) );
                            }
                            break;
                        }

                        case learnTimedout:
                        {
                            // Timed out waiting for learned values - send explicit request to everyone that is not failed
                            if ( !context.hasDeliveredAllKnownInstances() )
                            {
                                for ( long instanceId = context.getLastDeliveredInstanceId() + 1;
                                      instanceId < context.getLastKnownLearnedInstanceInCluster();
                                      instanceId++ )
                                {
                                    org.neo4j.cluster.protocol.atomicbroadcast.multipaxos.InstanceId id =
                                            new org.neo4j.cluster.protocol.atomicbroadcast.multipaxos.InstanceId( instanceId );
                                    PaxosInstance instance = context.getPaxosInstance( id );
                                    if ( !instance.isState( PaxosInstance.State.closed ) && !instance.isState(
                                            PaxosInstance.State.delivered ) )
                                    {
                                        for ( org.neo4j.cluster.InstanceId node : context.getAlive() )
                                        {
                                            URI nodeUri = context.getUriForId( node );
                                            if ( !node.equals( context.getMyId() ) )
                                            {
                                                outgoing.offer( Message.to( LearnerMessage.learnRequest, nodeUri,
                                                        new LearnerMessage.LearnRequestState() ).setHeader(
                                                        org.neo4j.cluster.protocol.atomicbroadcast.multipaxos.InstanceId.INSTANCE,
                                                        id.toString() ) );
                                            }
                                        }
                                    }
                                }

                                // Set another timeout
                                context.setTimeout( "learn", Message.timeout( LearnerMessage.learnTimedout,
                                        message ) );
                            }
                            break;
                        }

                        case learnRequest:
                        {
                            // Someone wants to learn a value that we might have
                            org.neo4j.cluster.protocol.atomicbroadcast.multipaxos.InstanceId instanceId =
                                    new org.neo4j.cluster.protocol.atomicbroadcast.multipaxos.InstanceId( message );
                            PaxosInstance instance = context.getPaxosInstance( instanceId );
                            if ( instance.isState( PaxosInstance.State.closed )
                              || instance.isState( PaxosInstance.State.delivered ) )
                            {
                                outgoing.offer( Message.respond( LearnerMessage.learn, message,
                                        new LearnerMessage.LearnState( instance.value_2 ) ).
                                        setHeader( org.neo4j.cluster.protocol.atomicbroadcast.multipaxos.InstanceId.INSTANCE, instanceId.toString() ).
                                        setHeader( Message.CONVERSATION_ID, instance.conversationIdHeader ) );
                            }
                            else
                            {
                                context.notifyLearnMiss(instanceId);
                                outgoing.offer( message.copyHeadersTo( Message.respond( LearnerMessage.learnFailed,
<<<<<<< HEAD
                                        message, new LearnerMessage.LearnFailedState() ),
                                        org.neo4j.cluster.protocol.atomicbroadcast.multipaxos.InstanceId.INSTANCE ) );
=======
                                        message,
                                        new LearnerMessage.LearnFailedState() ), org.neo4j.cluster.protocol
                                  .atomicbroadcast.multipaxos.InstanceId.INSTANCE ) );
>>>>>>> 5d9e8363
                            }
                            break;
                        }

                        case learnFailed:
                        {
                            org.neo4j.cluster.protocol.atomicbroadcast.multipaxos.InstanceId instanceId = new org.neo4j.cluster.protocol.atomicbroadcast.multipaxos.InstanceId( message );
                            PaxosInstance instance = context.getPaxosInstance( instanceId );
                            if ( !(instance.isState( PaxosInstance.State.closed ) || instance.isState( PaxosInstance
                                    .State.delivered )) )
                            {
                                List<URI> nodes = context.getMemberURIs();
                                URI learnDeniedNode = new URI( message.getHeader( Message.FROM ) );
                                int nextPotentialLearnerIndex = (nodes.indexOf( learnDeniedNode ) + 1) % nodes.size();
                                URI learnerNode = nodes.get( nextPotentialLearnerIndex );

                                outgoing.offer( message.copyHeadersTo( Message.to( LearnerMessage.learnRequest,
                                        learnerNode,
                                        new LearnerMessage.LearnRequestState() ), org.neo4j.cluster.protocol.atomicbroadcast.multipaxos.InstanceId.INSTANCE ) );
                            }

                            break;
                        }

                        case catchUp:
                        {
                            Long catchUpTo = message.getPayload();

                            if ( context.getLastKnownLearnedInstanceInCluster() < catchUpTo )
                            {
                                context.setNextInstanceId(catchUpTo + 1);

                                // Try to get up to date
                                for ( long instanceId = context.getLastLearnedInstanceId() + 1;
                                      instanceId <= catchUpTo; instanceId++ )
                                {
                                    org.neo4j.cluster.protocol.atomicbroadcast.multipaxos.InstanceId id = new org.neo4j.cluster.protocol.atomicbroadcast.multipaxos.InstanceId( instanceId );
                                    PaxosInstance instance = context.getPaxosInstance( id );
                                    if ( !instance.isState( PaxosInstance.State.closed ) && !instance.isState( PaxosInstance.State.delivered ) )
                                    {
                                        URI nodeUri = context.getUriForId( context.getLastKnownAliveUpToDateInstance() );


                                        outgoing.offer( Message.to( LearnerMessage.learnRequest,
                                                nodeUri,
                                                new LearnerMessage.LearnRequestState() ).setHeader(
                                                org.neo4j.cluster.protocol.atomicbroadcast.multipaxos.InstanceId.INSTANCE,
                                                id.toString() ) );
                                        context.setTimeout( "learn",
                                                Message.timeout( LearnerMessage.learnTimedout, message ) );
                                        break;
                                    }
                                }

                                context.setLastKnownLearnedInstanceInCluster( catchUpTo,
                                        context.getIdForUri( new URI(message.getHeader( Message.FROM )) ) );
                            }
                            break;
                        }

                        case leave:
                        {
                            context.leave();
                            return start;
                        }
                    }

                    return this;
                }
            }
}<|MERGE_RESOLUTION|>--- conflicted
+++ resolved
@@ -213,14 +213,9 @@
                             {
                                 context.notifyLearnMiss(instanceId);
                                 outgoing.offer( message.copyHeadersTo( Message.respond( LearnerMessage.learnFailed,
-<<<<<<< HEAD
-                                        message, new LearnerMessage.LearnFailedState() ),
-                                        org.neo4j.cluster.protocol.atomicbroadcast.multipaxos.InstanceId.INSTANCE ) );
-=======
                                         message,
                                         new LearnerMessage.LearnFailedState() ), org.neo4j.cluster.protocol
                                   .atomicbroadcast.multipaxos.InstanceId.INSTANCE ) );
->>>>>>> 5d9e8363
                             }
                             break;
                         }
