--- conflicted
+++ resolved
@@ -88,7 +88,7 @@
                 ) );
         verify( context, times(1) ).unbookInstance( instanceId );
     }
-    
+
     @Test
     public void proposer_proposePhase1TimeoutShouldCarryOnPayload() throws Throwable
     {
@@ -102,20 +102,15 @@
         Serializable payload = "myPayload";
         Message<ProposerMessage> message = to( propose, create( "http://something" ), payload )
                 .setHeader( INSTANCE, instanceId );
-        
+
         // WHEN
         ProposerState.proposer.handle( context, message, outgoing );
-        
+
         // THEN
-<<<<<<< HEAD
-        verify( context ).setTimeout( eq( new InstanceId( instanceId ) ),
+        verify( context ).setTimeout( eq( new org.neo4j.cluster.protocol.atomicbroadcast.multipaxos.InstanceId( instanceId ) ),
                 argThat( new MessageArgumentMatcher<>().withPayload( payload ) ) );
-=======
-        verify( context ).setTimeout( eq( new org.neo4j.cluster.protocol.atomicbroadcast.multipaxos.InstanceId( instanceId ) ),
-                argThat( new MessageArgumentMatcher<MessageType>().withPayload( payload ) ) );
->>>>>>> 5d9e8363
     }
-    
+
     @Test
     public void proposer_phase1TimeoutShouldCarryOnPayload() throws Throwable
     {
@@ -129,18 +124,13 @@
         Serializable payload = "myPayload";
         Message<ProposerMessage> message = to( phase1Timeout, create( "http://something" ), payload )
                 .setHeader( INSTANCE, instanceId );
-        
+
         // WHEN
         ProposerState.proposer.handle( context, message, outgoing );
-        
+
         // THEN
-<<<<<<< HEAD
-        verify( context ).setTimeout( eq( new InstanceId( instanceId ) ),
+        verify( context ).setTimeout( eq( new org.neo4j.cluster.protocol.atomicbroadcast.multipaxos.InstanceId( instanceId ) ),
                 argThat( new MessageArgumentMatcher<>().withPayload( payload ) ) );
-=======
-        verify( context ).setTimeout( eq( new org.neo4j.cluster.protocol.atomicbroadcast.multipaxos.InstanceId( instanceId ) ),
-                argThat( new MessageArgumentMatcher<MessageType>().withPayload( payload ) ) );
->>>>>>> 5d9e8363
     }
 
     @Test
@@ -161,20 +151,15 @@
         Message<ProposerMessage> message = to( rejectAccept, create( "http://something" ),
                 new ProposerMessage.RejectAcceptState() )
                 .setHeader( INSTANCE, instanceId );
-        
+
         // WHEN
         ProposerState.proposer.handle( context, message, outgoing );
-        
+
         // THEN
-<<<<<<< HEAD
-        verify( context ).setTimeout( eq( new InstanceId( instanceId ) ),
+        verify( context ).setTimeout( eq( new org.neo4j.cluster.protocol.atomicbroadcast.multipaxos.InstanceId( instanceId ) ),
                 argThat( new MessageArgumentMatcher<>().withPayload( payload ) ) );
-=======
-        verify( context ).setTimeout( eq( new org.neo4j.cluster.protocol.atomicbroadcast.multipaxos.InstanceId( instanceId ) ),
-                argThat( new MessageArgumentMatcher<MessageType>().withPayload( payload ) ) );
->>>>>>> 5d9e8363
     }
-    
+
     @SuppressWarnings( "unchecked" )
     @Test
     public void proposer_promiseShouldCarryOnPayloadToPhase2Timeout() throws Throwable
@@ -191,17 +176,12 @@
         TrackingMessageHolder outgoing = new TrackingMessageHolder();
         Message<ProposerMessage> message = to( promise, create( "http://something" ),
                 new ProposerMessage.PromiseState( 1, payload ) ).setHeader( INSTANCE, instanceId );
-        
+
         // WHEN
         ProposerState.proposer.handle( context, message, outgoing );
-        
+
         // THEN
-<<<<<<< HEAD
-        verify( context ).setTimeout( eq( new InstanceId( instanceId ) ),
+        verify( context ).setTimeout( eq( new org.neo4j.cluster.protocol.atomicbroadcast.multipaxos.InstanceId( instanceId ) ),
                 argThat( new MessageArgumentMatcher<>().withPayload( payload ) ) );
-=======
-        verify( context ).setTimeout( eq( new org.neo4j.cluster.protocol.atomicbroadcast.multipaxos.InstanceId( instanceId ) ),
-                argThat( new MessageArgumentMatcher<MessageType>().withPayload( payload ) ) );
->>>>>>> 5d9e8363
     }
 }