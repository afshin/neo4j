--- conflicted
+++ resolved
@@ -22,8 +22,6 @@
 import java.io.File;
 import java.io.FileFilter;
 import java.io.IOException;
-import java.nio.ByteBuffer;
-import java.nio.channels.ReadableByteChannel;
 import java.util.ArrayList;
 import java.util.HashMap;
 import java.util.List;
@@ -57,21 +55,17 @@
 import org.neo4j.kernel.impl.store.MismatchingStoreIdException;
 import org.neo4j.kernel.impl.store.NeoStore;
 import org.neo4j.kernel.impl.storemigration.LogFiles;
-<<<<<<< HEAD
 import org.neo4j.kernel.impl.storemigration.StoreFile;
 import org.neo4j.kernel.impl.transaction.log.LogFile;
 import org.neo4j.kernel.impl.transaction.log.LogicalTransactionStore;
 import org.neo4j.kernel.impl.transaction.log.NoSuchTransactionException;
 import org.neo4j.kernel.impl.transaction.log.PhysicalLogFile;
+import org.neo4j.kernel.impl.transaction.log.PhysicalLogFiles;
 import org.neo4j.kernel.impl.transaction.log.TransactionIdStore;
 import org.neo4j.kernel.impl.transaction.log.TransactionMetadataCache.TransactionMetadata;
+import org.neo4j.kernel.impl.transaction.log.entry.LogHeader;
+import org.neo4j.kernel.impl.transaction.log.entry.LogHeaderReader;
 import org.neo4j.kernel.impl.transaction.state.DataSourceManager;
-=======
-import org.neo4j.kernel.impl.storemigration.legacystore.v20.StoreFile20;
-import org.neo4j.kernel.impl.transaction.XaDataSourceManager;
-import org.neo4j.kernel.impl.transaction.xaframework.VersionAwareLogEntryReader;
-import org.neo4j.kernel.impl.transaction.xaframework.XaDataSource;
->>>>>>> 51a7af27
 import org.neo4j.kernel.logging.DevNullLoggingService;
 import org.neo4j.kernel.monitoring.BackupMonitor;
 import org.neo4j.kernel.monitoring.Monitors;
@@ -327,12 +321,16 @@
     public void shouldFindValidPreviousCommittedTxIdInFirstNeoStoreLog() throws Throwable
     {
         // given
-        GraphDatabaseService db = createDb( storeDir, defaultBackupPortHostParams() );
+        GraphDatabaseAPI db = (GraphDatabaseAPI) createDb( storeDir, defaultBackupPortHostParams() );
         createAndIndexNode( db, 1 );
         createAndIndexNode( db, 2 );
         createAndIndexNode( db, 3 );
         createAndIndexNode( db, 4 );
 
+        NeoStore neoStore = db.getDependencyResolver().resolveDependency( NeoStore.class );
+        neoStore.flush();
+        long txId = neoStore.getLastCommittedTransactionId();
+
         // when
         BackupService backupService = new BackupService( fileSystem );
         backupService.doFullBackup( BACKUP_HOST, backupPort, backupDir.getAbsolutePath(), false,
@@ -340,8 +338,7 @@
         db.shutdown();
 
         // then
-        checkPreviousCommittedTxIdFromFirstLog( DEFAULT_DATA_SOURCE_NAME ); // neo store
-        checkPreviousCommittedTxIdFromFirstLog( DEFAULT_NAME ); // lucene
+        checkPreviousCommittedTxIdFromFirstLog( txId );
     }
 
     @Test
@@ -667,35 +664,14 @@
         };
     }
 
-<<<<<<< HEAD
+    private void checkPreviousCommittedTxIdFromFirstLog( long txId ) throws IOException
+    {
+        final PhysicalLogFiles logFiles = new PhysicalLogFiles( backupDir, fileSystem );
+        final LogHeader logHeader = LogHeaderReader.readLogHeader( fileSystem, logFiles.getLogFileForVersion( 1 ) );
+        assertEquals( txId, logHeader.lastCommittedTxId );
+    }
+
     private Pair<Integer,Long> getLastMasterForCommittedTx() throws IOException
-=======
-    private void checkPreviousCommittedTxIdFromFirstLog( String dataSourceName ) throws IOException
-    {
-        GraphDatabaseAPI db = (GraphDatabaseAPI) new GraphDatabaseFactory().newEmbeddedDatabase(
-                backupDir.getAbsolutePath() );
-        try
-        {
-            XaDataSourceManager xaDataSourceManager = db.getDependencyResolver().resolveDependency(
-                    XaDataSourceManager.class );
-            XaDataSource dataSource = xaDataSourceManager.getXaDataSource( dataSourceName );
-            ReadableByteChannel logicalLog = dataSource.getLogicalLog( 1 );
-
-            ByteBuffer buffer = ByteBuffer.allocate( 64 );
-            long[] headerData = VersionAwareLogEntryReader.readLogHeader( buffer, logicalLog, true );
-
-            long previousCommittedTxIdFromFirstLog = headerData[1];
-
-            assertEquals( previousCommittedTxIdFromFirstLog, dataSource.getLastCommittedTxId() - 1 );
-        }
-        finally
-        {
-            db.shutdown();
-        }
-    }
-
-    private Pair<Integer, Long> getLastMasterForCommittedTx( String dataSourceName ) throws IOException
->>>>>>> 51a7af27
     {
         GraphDatabaseAPI db = (GraphDatabaseAPI) new GraphDatabaseFactory().newEmbeddedDatabase(
                 backupDir.getAbsolutePath() );
