/*
 * Copyright (c) 2002-2016 "Neo Technology,"
 * Network Engine for Objects in Lund AB [http://neotechnology.com]
 *
 * This file is part of Neo4j.
 *
 * Neo4j is free software: you can redistribute it and/or modify
 * it under the terms of the GNU Affero General Public License as
 * published by the Free Software Foundation, either version 3 of the
 * License, or (at your option) any later version.
 *
 * This program is distributed in the hope that it will be useful,
 * but WITHOUT ANY WARRANTY; without even the implied warranty of
 * MERCHANTABILITY or FITNESS FOR A PARTICULAR PURPOSE.  See the
 * GNU Affero General Public License for more details.
 *
 * You should have received a copy of the GNU Affero General Public License
 * along with this program. If not, see <http://www.gnu.org/licenses/>.
 */
package org.neo4j.backup;

import org.junit.Test;

import org.neo4j.backup.BackupClient.BackupRequestType;
import org.neo4j.com.RequestContext;
import org.neo4j.com.Response;
import org.neo4j.com.monitor.RequestMonitor;
import org.neo4j.com.storecopy.ResponseUnpacker;
import org.neo4j.com.storecopy.StoreWriter;
import org.neo4j.helpers.HostnamePort;
import org.neo4j.kernel.impl.store.StoreId;
import org.neo4j.kernel.lifecycle.LifeSupport;
import org.neo4j.kernel.monitoring.ByteCounterMonitor;
import org.neo4j.logging.NullLogProvider;

import static org.jboss.netty.buffer.ChannelBuffers.EMPTY_BUFFER;
import static org.junit.Assert.assertEquals;
import static org.mockito.Matchers.any;
import static org.mockito.Matchers.eq;
import static org.mockito.Mockito.mock;
import static org.mockito.Mockito.verify;

public class BackupProtocolTest
{
    @Test
    public void shouldGatherForensicsInFullBackupRequest() throws Exception
    {
        shouldGatherForensicsInFullBackupRequest( true );
    }

    @Test
    public void shouldSkipGatheringForensicsInFullBackupRequest() throws Exception
    {
        shouldGatherForensicsInFullBackupRequest( false );
    }

    @Test
    public void shouldHandleNoForensicsSpecifiedInFullBackupRequest() throws Exception
    {
        TheBackupInterface backup = mock( TheBackupInterface.class );
        RequestContext ctx = new RequestContext( 0, 1, 0, -1, 12 );
        BackupRequestType.FULL_BACKUP.getTargetCaller().call( backup, ctx, EMPTY_BUFFER, null );
        verify( backup ).fullBackup( any( StoreWriter.class ), eq( false ) );
    }

    private void shouldGatherForensicsInFullBackupRequest( boolean forensics ) throws Exception
    {
        // GIVEN
        Response<Void> response = Response.EMPTY;
        StoreId storeId = response.getStoreId();
        String host = "localhost";
        int port = BackupServer.DEFAULT_PORT;
        LifeSupport life = new LifeSupport();

<<<<<<< HEAD
        BackupClient client = life.add( new BackupClient( host, port, NullLogProvider.getInstance(), storeId, 1000,
=======
        BackupClient client = life.add( new BackupClient( host, port, null, logging, storeId, 1000,
>>>>>>> cc0ba94b
                mock( ResponseUnpacker.class ), mock( ByteCounterMonitor.class ), mock( RequestMonitor.class ) ) );
        ControlledBackupInterface backup = new ControlledBackupInterface();
        life.add( new BackupServer( backup, new HostnamePort( host, port ), NullLogProvider.getInstance(), mock( ByteCounterMonitor.class ),
                mock( RequestMonitor.class )) );
        life.start();

        try
        {
            // WHEN
            StoreWriter writer = mock( StoreWriter.class );
            client.fullBackup( writer, forensics );

            // THEN
            assertEquals( forensics, backup.receivedForensics.booleanValue() );
        }
        finally
        {
            life.shutdown();
        }
    }

    private static class ControlledBackupInterface implements TheBackupInterface
    {
        private Boolean receivedForensics;

        @Override
        public Response<Void> fullBackup( StoreWriter writer, boolean forensics )
        {
            this.receivedForensics = forensics;
            writer.close();
            return Response.EMPTY;
        }

        @Override
        public Response<Void> incrementalBackup( RequestContext context )
        {
            throw new UnsupportedOperationException( "Should be required" );
        }
    }
}<|MERGE_RESOLUTION|>--- conflicted
+++ resolved
@@ -72,11 +72,7 @@
         int port = BackupServer.DEFAULT_PORT;
         LifeSupport life = new LifeSupport();
 
-<<<<<<< HEAD
-        BackupClient client = life.add( new BackupClient( host, port, NullLogProvider.getInstance(), storeId, 1000,
-=======
-        BackupClient client = life.add( new BackupClient( host, port, null, logging, storeId, 1000,
->>>>>>> cc0ba94b
+        BackupClient client = life.add( new BackupClient( host, port, null, NullLogProvider.getInstance(), storeId, 1000,
                 mock( ResponseUnpacker.class ), mock( ByteCounterMonitor.class ), mock( RequestMonitor.class ) ) );
         ControlledBackupInterface backup = new ControlledBackupInterface();
         life.add( new BackupServer( backup, new HostnamePort( host, port ), NullLogProvider.getInstance(), mock( ByteCounterMonitor.class ),
