--- conflicted
+++ resolved
@@ -51,10 +51,6 @@
 import static org.neo4j.causalclustering.identity.RaftTestMember.member;
 import static org.neo4j.helpers.collection.Iterators.asSet;
 
-<<<<<<< HEAD
-@RunWith( MockitoJUnitRunner.class )
-=======
->>>>>>> d823b241
 public class FollowerTest
 {
     private MemberId myself = member( 0 );
