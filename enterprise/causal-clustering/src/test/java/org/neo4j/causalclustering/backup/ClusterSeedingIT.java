/*
 * Copyright (c) 2002-2017 "Neo Technology,"
 * Network Engine for Objects in Lund AB [http://neotechnology.com]
 *
 * This file is part of Neo4j.
 *
 * Neo4j is free software: you can redistribute it and/or modify
 * it under the terms of the GNU Affero General Public License as
 * published by the Free Software Foundation, either version 3 of the
 * License, or (at your option) any later version.
 *
 * This program is distributed in the hope that it will be useful,
 * but WITHOUT ANY WARRANTY; without even the implied warranty of
 * MERCHANTABILITY or FITNESS FOR A PARTICULAR PURPOSE.  See the
 * GNU Affero General Public License for more details.
 *
 * You should have received a copy of the GNU Affero General Public License
 * along with this program. If not, see <http://www.gnu.org/licenses/>.
 */
package org.neo4j.causalclustering.backup;

import org.junit.After;
import org.junit.Before;
import org.junit.Ignore;
import org.junit.Rule;
import org.junit.Test;

import java.io.File;
import java.io.IOException;
import java.nio.file.Files;
import java.nio.file.attribute.BasicFileAttributes;
import java.util.HashMap;
import java.util.Map;
import java.util.concurrent.atomic.AtomicBoolean;
import java.util.concurrent.atomic.AtomicInteger;
import java.util.concurrent.atomic.AtomicLong;
import java.util.function.IntFunction;

import org.neo4j.backup.OnlineBackupSettings;
import org.neo4j.causalclustering.catchup.tx.FileCopyMonitor;
import org.neo4j.causalclustering.catchup.tx.PullRequestMonitor;
import org.neo4j.causalclustering.core.CoreGraphDatabase;
import org.neo4j.causalclustering.discovery.Cluster;
import org.neo4j.causalclustering.discovery.CoreClusterMember;
import org.neo4j.causalclustering.discovery.IpFamily;
import org.neo4j.causalclustering.discovery.SharedDiscoveryService;
<<<<<<< HEAD
import org.neo4j.io.fs.FileSystemAbstraction;
import org.neo4j.kernel.impl.store.format.standard.Standard;
=======
import org.neo4j.io.fs.DefaultFileSystemAbstraction;
import org.neo4j.kernel.impl.store.format.standard.StandardV3_0;
import org.neo4j.kernel.monitoring.Monitors;
>>>>>>> 04fb3868
import org.neo4j.test.DbRepresentation;
import org.neo4j.test.rule.TestDirectory;
import org.neo4j.test.rule.fs.DefaultFileSystemRule;

import static java.util.Collections.emptyMap;
import static java.util.Collections.singletonMap;
import static org.junit.Assert.assertEquals;
import static org.junit.Assert.assertFalse;
import static org.neo4j.backup.OnlineBackupCommandIT.runBackupToolFromOtherJvmToGetExitCode;
import static org.neo4j.causalclustering.backup.BackupCoreIT.backupAddress;
import static org.neo4j.causalclustering.discovery.Cluster.dataMatchesEventually;
import static org.neo4j.causalclustering.helpers.DataCreator.createEmptyNodes;

public class ClusterSeedingIT
{
    private Cluster backupCluster;
    private Cluster cluster;
<<<<<<< HEAD
    private FileSystemAbstraction fsa;
=======
    private DefaultFileSystemAbstraction fsa = new DefaultFileSystemAbstraction();
    private DetectFileCopyMonitor detectFileCopyMonitor;
    private PullRequestMonitor pullRequestMonitor;
>>>>>>> 04fb3868

    @Rule
    public TestDirectory testDir = TestDirectory.testDirectory();
    @Rule
    public DefaultFileSystemRule fileSystemRule = new DefaultFileSystemRule();
    private File baseBackupDir;

    @Before
    public void setup() throws Exception
    {
<<<<<<< HEAD
        fsa = fileSystemRule.get();

        backupCluster = new Cluster( testDir.directory( "cluster-for-backup" ), 3, 0,
                new SharedDiscoveryService(), emptyMap(), backupParams(), emptyMap(), emptyMap(), Standard.LATEST_NAME, IpFamily.IPV4, false );

        cluster = new Cluster( testDir.directory( "cluster-b" ), 3, 0,
                new SharedDiscoveryService(), emptyMap(), emptyMap(), emptyMap(), emptyMap(), Standard.LATEST_NAME, IpFamily.IPV4, false );
=======
        Monitors monitors = new Monitors();
        addMonitorListeners( monitors );
        backupCluster = new Cluster( testDir.directory( "cluster-for-backup" ), 3, 0,
                new SharedDiscoveryService(), emptyMap(), backupParams(), emptyMap(), emptyMap(), StandardV3_0.NAME,
                new Monitors() );

        cluster = new Cluster( testDir.directory( "cluster-b" ), 3, 0,
                new SharedDiscoveryService(), emptyMap(), emptyMap(), emptyMap(), emptyMap(), StandardV3_0.NAME,
                monitors );
>>>>>>> 04fb3868

        baseBackupDir = testDir.directory( "backups" );
    }

    private void addMonitorListeners( Monitors monitors )
    {
        this.detectFileCopyMonitor = new DetectFileCopyMonitor();
        this.pullRequestMonitor = new DetectPullRequestMonitor();
        monitors.addMonitorListener( detectFileCopyMonitor );
        monitors.addMonitorListener( pullRequestMonitor );
    }

    private Map<String,IntFunction<String>> backupParams()
    {
        return singletonMap(
                OnlineBackupSettings.online_backup_server.name(),
                serverId -> ":" + (8000 + serverId) );
    }

    @After
    public void after() throws Exception
    {
        if ( backupCluster != null )
        {
            backupCluster.shutdown();
        }
        if ( cluster != null )
        {
            cluster.shutdown();
        }
    }

    private File createBackupUsingAnotherCluster() throws Exception
    {
        backupCluster.start();
        CoreGraphDatabase db = BackupCoreIT.createSomeData( backupCluster );

        File backup = createBackup( db, "some-backup" );
        backupCluster.shutdown();

        return backup;
    }

    private File createBackup( CoreGraphDatabase db, String backupName ) throws Exception
    {
        String[] args = BackupCoreIT.backupArguments( backupAddress( db ), baseBackupDir, backupName );
        assertEquals( 0, runBackupToolFromOtherJvmToGetExitCode( testDir.absolutePath(), args ) );
        return new File( baseBackupDir, backupName );
    }

    @Test
    public void shouldRestoreBySeedingAllMembers() throws Throwable
    {
        // given
        File backupDir = createBackupUsingAnotherCluster();
        DbRepresentation before = DbRepresentation.of( backupDir );

        // when
        fsa.copyRecursively( backupDir, cluster.getCoreMemberById( 0 ).storeDir() );
        fsa.copyRecursively( backupDir, cluster.getCoreMemberById( 1 ).storeDir() );
        fsa.copyRecursively( backupDir, cluster.getCoreMemberById( 2 ).storeDir() );

        Map<File,Object> creation1 = fileKeys( cluster.getCoreMemberById( 0 ).storeDir() );
        Map<File,Object> creation2 = fileKeys( cluster.getCoreMemberById( 1 ).storeDir() );
        Map<File,Object> creation3 = fileKeys( cluster.getCoreMemberById( 2 ).storeDir() );

        cluster.start();

        // then
        dataMatchesEventually( before, cluster.coreMembers() );
        assertFalse( detectFileCopyMonitor.fileCopyDetected.get() );
        assertEquals( 4, pullRequestMonitor.numberOfRequests() );

        assertFileKeysAreTheSame( creation1 );
        assertFileKeysAreTheSame( creation2 );
        assertFileKeysAreTheSame( creation3 );
    }

    @Test
    public void shouldSeedNewMemberFromEmptyIdleCluster() throws Throwable
    {
        // given
        Monitors monitors = new Monitors();
        cluster = new Cluster( testDir.directory( "cluster-b" ), 3, 0,
<<<<<<< HEAD
                new SharedDiscoveryService(), emptyMap(), backupParams(), emptyMap(), emptyMap(), Standard.LATEST_NAME, IpFamily.IPV4, false );
=======
                new SharedDiscoveryService(), emptyMap(), backupParams(), emptyMap(), emptyMap(), StandardV3_0.NAME,
                monitors );
>>>>>>> 04fb3868
        cluster.start();

        // when: creating a backup
        File backupDir = createBackup( cluster.getCoreMemberById( 0 ).database(), "the-backup" );
        // we are only interested in monitoring the new instance
        addMonitorListeners( monitors );

        // and: seeding new member with said backup
        CoreClusterMember newMember = cluster.addCoreMemberWithId( 3 );
        fsa.copyRecursively( backupDir, newMember.storeDir() );
        Map<File,Object> creationTimes = fileKeys( cluster.getCoreMemberById( 3 ).storeDir() );
        newMember.start();

        // then
        dataMatchesEventually( DbRepresentation.of( newMember.database() ), cluster.coreMembers() );
        assertFalse( detectFileCopyMonitor.fileCopyDetected.get() );
        assertEquals( 1, pullRequestMonitor.numberOfRequests() );
        assertEquals( 1, pullRequestMonitor.lastRequestedTxId() );
        assertFileKeysAreTheSame( creationTimes );
    }

    @Test
    public void shouldSeedNewMemberFromNonEmptyIdleCluster() throws Throwable
    {
        // given
        Monitors monitors = new Monitors();
        cluster = new Cluster( testDir.directory( "cluster-b" ), 3, 0,
<<<<<<< HEAD
                new SharedDiscoveryService(), emptyMap(), backupParams(), emptyMap(), emptyMap(), Standard.LATEST_NAME, IpFamily.IPV4, false );
=======
                new SharedDiscoveryService(), emptyMap(), backupParams(), emptyMap(), emptyMap(), StandardV3_0.NAME,
                monitors );
>>>>>>> 04fb3868
        cluster.start();
        createEmptyNodes( cluster, 100 );

        // when: creating a backup
        File backupDir = createBackup( cluster.getCoreMemberById( 0 ).database(), "the-backup" );
        // we are only interested in monitoring the new instance
        addMonitorListeners( monitors );

        // and: seeding new member with said backup
        CoreClusterMember newMember = cluster.addCoreMemberWithId( 3 );
        fsa.copyRecursively( backupDir, newMember.storeDir() );
        Map<File,Object> creationTimes = fileKeys( cluster.getCoreMemberById( 3 ).storeDir() );
        newMember.start();

        // then
        dataMatchesEventually( DbRepresentation.of( newMember.database() ), cluster.coreMembers() );
        assertFalse( detectFileCopyMonitor.fileCopyDetected.get() );
        assertEquals( 1, pullRequestMonitor.numberOfRequests() );
        assertFileKeysAreTheSame( creationTimes );
    }

    @Test
    @Ignore( "need to seed all members for now" )
    public void shouldRestoreBySeedingSingleMember() throws Throwable
    {
        // given
        File backupDir = createBackupUsingAnotherCluster();
        DbRepresentation before = DbRepresentation.of( backupDir );

        // when
        fsa.copyRecursively( backupDir, cluster.getCoreMemberById( 0 ).storeDir() );
        cluster.getCoreMemberById( 0 ).start();
        Thread.sleep( 2_000 );
        cluster.getCoreMemberById( 1 ).start();
        cluster.getCoreMemberById( 2 ).start();

        // then
        dataMatchesEventually( before, cluster.coreMembers() );
    }

    private void assertFileKeysAreTheSame( Map<File,Object> fileKeys ) throws IOException
    {
        for ( Map.Entry<File,Object> e : fileKeys.entrySet() )
        {
            File file = e.getKey();
            Object oldKey = e.getValue();

            BasicFileAttributes attr = Files.readAttributes( file.toPath(), BasicFileAttributes.class );
            assertEquals( "File key for file: " + file, oldKey, attr.fileKey() );
        }
    }

    private Map<File,Object> fileKeys( File dir ) throws IOException
    {
        Map<File,Object> map = new HashMap<>();
        File[] files = dir.listFiles();
        assert files != null;

        for ( File file : files )
        {
            BasicFileAttributes attr = Files.readAttributes( file.toPath(), BasicFileAttributes.class );
            map.put( file, attr.fileKey() );
        }

        return map;
    }

    private class DetectPullRequestMonitor implements PullRequestMonitor
    {

        private final AtomicLong lastPullRequest = new AtomicLong();
        private final AtomicInteger numberOfRequest = new AtomicInteger();

        @Override
        public void txPullRequest( long txId )
        {
            lastPullRequest.set( txId );
            numberOfRequest.incrementAndGet();
        }

        @Override
        public void txPullResponse( long txId )
        {
            throw new UnsupportedOperationException( "not implemented" );
        }

        @Override
        public long lastRequestedTxId()
        {
            return lastPullRequest.get();
        }

        @Override
        public long lastReceivedTxId()
        {
            throw new UnsupportedOperationException( "not implemented" );
        }

        @Override
        public long numberOfRequests()
        {
            return numberOfRequest.get();
        }
    }

    private class DetectFileCopyMonitor implements FileCopyMonitor
    {
        private final AtomicBoolean fileCopyDetected = new AtomicBoolean( false );

        @Override
        public void copyFile( File file )
        {
            fileCopyDetected.compareAndSet( false, true );
        }
    }
}<|MERGE_RESOLUTION|>--- conflicted
+++ resolved
@@ -44,14 +44,9 @@
 import org.neo4j.causalclustering.discovery.CoreClusterMember;
 import org.neo4j.causalclustering.discovery.IpFamily;
 import org.neo4j.causalclustering.discovery.SharedDiscoveryService;
-<<<<<<< HEAD
 import org.neo4j.io.fs.FileSystemAbstraction;
 import org.neo4j.kernel.impl.store.format.standard.Standard;
-=======
-import org.neo4j.io.fs.DefaultFileSystemAbstraction;
-import org.neo4j.kernel.impl.store.format.standard.StandardV3_0;
 import org.neo4j.kernel.monitoring.Monitors;
->>>>>>> 04fb3868
 import org.neo4j.test.DbRepresentation;
 import org.neo4j.test.rule.TestDirectory;
 import org.neo4j.test.rule.fs.DefaultFileSystemRule;
@@ -69,13 +64,9 @@
 {
     private Cluster backupCluster;
     private Cluster cluster;
-<<<<<<< HEAD
     private FileSystemAbstraction fsa;
-=======
-    private DefaultFileSystemAbstraction fsa = new DefaultFileSystemAbstraction();
     private DetectFileCopyMonitor detectFileCopyMonitor;
     private PullRequestMonitor pullRequestMonitor;
->>>>>>> 04fb3868
 
     @Rule
     public TestDirectory testDir = TestDirectory.testDirectory();
@@ -86,25 +77,16 @@
     @Before
     public void setup() throws Exception
     {
-<<<<<<< HEAD
         fsa = fileSystemRule.get();
-
-        backupCluster = new Cluster( testDir.directory( "cluster-for-backup" ), 3, 0,
-                new SharedDiscoveryService(), emptyMap(), backupParams(), emptyMap(), emptyMap(), Standard.LATEST_NAME, IpFamily.IPV4, false );
-
-        cluster = new Cluster( testDir.directory( "cluster-b" ), 3, 0,
-                new SharedDiscoveryService(), emptyMap(), emptyMap(), emptyMap(), emptyMap(), Standard.LATEST_NAME, IpFamily.IPV4, false );
-=======
         Monitors monitors = new Monitors();
         addMonitorListeners( monitors );
         backupCluster = new Cluster( testDir.directory( "cluster-for-backup" ), 3, 0,
-                new SharedDiscoveryService(), emptyMap(), backupParams(), emptyMap(), emptyMap(), StandardV3_0.NAME,
-                new Monitors() );
+                new SharedDiscoveryService(), emptyMap(), backupParams(), emptyMap(), emptyMap(), Standard
+                .LATEST_NAME, IpFamily.IPV4, false, new Monitors() );
 
         cluster = new Cluster( testDir.directory( "cluster-b" ), 3, 0,
-                new SharedDiscoveryService(), emptyMap(), emptyMap(), emptyMap(), emptyMap(), StandardV3_0.NAME,
-                monitors );
->>>>>>> 04fb3868
+                new SharedDiscoveryService(), emptyMap(), emptyMap(), emptyMap(), emptyMap(), Standard.LATEST_NAME,
+                IpFamily.IPV4, false, monitors );
 
         baseBackupDir = testDir.directory( "backups" );
     }
@@ -189,12 +171,8 @@
         // given
         Monitors monitors = new Monitors();
         cluster = new Cluster( testDir.directory( "cluster-b" ), 3, 0,
-<<<<<<< HEAD
-                new SharedDiscoveryService(), emptyMap(), backupParams(), emptyMap(), emptyMap(), Standard.LATEST_NAME, IpFamily.IPV4, false );
-=======
-                new SharedDiscoveryService(), emptyMap(), backupParams(), emptyMap(), emptyMap(), StandardV3_0.NAME,
-                monitors );
->>>>>>> 04fb3868
+                new SharedDiscoveryService(), emptyMap(), backupParams(), emptyMap(), emptyMap(), Standard
+                .LATEST_NAME, IpFamily.IPV4, false, monitors );
         cluster.start();
 
         // when: creating a backup
@@ -222,12 +200,8 @@
         // given
         Monitors monitors = new Monitors();
         cluster = new Cluster( testDir.directory( "cluster-b" ), 3, 0,
-<<<<<<< HEAD
-                new SharedDiscoveryService(), emptyMap(), backupParams(), emptyMap(), emptyMap(), Standard.LATEST_NAME, IpFamily.IPV4, false );
-=======
-                new SharedDiscoveryService(), emptyMap(), backupParams(), emptyMap(), emptyMap(), StandardV3_0.NAME,
-                monitors );
->>>>>>> 04fb3868
+                new SharedDiscoveryService(), emptyMap(), backupParams(), emptyMap(), emptyMap(), Standard
+                .LATEST_NAME, IpFamily.IPV4, false, monitors );
         cluster.start();
         createEmptyNodes( cluster, 100 );
 
