--- conflicted
+++ resolved
@@ -132,21 +132,17 @@
             boolean keepTxLogsInStoreDir ) throws StoreCopyFailedException, IOException
     {
         long pullIndex = getPullIndex( storeDir );
-<<<<<<< HEAD
-        return pullTransactions( from, expectedStoreId, storeDir, pullIndex, false, keepTxLogsInStoreDir );
-=======
-        CatchupResult catchupResult = pullTransactions( from, expectedStoreId, storeDir, pullIndex, false );
+        CatchupResult catchupResult = pullTransactions( from, expectedStoreId, storeDir, pullIndex, false, keepTxLogsInStoreDir );
         if ( catchupResult == E_TRANSACTION_PRUNED )
         {
             /* This is for leader-side bootstrapped stores from a backup, which will
                be 1 step ahead of the followers non-bootstrapped copy of the same backup. */
-            return pullTransactions( from, expectedStoreId, storeDir, pullIndex + 1, false );
+            return pullTransactions( from, expectedStoreId, storeDir, pullIndex + 1, false, keepTxLogsInStoreDir );
         }
         else
         {
             return catchupResult;
         }
->>>>>>> d5127ba4
     }
 
     public void copy( AdvertisedSocketAddress from, StoreId expectedStoreId, File destDir )
