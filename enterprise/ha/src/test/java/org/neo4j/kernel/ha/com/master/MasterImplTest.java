/*
 * Copyright (c) 2002-2015 "Neo Technology,"
 * Network Engine for Objects in Lund AB [http://neotechnology.com]
 *
 * This file is part of Neo4j.
 *
 * Neo4j is free software: you can redistribute it and/or modify
 * it under the terms of the GNU Affero General Public License as
 * published by the Free Software Foundation, either version 3 of the
 * License, or (at your option) any later version.
 *
 * This program is distributed in the hope that it will be useful,
 * but WITHOUT ANY WARRANTY; without even the implied warranty of
 * MERCHANTABILITY or FITNESS FOR A PARTICULAR PURPOSE.  See the
 * GNU Affero General Public License for more details.
 *
 * You should have received a copy of the GNU Affero General Public License
 * along with this program. If not, see <http://www.gnu.org/licenses/>.
 */
package org.neo4j.kernel.ha.com.master;

import org.junit.Rule;
import org.junit.Test;
import org.mockito.InOrder;
import org.mockito.invocation.InvocationOnMock;
import org.mockito.stubbing.Answer;

<<<<<<< HEAD
import java.util.Collection;
=======
>>>>>>> facc1be3
import java.util.HashMap;
import java.util.Map;
import java.util.concurrent.CountDownLatch;
import java.util.concurrent.Future;

import org.neo4j.cluster.ClusterSettings;
import org.neo4j.com.RequestContext;
import org.neo4j.com.ResourceReleaser;
import org.neo4j.com.Response;
import org.neo4j.com.TransactionNotPresentOnMasterException;
import org.neo4j.com.TransactionObligationResponse;
import org.neo4j.kernel.configuration.Config;
import org.neo4j.kernel.ha.HaSettings;
import org.neo4j.kernel.ha.cluster.DefaultConversationSPI;
import org.neo4j.kernel.ha.com.master.MasterImpl.Monitor;
import org.neo4j.kernel.ha.com.master.MasterImpl.SPI;
import org.neo4j.kernel.impl.locking.Locks;
import org.neo4j.kernel.impl.locking.Locks.Client;
import org.neo4j.kernel.impl.locking.Locks.ResourceType;
import org.neo4j.kernel.impl.locking.ResourceTypes;
import org.neo4j.kernel.impl.store.StoreId;
import org.neo4j.kernel.impl.transaction.TransactionRepresentation;
import org.neo4j.kernel.impl.transaction.log.TransactionIdStore;
import org.neo4j.test.OtherThreadExecutor.WorkerCommand;
import org.neo4j.test.OtherThreadRule;

import static org.hamcrest.CoreMatchers.equalTo;
import static org.hamcrest.Matchers.instanceOf;
import static org.junit.Assert.assertEquals;
import static org.junit.Assert.assertThat;
import static org.junit.Assert.fail;
import static org.mockito.Matchers.any;
import static org.mockito.Matchers.anyLong;
import static org.mockito.Matchers.anyString;
import static org.mockito.Mockito.doAnswer;
import static org.mockito.Mockito.inOrder;
import static org.mockito.Mockito.mock;
import static org.mockito.Mockito.times;
import static org.mockito.Mockito.verify;
import static org.mockito.Mockito.verifyNoMoreInteractions;
import static org.mockito.Mockito.when;

public class MasterImplTest
{
    @Test
    public void givenStartedAndInaccessibleWhenNewLockSessionThrowException() throws Throwable
    {
        // Given
        MasterImpl.SPI spi = mock( MasterImpl.SPI.class );
        Config config = config( 20 );

        when( spi.isAccessible() ).thenReturn( false );

        MasterImpl instance = new MasterImpl( spi, mock(
                ConversationManager.class ), mock( MasterImpl.Monitor.class ), config );
        instance.start();

        // When
        try
        {
            instance.newLockSession( new RequestContext( 0, 1, 2, 0, 0 ) );
            fail();
        }
        catch ( org.neo4j.kernel.api.exceptions.TransactionFailureException e )
        {
            // Ok
        }
    }

    @Test
    public void givenStartedAndAccessibleWhenNewLockSessionThenSucceeds() throws Throwable
    {
        // Given
        MasterImpl.SPI spi = mockedSpi();
        Config config = config( 20 );

        when( spi.isAccessible() ).thenReturn( true );
        when( spi.getTransactionChecksum( anyLong() ) ).thenReturn( 1L );

        MasterImpl instance = new MasterImpl( spi, mock(
                ConversationManager.class ), mock( MasterImpl.Monitor.class ), config );
        instance.start();
        HandshakeResult handshake = instance.handshake( 1, new StoreId() ).response();

        // When
        instance.newLockSession( new RequestContext( handshake.epoch(), 1, 2, 0, 0 ) );

        // Then no exception should be thrown
    }

    @Test
    public void failingToStartTxShouldNotLeadToNPE() throws Throwable
    {
        // Given
        MasterImpl.SPI spi = mockedSpi();
        DefaultConversationSPI conversationSpi = mockedConversationSpi();
        Config config = config( 20 );
        ConversationManager conversationManager = new ConversationManager( conversationSpi, config );

        when( spi.isAccessible() ).thenReturn( true );
        when( conversationSpi.acquireClient() ).thenThrow( new RuntimeException( "Nope" ) );
        when( spi.getTransactionChecksum( anyLong() ) ).thenReturn( 1L );
        mockEmptyResponse( spi );

        MasterImpl instance = new MasterImpl( spi, conversationManager, mock( MasterImpl.Monitor.class ), config );
        instance.start();
        Response<HandshakeResult> response = instance.handshake( 1, new StoreId() );
        HandshakeResult handshake = response.response();

        // When
        try
        {
            instance.newLockSession( new RequestContext( handshake.epoch(), 1, 2, 0, 0 ) );
            fail("Should have failed.");
        }
        catch ( Exception e )
        {
            // Then
            assertThat(e, instanceOf( RuntimeException.class ) );
            assertThat(e.getMessage(), equalTo( "Nope" ));
        }
    }

    private void mockEmptyResponse( SPI spi )
    {
        when( spi.packEmptyResponse( any() ) ).thenAnswer( new Answer()
        {
            @Override
            public Object answer( InvocationOnMock invocation ) throws Throwable
            {
                return new TransactionObligationResponse<>( invocation.getArguments()[0], StoreId.DEFAULT,
                        TransactionIdStore.BASE_TX_ID, ResourceReleaser.NO_OP );
            }
        } );
    }

    @Test
    public void shouldNotEndLockSessionWhereThereIsAnActiveLockAcquisition() throws Throwable
    {
        // GIVEN
        final CountDownLatch latch = new CountDownLatch( 1 );
        try
        {
            MasterImpl.SPI spi = mockedSpi();
            DefaultConversationSPI conversationSpi = mockedConversationSpi();
            when( spi.isAccessible() ).thenReturn( true );
            Client client = mock( Client.class );
            doAnswer( new Answer<Void>()
            {
                @Override
                public Void answer( InvocationOnMock invocation ) throws Throwable
                {
                    latch.await();
                    return null;
                }
<<<<<<< HEAD
            } ).when( client ).acquireExclusive( any( ResourceType.class ), anyLong() );
            when( conversationSpi.acquireClient() ).thenReturn( client );
=======
            } ).when( client ).acquireExclusive( any( ResourceType.class ), Matchers.<long[]>anyVararg() );
            when( spi.acquireClient() ).thenReturn( client );
            when( client.description(anyString() )).thenReturn( client );
>>>>>>> facc1be3
            Config config = config( 20 );
            ConversationManager conversationManager = new ConversationManager( conversationSpi, config );
            final MasterImpl master = new MasterImpl( spi, conversationManager, mock( Monitor.class ), config );
            master.start();
            HandshakeResult handshake = master.handshake( 1, new StoreId() ).response();

            // WHEN
            final RequestContext context = new RequestContext( handshake.epoch(), 1, 2, 0, 0 );
            master.newLockSession( context );
            Future<Void> acquireFuture = otherThread.execute( new WorkerCommand<Void, Void>()
            {
                @Override
                public Void doWork( Void state ) throws Exception
                {
                    master.acquireExclusiveLock( context, ResourceTypes.NODE, 1L );
                    return null;
                }
            } );
            otherThread.get().waitUntilWaiting();
            master.endLockSession( context, false );
            verify( client, times( 0 ) ).close();
            latch.countDown();
            acquireFuture.get();

            // THEN
            verify( client, times( 1 ) ).close();
        }
        finally
        {
            latch.countDown();
        }
    }

    @Test
    public void shouldNotAllowCommitIfThereIsNoMatchingLockSession() throws Throwable
    {
        // Given
        MasterImpl.SPI spi = mock( MasterImpl.SPI.class );
        DefaultConversationSPI conversationSpi = mockedConversationSpi();
        Config config = config( 20 );
        ConversationManager conversationManager = new ConversationManager( conversationSpi, config );

        when( spi.isAccessible() ).thenReturn( true );
        when( spi.getTransactionChecksum( anyLong() ) ).thenReturn( 1L );
        mockEmptyResponse( spi );

        MasterImpl master = new MasterImpl( spi, conversationManager, mock( MasterImpl.Monitor.class ), config );
        master.start();
        HandshakeResult handshake = master.handshake( 1, new StoreId() ).response();

        RequestContext ctx = new RequestContext( handshake.epoch(), 1, 2, 0, 0 );

        // When
        try
        {
            master.commit( ctx, mock( TransactionRepresentation.class ) );
            fail("Should have failed.");
        }
        catch ( TransactionNotPresentOnMasterException e )
        {
            // Then
            assertThat(e.getMessage(), equalTo( new TransactionNotPresentOnMasterException( ctx ).getMessage() ));
        }
    }

    @Test
    public void shouldAllowCommitIfClientHoldsNoLocks() throws Throwable
    {
        // Given
        MasterImpl.SPI spi = mock( MasterImpl.SPI.class );
        Config config = config( 20 );
        DefaultConversationSPI conversationSpi = mockedConversationSpi();
        ConversationManager conversationManager = new ConversationManager( conversationSpi, config );
        Client locks = mock( Client.class );
        when(locks.trySharedLock( ResourceTypes.SCHEMA, ResourceTypes.schemaResource() ) ).thenReturn( true );

        when( spi.isAccessible() ).thenReturn( true );
        when( spi.getTransactionChecksum( anyLong() ) ).thenReturn( 1L );
        when( conversationSpi.acquireClient()).thenReturn( locks );
        mockEmptyResponse( spi );

        MasterImpl master = new MasterImpl( spi, conversationManager, mock( MasterImpl.Monitor.class ), config );
        master.start();
        HandshakeResult handshake = master.handshake( 1, new StoreId() ).response();

        int no_lock_session = -1;
        RequestContext ctx = new RequestContext( handshake.epoch(), 1, no_lock_session, 0, 0 );
        TransactionRepresentation tx = mock( TransactionRepresentation.class );

        // When
        master.commit( ctx, tx );

        // Then
        verify(spi).applyPreparedTransaction( tx );
    }

    @Test
    public void shouldAllowStartNewTransactionAfterClientSessionWasRemovedOnTimeout() throws Throwable
    {
        //Given
        MasterImpl.SPI spi = mockedSpi();
        DefaultConversationSPI conversationSpi = mockedConversationSpi();
        Monitor monitor = mock( Monitor.class );
        Config config = config( 20 );
        Client client = mock( Client.class );
        ConversationManager conversationManager = new ConversationManager( conversationSpi, config );
        int machineId = 1;
        MasterImpl master = new MasterImpl( spi, conversationManager, monitor, config );

        when( spi.isAccessible() ).thenReturn( true );
        when( conversationSpi.acquireClient() ).thenReturn( client );
        master.start();
        HandshakeResult handshake = master.handshake( 1, new StoreId() ).response();
        RequestContext requestContext = new RequestContext( handshake.epoch(), machineId, 0, 0, 0);

        // When
        master.newLockSession( requestContext );
        master.acquireSharedLock( requestContext, ResourceTypes.NODE, 1L );
        conversationManager.stop( requestContext );
        master.newLockSession( requestContext );

        //Then
        Map<Integer,Collection<RequestContext>> transactions = master.getOngoingTransactions();
        assertEquals( 1, transactions.size() );
        assertThat( transactions.get( machineId ), org.hamcrest.Matchers.hasItem( requestContext ) );
    }

    @Test
    public void shouldStartStopConversationManager() throws Throwable
    {
        MasterImpl.SPI spi = mockedSpi();
        ConversationManager conversationManager = mock( ConversationManager.class );
        Config config = config( 20 );
        MasterImpl master = new MasterImpl( spi, conversationManager, null, config );

        master.start();
        master.stop();

        InOrder order = inOrder(conversationManager);
        order.verify( conversationManager ).start();
        order.verify( conversationManager ).stop();
        verifyNoMoreInteractions( conversationManager );
    }

    public final @Rule OtherThreadRule<Void> otherThread = new OtherThreadRule<>();

    private Config config( int lockReadTimeout )
    {
        Map<String, String> params = new HashMap<>();
        params.put( HaSettings.lock_read_timeout.name(), lockReadTimeout + "s" );
        params.put( ClusterSettings.server_id.name(), "1" );
        return new Config( params, HaSettings.class );
    }

    public DefaultConversationSPI mockedConversationSpi()
    {
        return mock( DefaultConversationSPI.class );
    }

    public static SPI mockedSpi()
    {
        return mockedSpi( StoreId.DEFAULT );
    }

    public static SPI mockedSpi( final StoreId storeId )
    {
        Locks.Client locks = mock( Locks.Client.class );
        MasterImpl.SPI mock = mock( MasterImpl.SPI.class );
        when( mock.storeId() ).thenReturn( storeId );
        when( mock.packEmptyResponse( any() ) ).thenAnswer( new Answer()
        {
            @Override
            public Object answer( InvocationOnMock invocation ) throws Throwable
            {
                return new TransactionObligationResponse<>( invocation.getArguments()[0], storeId,
                        TransactionIdStore.BASE_TX_ID, ResourceReleaser.NO_OP );
            }
        } );
        when( mock.acquireClient() ).thenReturn( locks );
        when( locks.description(anyString()) ).thenReturn( locks );
        return mock;
    }
}<|MERGE_RESOLUTION|>--- conflicted
+++ resolved
@@ -25,10 +25,7 @@
 import org.mockito.invocation.InvocationOnMock;
 import org.mockito.stubbing.Answer;
 
-<<<<<<< HEAD
 import java.util.Collection;
-=======
->>>>>>> facc1be3
 import java.util.HashMap;
 import java.util.Map;
 import java.util.concurrent.CountDownLatch;
@@ -45,7 +42,6 @@
 import org.neo4j.kernel.ha.cluster.DefaultConversationSPI;
 import org.neo4j.kernel.ha.com.master.MasterImpl.Monitor;
 import org.neo4j.kernel.ha.com.master.MasterImpl.SPI;
-import org.neo4j.kernel.impl.locking.Locks;
 import org.neo4j.kernel.impl.locking.Locks.Client;
 import org.neo4j.kernel.impl.locking.Locks.ResourceType;
 import org.neo4j.kernel.impl.locking.ResourceTypes;
@@ -184,14 +180,9 @@
                     latch.await();
                     return null;
                 }
-<<<<<<< HEAD
             } ).when( client ).acquireExclusive( any( ResourceType.class ), anyLong() );
             when( conversationSpi.acquireClient() ).thenReturn( client );
-=======
-            } ).when( client ).acquireExclusive( any( ResourceType.class ), Matchers.<long[]>anyVararg() );
-            when( spi.acquireClient() ).thenReturn( client );
             when( client.description(anyString() )).thenReturn( client );
->>>>>>> facc1be3
             Config config = config( 20 );
             ConversationManager conversationManager = new ConversationManager( conversationSpi, config );
             final MasterImpl master = new MasterImpl( spi, conversationManager, mock( Monitor.class ), config );
@@ -358,7 +349,6 @@
 
     public static SPI mockedSpi( final StoreId storeId )
     {
-        Locks.Client locks = mock( Locks.Client.class );
         MasterImpl.SPI mock = mock( MasterImpl.SPI.class );
         when( mock.storeId() ).thenReturn( storeId );
         when( mock.packEmptyResponse( any() ) ).thenAnswer( new Answer()
@@ -370,8 +360,6 @@
                         TransactionIdStore.BASE_TX_ID, ResourceReleaser.NO_OP );
             }
         } );
-        when( mock.acquireClient() ).thenReturn( locks );
-        when( locks.description(anyString()) ).thenReturn( locks );
         return mock;
     }
 }