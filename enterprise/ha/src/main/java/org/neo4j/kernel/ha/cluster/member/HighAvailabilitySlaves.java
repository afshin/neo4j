--- conflicted
+++ resolved
@@ -28,13 +28,8 @@
 import org.neo4j.cluster.protocol.cluster.ClusterConfiguration;
 import org.neo4j.cluster.protocol.cluster.ClusterListener;
 import org.neo4j.function.Functions;
-<<<<<<< HEAD
 import org.neo4j.kernel.ha.cluster.modeswitch.HighAvailabilityModeSwitcher;
-=======
-import org.neo4j.helpers.Function;
 import org.neo4j.helpers.HostnamePort;
-import org.neo4j.kernel.ha.cluster.HighAvailabilityModeSwitcher;
->>>>>>> 9c386fc8
 import org.neo4j.kernel.ha.com.master.Slave;
 import org.neo4j.kernel.ha.com.master.SlaveFactory;
 import org.neo4j.kernel.ha.com.master.Slaves;
@@ -78,18 +73,8 @@
                 Slave presentSlave = slaves.get( from );
                 if ( presentSlave == null )
                 {
-<<<<<<< HEAD
-                    presentSlave = slaveFactory.newSlave( life, from );
+                    presentSlave = slaveFactory.newSlave( life, from, me.getHost(), me.getPort() );
                     slaves.put( from, presentSlave );
-=======
-                    Slave presentSlave = slaves.get( from );
-                    if ( presentSlave == null )
-                    {
-                        presentSlave = slaveFactory.newSlave( life, from, me.getHost(), me.getPort() );
-                        slaves.put( from, presentSlave );
-                    }
-                    return presentSlave;
->>>>>>> 9c386fc8
                 }
                 return presentSlave;
             }
