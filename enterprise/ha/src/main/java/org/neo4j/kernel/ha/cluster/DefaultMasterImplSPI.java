--- conflicted
+++ resolved
@@ -43,7 +43,6 @@
 import org.neo4j.kernel.impl.core.LabelTokenHolder;
 import org.neo4j.kernel.impl.core.PropertyKeyTokenHolder;
 import org.neo4j.kernel.impl.core.RelationshipTypeTokenHolder;
-<<<<<<< HEAD
 import org.neo4j.kernel.impl.locking.LockGroup;
 import org.neo4j.kernel.impl.locking.Locks;
 import org.neo4j.kernel.impl.store.StoreId;
@@ -54,17 +53,7 @@
 import org.neo4j.kernel.impl.transaction.log.TransactionIdStore;
 import org.neo4j.kernel.impl.transaction.state.DataSourceManager;
 import org.neo4j.kernel.impl.util.JobScheduler;
-=======
-import org.neo4j.kernel.impl.core.ThreadToStatementContextBridge;
-import org.neo4j.kernel.impl.nioneo.store.IdGenerator;
-import org.neo4j.kernel.impl.nioneo.store.StoreId;
-import org.neo4j.kernel.impl.transaction.XaDataSourceManager;
-import org.neo4j.kernel.impl.transaction.xaframework.TxIdGenerator;
-import org.neo4j.kernel.impl.transaction.xaframework.XaDataSource;
-import org.neo4j.kernel.logging.Logging;
 import org.neo4j.kernel.monitoring.StoreCopyMonitor;
-import org.neo4j.kernel.monitoring.Monitors;
->>>>>>> 1f7e946b
 
 class DefaultMasterImplSPI implements MasterImpl.SPI
 {
@@ -180,21 +169,7 @@
     @Override
     public <T> Response<T> packTransactionStreamResponse( RequestContext context, T response )
     {
-<<<<<<< HEAD
         return responsePacker.packTransactionStreamResponse( context, response );
-=======
-        XaDataSourceManager xaDataSourceManager = resolve( XaDataSourceManager.class );
-        KernelPanicEventGenerator kernelPanicEventGenerator = resolve( KernelPanicEventGenerator.class );
-        return ServerUtil.rotateLogsAndStreamStoreFiles(
-                graphDb.getStoreDir(),
-                xaDataSourceManager,
-                kernelPanicEventGenerator,
-                logging.getMessagesLog( MasterImpl.class ),
-                true,
-                writer,
-                new DefaultFileSystemAbstraction(),
-                monitors.newMonitor( StoreCopyMonitor.class, getClass() ) );
->>>>>>> 1f7e946b
     }
 
     @Override
