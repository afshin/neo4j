--- conflicted
+++ resolved
@@ -87,15 +87,11 @@
     public static final Setting<TxPushStrategy> tx_push_strategy = setting( "ha.tx_push_strategy", options(
             TxPushStrategy.class ), "fixed" );
 
-<<<<<<< HEAD
-    public enum TxPushStrategy
-=======
     @Description( "Size of batches of transactions applied on slaves when pulling from master" )
     public static final Setting<Integer> pull_apply_batch_size = setting( "ha.pull_apply_batch_size",
             INTEGER, "100" );
 
-    public static enum TxPushStrategy
->>>>>>> 345d719d
+    public enum TxPushStrategy
     {
         @Description("Round robin")
         round_robin,
