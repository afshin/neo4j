For Release Notes, see http://neo4j.org/release-notes#neo4j-${project.version}

<<<<<<< HEAD
2.1.0-M02
------------
Kernel
=======
2.1.0-RC1
---------
Kernel:
o The traversal framework can now take Iterable<Node> as starting points
o The Iterable returned from getRelationships(...) can now be iterated more than once
o Improve the performance of the server by reducing the overhead of logging
o Further performance improvements for the upgrade process
o Improve performance by producing less work for the GC in various places
o Fixes a bug where the transaction log could get duplicate entries, making it unusable for recovery
o Fixes a bug where the database could leak memory after a mode switch in HA
o Fixes a bug where file descriptors would leak if more than one MERGE statement was executed in a transaction
o Fixes a bug where an uncommitted index creation in a transaction could interfer with observing the state
  of other existing indexes
o Fixes a bug where old transaction log files could prevent the database from upgrading to a newer version

Cypher:
o To the new planner, added:
  - Select or SemiApply
  - Optional Expand
  - Outer Hash Join
  - Aggregation
  - Skip
  - Limit
  - SortLimit
o New planner is disabled by default

2.1.0-M02
---------
Kernel:
>>>>>>> 77a2cef0
o Widens recoverable failure scenarios for schema indexes
o Fix for recovery of schema changes in the case of 2PC transactions
o Compile on Java8. Fixes #2149
o Reduce synchronization in createTranasction path
o Made transaction service more resilient to user code leaking transactions.
o Performance improvements for upgrade process.

Cypher:
o Add a new cost based planner
o To the new planner, added:
  - All nodes scan
  - Cartesian product
  - Apply
  - Relationship by id
  - Expand
  - Node by id
  - Node by label
  - Node by index seek
  - Hash join
  - Optional
  - Projection
  - Selection
  - SemiApply
  - Sort
  - Named paths
o Fix problem where LOAD CSV stops indexes from being used

2.1.0-M01
---------
Cypher:
o Add LOAD CSV
o Add USING PERIODIC COMMIT

Kernel:
o Introduces utility methods for printing paths into a new class, org.neo4j.graphdb.traveral.Paths
o Deprecates several methods in the old traversal framework (org.neo4j.kernel.Traversal) that have been replaced by
  new utilities in the org.neo4j.graphdb.traversal library. No breaking changes made, but this flags for these features
  being removed in the next major version, 3.0.
o Relationship chains are now split by type and direction. Disk storage format changes, requires an upgrade.
o Fixes an issue with tx log reading in damaged log files
o Adds support for labels in transaction event handlers

<<<<<<< HEAD
2.0.2 (Unreleased)
---------------------------
=======
2.0.3
-----
Cypher:
o MERGE must fail when trying to create 2 nodes with same id but different labels (e.g., MERGE (a: Foo)-[r:KNOWS]->(a: Bar))
o Allow Cypher split() with empty separator
o Ensure Cypher range() works with negative step values

Kernel:
o Fixes a deadlock issue in the page cache
o Fix a transaction log issue where the log could be written to after
  tx manager marked as NOT_OK.
o Performance improvements for concurrent reads

2.0.2
-----
>>>>>>> 77a2cef0
Cypher:
o Fixes #1897 - goes into never ending loop for some aggregate queries
o Add the functions toInt(...) and toFloat(...)
o Renames the Cypher type Double to Float
o Add the function split(...)
o Reading a non-existent property from a map returns null rather than failing
o MERGE will choose a direction when it has to create a relationship if you use an undirected relationship pattern

Kernel:
o Fixes an issue with tx log reading in severely damaged log files.
o Fixes a JVM deadlock issue between committing and a reading thread
o Can now handle more gracefully a larger set of failed index states
o Logical logs are now kept, by default, for 7 days to make backup more likely to choose incremental.
o Fixes issue where store migration forgets about legacy indexes
o Datasource specific transaction application now respects global TM state
o Fix a cache poisoning issue where large properties would keep a reference to a closed
  store after a HA role switch. Manifested as NullPointerException when reading very large
  properties in rare cases.
o Fixes an issue where indexes that have been dropped would fail recovery
  if commands to activate them were run in recovery.
o Fixes byte count monitoring
o Fixes issue with proper update of indexes that came from improper
  command execution order
o Fixes memory leak in XaResourceManager that could lead recovered
  transaction application to delay noticeably
o Fixes null pointer exceptions coming from LazyProperties being
  half loaded while a datasource restart happens

Server:
o Fixes github issues #1872, #961 that deal with Content-Encoding headers
o Server log and messages.log now share common formatting. Achieved
  through the use of the same logging framework

2.0.1 (2014-01-04)
------------------
Kernel:
o Improve speed of verifying unique constraints on constraint creation.
o Improve speed of creating label scan store in BatchInserter.
o Fixes issue with batch inserter which could lead to record not in use exception
  when adding properties
o Introduces monitoring for reads/writes to the logical log

Server:
o Fixes issue with transactions leaking when there is an exception while rendering the response

Cypher:
o Fixes bug around MERGE inside a FOREACH inside a FOREACH
o Makes it possible to write MERGE queries with no already known parts
o Fixes problem with compiling queries with NOT expressions in them
o Fixes #1735 - Indexes and AND predicates produce wrong results
o Fixes #1876 - Null nodes and properties should be ignored when SETting properties
o Fixes problem with parser not being thread safe. State is bad, m'kay?
o Add support for double literals in exponent form
o Use internal heirarchy for types. Previously dependeded on Scala type hierarchy
o Fixes MERGE without any identifier previously known
o Corrects numerous inconsistencies when performing static type inference during compilation.

2.0.0 (2013-12-11)
------------------
Cypher:
o Fix for problem with index lookups against properties
o Fix: MERGE should work when finding multiple elements
o Fix: Should support updates for merging
o Fix issue when mixing Cypher queries of different versions
o Fix problems with CREATE for relationships without declared nodes
o Allow MERGE to run inside FOREACH
o Prevent the use of parameter maps in MATCH and MERGE

2.0.0-RC1 (2013-11-21)
----------------------
Kernel:
  o BREAKING CHANGE: Reference node has been removed.
  o BREAKING CHANGE: All classes under the org.neo4j.kernel package space, except
    those related to the traversal frameworks, are now deprecated and due to be moved
    into internal packages. This includes well-known classes such as EmbeddedGraphDatabase
    and HighlyAvailableGraphDatabase, both of which are replaced by GraphDatabaseFactory
    and HighlyAvailableGraphDatabaseFactory, respectively.
  o BREAKING CHANGE: Removed deprecated settings from org.neo4j.graphdb.factory.GraphDatabaseSettings. These settings are
    no longer effective and can be removed without any effect.
  o BREAKING CHANGE: Removed deprecated org.neo4j.graphdb.index.IndexProvider (and associated
    org.neo4j.graphdb.index.IndexIterable and org.neo4j.graphdb.index.IndexProviderKernelExtensionFactory). This has been
    replaced by the kernel extension mechanism.
  o BREAKING CHANGE: Removed deprecated org.neo4j.graphdb.PropertyContainer#getPropertyValues(). Instead use
    org.neo4j.graphdb.PropertyContainer#getPropertyKeys() and org.neo4j.graphdb.PropertyContainer#getProperty(String).
  o BREAKING CHANGE: Removed deprecated methods from org.neo4j.kernel.GraphDatabaseAPI: #getDiagnosticsManager(),
    #getMessageLog(), #getIdGeneratorFactory(), #getKernelData() and #getPersistenceSource(). These are internal
    components which Kernel clients should not need to access. The entire org.neo4j.kernel.GraphDatabaseAPI interface is
    deprecated and will be removed in future.
  o BREAKING CHANGE: Deprecated constructors of EmbeddedReadOnlyDatabase and EmbeddedGraphDatabase have been removed,
    in favor of the long-advertised alternative GraphDatabaseFactory.
  o BREAKING CHANGE: All deprecated methods in GraphDatabaseAPI have been removed in favor of getDependencyResolver().

Cypher:
  o Add OPTIONAL MATCH to Cypher
  o Remove question mark symbol from patterns in Cypher
  o Fixes 1313
  o Fixes problem with collection index types
  o Changes behaviour of LAST/HEAD/TAIL and collection slice -
    they now all return null for ranges outside a collection
  o Fixed #1471 - SETting a relationship to a map value fails

Shell:
  o Add '-' as filename for piping stdin directly into the shell, behaves as a file import.

Server:
  o BREAKING CHANGE: Removed deprecated method org.neo4j.server.AbstractNeoServer#stopServerOnly(). To stop the server use
    org.neo4j.server.AbstractNeoServer#stop(). If you would like to disconnect the database life cycle from server control
    use org.neo4j.server.WrappingNeoServer.
  o BREAKING CHANGE: org.neo4j.server.database.Database is now an interface. Direct uses of the class can be replaced by
    one of its implementations.
  o Transactional endpoint status codes are now textual rather than numeric. Since the transactional endpoint was introduced
    in the 2.0.0 series, it is not considered a breaking change. It will, however, require modifying client code that depends
    on the numeric status codes.

2.0.0-M06 (2013-10-15)
----------------------
o Windows desktop GUI added

Cypher:
  o Parenthesis around nodes are now mandatory if a label is used on the node

2.0.0-M05 (2013-09-10)
----------------------
Kernel:
  o BREAKING CHANGE: GraphDatabaseSettings now only exposes Setting, deprecated settings classes have been removed.
  o Fixed problems with array properties being updated multiple times in a single transaction
  o Adds label store as an index
  o Transaction now implements AutoClosable
  o Distinguish between data and schema transactions
  o Unique constraint validation for new data

Cypher:
  o Promote the experimental parser to the default
  o Added literal maps
  o Makes RETURN only queries valid
  o Labels on optional nodes no longer stop the whole MATCH
    clause from returning results.
  o Updated NOT precedence
  o Added collection slice and collection index
  o Added list comprehension documentation

 Shell:
  o Adds support for RETURN only Cypher queries

2.0.0-M04 (2013-08-08)
----------------------
Kernel:
  o BREAKING CHANGE: Require Java 7
  o BREAKING CHANGE: Transactions are now required for all operations throughout Java Core API,
    read operations as well as write operations
  o Define proper equality for indexing of array properties
  o BREAKING CHANGE: Equality for indexing of number properties compares numbers independent of underlying primitive Java type

Cypher:
  o Fixes #844 - Label predicate do not work on optional nodes that are null
  o Fixes #897 - Cypher start doesnt allow combining multiple starting points with start node sets
  o BREAKING CHANGE: Removes "?", "!" syntax for accessing properties. Missing properties are now treated as null
  o Introduced a new experimental and fast PEG parser
  o BREAKING CHANGE: Escaped identifiers in the RETURN clause are kept as the user entered them
  o BREAKING CHANGE: No longer possible to use expressions and params to identify nodes in patterns
  o BREAKING CHANGE: Use "|" in favor of ":" in FOREACH, EXTRACT and REDUCE to avoid disambiguity with label syntax

Server:
  o Added support for extracting and returning the graph structure from the result of a Cypher query executed via the transactional endpoint

2.0.0-M03 (2013-05-29)
----------------------
Kernel:
  o Read-only index results are closed properly

Cypher:
  o Make Cypher execution results closable
  o Adds Cypher label scan hint
  o Removes alternative WITH syntax in Cypher
  o Fixes bug with UNION text output
  o Added startNode()/endNode()
  o Fixes #780 - Queries with literal collections fail against schema indexes

Server:
  o Added support for transaction keep-alive

2.0.0-M02 (2013-04-28)
----------------------
o In server, added REST transaction support
o In cypher, added MERGE clause
o In cypher, MATCH now supports single-node patterns
o In shell, support for listing indexes and their state
o Support for labels in the org.neo4j.unsafe.batchinsert APIs.
o BREAKING CHANGE: Replaced protected fields from org.neo4j.graphdb.factory.GraphDatabaseFactory with a single
  org.neo4j.graphdb.factory.GraphDatabaseFactoryState instance to avoid race conditions when creating multiple,
  lazily instantiated builders
o BREAKING CHANGE: org.neo4j.graphdb.index.BatchInserterIndex and org.neo4j.graphdb.index.BatchInserterIndexProvider
  has been removed in favor of the same interfaces available in org.neo4j.unsafe.batchinsert
o BREAKING CHANGE: The BatchInserter and the BatchGraphDatabase are not binary compatible with 1.9 due to some methods
  now taking a varargs array of labels as last argument.  Please recompile any code that depends on the BatchInserter.

2.0.0-M01 (2013-04-08)
----------------------
o Added support for labels across all APIs: Cypher, Core Java and REST
o Added support for the new label-based indexes across all APIs: Cypher, Core Java and REST
o Improvements to shell, including import/export of small graphs via cypher statements

1.9.6 (2014-01-31)
------------------
Kernel:
o Fixes issue with batch inserter which could lead to record not in use exception
  when adding properties
o Introduces monitoring for reads/writes to the logical log

Server:
o Fixes issue with transacions leaking when there is an exception while rendering the response

1.9.5 (2013-11-11)
------------------
Kernel:
o Fixed NPE in PersistenceWindowPool when concurrently loading non-mapped windows
o Fixed potential deadlock in PersistenceWindowPool cause by negative mark count
o Performance optimizations for best-first selector
o Database now waits on a timeout for transactions to finish before actually shutting
  down, while preventing new transactions from starting up

Server:
o Shutdown hook is now properly removed on normal shutdown, removing potential thread
  leak which might prevent orderly exit of the VM process

Graph Algorithms:
o Fixed potential suboptimal path finding in A* executions for particular graph topologies. Also
  improved performance and memory consumption of A*

1.9.4 (2013-09-19)
------------------
Lucene index:
o Fixed issue where querying an index for "*:*" while having removed entities
  from it in the same transaction might result in exceptions.

1.9.3 (2013-08-30)
------------------
Logging in console is now consistent across modules and more informative

Kernel:
o Remove hard dependency on Logback
o Introduction of logical_log_rotation_threshold to control log rotation.
o Autoconfigurator can handle cases where physical memory is less than the configured JVM heap
o Fixes index out of bounds errors when iterating over relationships
o Fixes race in persistent window pool which might lead to inconsistent data

Cypher:
o Fixes problems with extra columns showing up in some conditions

Server:
o Reintroduces, deprecated, the Configurator.getThirdpartyJaxRsClasses. Fixes, among other things, the authentication-extension
o Server now properly returns the version when asked through REST

Index:
o Stop keeping norms in Lucene indexes, saving space and memory

1.9.2 (2013-07-16)
------------------
Kernel:
o When flushing persistent windows, do so only if dirty. This is a performance improvement
  for certain scenarios.
o Fixes bug where loading relationship chains with high ids would cause them to be
  ignored when iterating over them.

Cypher:
o Fixes problem where Cypher would see changes while the query was running

Server:
o The Content-Type is now correctly used to set the text encoding, not Content-Encoding
o Fixes concurrency issue with generation of JSON responses
o HTTPS scheme is now properly propagated on batch requests

1.9.1 (2013-06-24)
------------------
Kernel:
o Fixes bug where creating an Index with an invalid configuration would not properly clean up
  the configuration for it.
o Fixes race condition that occasionally would make Node.getSingleRelationship() mistakenly fail.
o Fixes compliance for non-logback logging implementations
o Cleanup of transactions that fail commit happens under the same lock as the commit

Cypher:
o Cypher execution results are now closeable
o Allow | to be used as a separator in foreach and extract+reduce

Server:
o Fixes bug where the last security rule would be the only one respected, if multiple would
  be present
o Support for chained certificates
o Enabled streaming support for paged traversals

Packaging:
o Improved handling of JAVA_HOME on OSX

1.9 (2013-05-13)
----------------
Kernel:
o Performance improvement on initial loading of relationship types during startup

1.9.RC2 (2013-04-30)
--------------------
Kernel:
o Fixes race conditions on usage of persistence windows' byte buffers that occasionally led to buffer over/underflows.

Server:
o Create unique node with properties that have collection values properly casts them to arrays
o Data visualization editor now navigates back to the data browser on save and cancel

Cypher:
o Fixes problem when sending down custom queries to index providers

1.9.RC1 (2013-04-15)
--------------------
Lucene Index:
o Lucene upgraded to 3.6.2

Server:
o Introduces new splash screen containing a guide to Neo4j. Several small aesthetic improvements

Cypher:
o Fixed #578 - problem with profiling queries that use LIMIT
o Fixes #550 - problem when using START after WITH
o Allows single node patterns in MATCH
o Fixes problem for some patterns and all-nodes start points
o Fixes #650 - issue when doing multiple aggregation expressions on the same identifier
o Added timestamp function

Packaging:
o plugins/ subdirectory is searched recursively for server plugins

1.9.M05 (2013-03-05)
--------------------

Now compiles and runs under JDK 7

Kernel:
o Concurrent modifications to relationship chains now do now lead to RecordNotInUse exceptions or
  cache poisoning
o Proper tx management will now make negative transaction counts impossible
o IndexProvider is now deprecated, replaced by KernelExtensionFactory
o Store locks are respected from read only instances too
o grab_file_lock configuration setting is now deprecated

Lucene Index:
o LuceneIndexProvider is now replaced by LuceneKernelExtension

Server:
o Added support for X-Forwarded-Host and X-Forwarded-Proto headers to allow parameterising of
  links in data for hosting behind proxy servers.

JMX:
o JMX will now provide info on all configuration values, including the defaults not explicitly set

Cypher:
o Fixes #450 - Predicates in WHERE are not evaluated correctly for certain patterns
o Fixes problem with null comparisons and optional relationships
o Made it possible to run the parser concurrently
o DISTINCT is now lazy, and keeps the incoming ordering
o Added execution plan descriptions to execution results
o Fixes #464 - getDeletedRelationships does not work for javacompat.ExecutionResult
o Fixes #535 - 'INTERNAL_SORT' columns show when doing RETURN * ORDER BY
o Added experimental profiled query support
o Fixes #489 - CREATE UNIQUE does not work as expected inside FOREACH

1.9.M04 (2013-01-17)
--------------------
Kernel:
o Start entries are now explicitly marked as written, solves a bug that might cause recovery to fail

Server:
o Increased performance for rest-batch-operations by a factor of 100

Cypher:
o Clearer error message for when aggregations are used in ORDER BY and not in RETURN
o Fixes #394 - Identifiers inside of FOREACH get the wrong type
o Fixes #390 - IN/ANY/NONE/ANY/SINGLE causes RuntimeException for some patterns
o Fixes #387 - Some patterns produced "Unexpected traversal state" in Cypher
o Upgraded the Scala version to 2.10
o Fixes #355 - Collections in collections are still Scala collections instead of Java collections

1.9.M03 (2012-12-21)
--------------------
Server:
o Pulled out Gremlin as separate plugin to support different versions

Cypher:
o Fixes #336 - Patterns that re-use a pattern node can produce non-existing matches
o Fixes #369 - The substring-function sometimes fails when no length is specified

1.9.M02 (2012-11-30)
--------------------
Kernel:
o Made sure that auto-indexing removed graph elements from indexes when they are delete
o OrderByTypeExpander keeps ordering of type AND direction
o Fixed an issue where a lock on a store was sometimes not released
o Old GraphDatabaseSetting classes are now wrappers for Settings instances
o Fixes an issue where an incomplete 2PC transaction could cause recovery to not be triggered
o Optimizations for read performance
  - Cache refers to relationship types as ints instead of Strings.
  - Binary search on sorted arrays for finding properties and
    relationship types in the cache.
  - Less objects instantiated during getting and iterating relationships.
  - Reduced number of map lookups significantly for a getProperty call,
    especially outside transaction or in transactions without any changes.
    (previously 8 lookups whereof 2 synchronized, now down to as low as 2)
  - Uses ThreadLocal as mapper from thread to transaction
  - Refactored LockReleaser into TransactionState, associated with each
    transaction instead

Server:
o Server now allows - under some specific circumstances - setting empty arrays as properties.
  Specifically, it is allowed if there is a pre-existing array property on the entity from
  which the server can infer the type of array to store.
o Traversal Javascript is now security sandboxed. It is possible to turn the sandbox off for
  the next two releases, for backwards compatibility.

Cypher:
o The traversal pattern matcher now supports variable length relationship patterns
o Fixes #946 - HAS(...) fails with ThisShouldNotHappenException for some patterns
o Made Cypher better at keeping a numeric type. Adding two integers now returns an integer, and not a double.
o Major refactoring to make certain Cypher is more lazy
o When asking for the top x rows by some value, Cypher will now only keep a list the size of x
o Fix so identifiers created inside a foreach can be used by other statements in the foreach
o Fix for problems when using patterns with multiple unnamed nodes
o Fixes problems when doing ORDER BY ... LIMIT x. When x is larger than the input set, sorting was never done.

1.9.M01 (2012-10-23)
--------------------
Management:
o High Availability beans now expose information relevant to the new way clusters work

Kernel:
o XaDatasources now implement lifecycle and their registration with XaDatasourceManager triggers TxManager recovery
  on startup
o Neo4j logical log now handles running out of disk space at a critical point gracefully.
o Kernel extensions are now factories that create instances which participate in the database's lifecycle
o Fixes a race condition around relationship chain loading from multiple threads on the same node

Cypher:
o Refactored the type system from the bottom up
o Predicates can now be returned and used to set properties
o Fixes #797: CREATE UNIQUE now makes sure used identifiers have the same properties even if
  they are re-used without the properties
o Added the traversal matcher, which uses the new traversal framework abilities to do
  pattern matching. It should provide for nice performance benefits for a lot of queries.
o Fixed #866: Changed the LRU cache to make it safe to use concurrently, and made the parser single threaded
o Added the reduce() functionality
o Made addition automatically convert numbers to strings when adding the two together
o Added the string functions: str(), replace(), substring(), left(), right(), ltrim(), rtrim(), trim(), lower(), upper()
o Added the possibility to use ORDER BY, SKIP and LIMIT together with WITH
o Fixes #904: CREATE UNIQUE doesn't work with parameter maps
o Fixes #908: Parameters do not survive WITH if it has aggregation
o SET can now be used to set properties on nodes and relationships from maps or other graph elements

1.8.RC1 (2012-09-05)
--------------------
Kernel:
 o Removed contention around allocating and moving persistence windows so that a thread won't need to await
   another thread doing this refresh, instead just continue knowing that the windows will be optimally
   placed in a very near future.
 o Removed contention around translating a key (as String) into the ID by using copy-on-write map instead
   of a concurrent hash map. Used in property key as well as relationship type translation.
 o Fix for Node/Relationship#getPropertyValues() sometimes returning null values from the iterator.

Server:
 o Upgraded Jackson JAXRS to version 1.9.7
 o Keeping the Cypher execution engine between calls makes it possible to re-use execution plans
 o added User-Agent header tracking to udc to determine rest-driver usage

Cypher:
 o Removed the /../ literal for regular expressions. Now a normal string literal is used instead
 o Concatenation handles types better
 o Changed how the graph-matching module is used, to make it safe for concurrent use
 o Better type error messages
 o Renamed iterable to collection
 o Fixed #795: so that WITH keeps parameters also for empty aggregation results
 o Fixed #772: Creating nodes/relationships goes before SET, so SET can run on already created elements
 o Added error when using != instead of <>
 o Fixed #787: Issue when comparing array properties with literal collections
 o Fixed #751: Better error message for some type errors
 o Fixed #818: Problem where properties could only have scalar values (they can be arrays as well)
 o Fixed #834: Gives relevant syntax exception when properties are entered in MATCH

1.8.M07 (2012-08-08)
--------------------
Kernel:
 o Traversal framework backwards compatibility
   + Cleaned up any breaking changes
   + Removed Expander#addFilter
 o Kernel JMX bean instance identifier is now reused and can optionally be set explicitly via forced_kernel_id config setting

Server:
 o Consoles in webadmin can now be disabled.

Cypher:
 o Added escape characters to string literals
 o Renamed `RELATE` to `CREATE UNIQUE`

UDC:
 o Added edition information (community, advanced, enterprise)
 o Added a cluster-name hash so that stores originating from the same cluster can be aggregated
 o Fixed release version and revision
 o Changed precedence of database configuration over internal udc configuration
 o Added distribution information (dpkg, rpm, unknown)

1.8.M06 (2012-07-06)
--------------------
Kernel:
 o Deprecated AbstractGraphDatabase.transactionRunning()
 o Changed synchronization of applying transactions to prevent a deadlock scenario
 o Original cause can be extracted from a transaction RollbackException

Server:
 o Fixed issue that stopped the server from starting without the UDC-jars.

Cypher:
 o Fixes problem when graph elements are deleted multiple times in the same query
 o Fixes #625: Values passed through WITH have the wrong type
 o Fixes #654: Some paths are returned the wrong way

1.8.M05 (2012-06-25)
--------------------
Kernel:
 o Configurable amount of logical logs to keep, by for example number of days or size on disk.
   keep_logical_logs configuration is extended to support values such as: "10 days", "200M size" a.s.o.
   Regardless of configuration there will always be at least the latest non-empty logical log left.
 o Reduced synchronization while memory mapping files, leading to increased multithreaded performance

Server:
 o Added support for multi line Cypher queries in webadmin browser

Lucene-index:
o Removed lucene_writers_cache_size and have lucene_searcher_cache_size decide for both, since
  it's doesn't make sense to have a writer w/o a searcher and isn't possible to have a searcher
  w/o its writer.
o Loosened contention regarding getting index searchers for querying.

Cypher:
 o CREATE and RELATE can now introduce path identifiers
 o String literals can now contain escape characters
 o Fixes #600: Double optional with no matching relationships returns too many rows
 o Fixes #613: Missing dependencies not reported correctly for queries with RELATE/SET/DELETE
 o Fixes around optional paths

1.8.M04 (2012-06-07)
--------------------
Kernel:
 o Additions to the traversal framework:
   + Bidirectional traversals (with BidirectionalTraversalDescription). AllPaths/AllSimplePaths
     uses this feature and are now faster due to less relationships being traversed.
   + Multiple start nodes (as well as multiple end nodes for bidirectional traversals).
   + PathExpander (RelationshipExpander for Paths) which has the full Path passed in instead of
     just the end node of the path. It can also see and modify a user defined traversal branch state.
   + Metadata about the traversal, for the time being: number of relationships traversal and
     number paths returned.
   + Added Path#reverseNodes() and Path#reverseRelationships which gives all nodes/relationships in
    a path in reverse order (starting from the end node going back to the start node). More relevant
  	in many scenarios as well as allowing for a more efficient implementation.
   + Sorting of traversal results, specify with TraversalDescription#sort(Comparable).
   + Some measure to reduce memory consumption and garbage generation during traversals.

Graph-algo:
 o AllPaths/AllSimplePaths uses the new bidirectional traversal feature in the traversal framework.
  Less relationships now needs to be traversed to find the requested paths.
 o Added an implementation of the shortest path algorithm with the bidirectional traversal feature.

Cypher:
 o CREATE now accepts full paths and not only single nodes and relationships
 o Path patterns can now be used as expressions and as predicates
 o Fixes bug where RELATE fails to compare array properties
 o Fixes #573: Arithmetics operations have wrong type
 o Fixes #567: Parameter maps coming through REST are not parsed correctly
 o Fixes #563: COUNT(*) does not return 0 for empty result
 o Fixes #561: RELATE doesn't work as expected with map-parameters

1.8.M03 (2012-05-24)
--------------------
Kernel:
 o Changed array map to CHM in property index manager, better multithreaded performance
Shell:
 o Added BEGIN TRANSACTION/COMMIT/ROLLBACK
 o Sessions now live on the server side instead of on the client, which means that not just
  serializable values can be set there. Paves the way for Cypher making use of it.
Server:
 o keep_logical_logs is now respected if set to false - default is still true
Cypher:
 o Added RELATE
 o Changed the CREATE syntax, so it looks more like RELATE
 o Fixes #506: delete head(rels) doesn't work
 o Fixes #508: length function on array properties doesn't work
 o Fixes #512: start n=node(*) match n-[r?]->() delete n,r not working
 o Fixes #514: Extract doesn't work with array properties
 o Fixes #523: String literals not parsed correctly in CREATE statement
 o Fixes #526: cypher filter in return clause
 o Fixes #536: SQRT only returns an integer
 o Fixes #543: Appending elements to collections

1.8.M02 (2012-05-11)
--------------------
Kernel:
 o Optimized short string and short array encoding algorithms
 o Fixed problem with SpringTransactionManager during HA master switch
Shell:
 o Shell can now be exited with Ctrl-D
Server:
 o Support for streaming results for http batch operations.
 o Proper encoding of Index URI key/value pairs.
 o Fixed Swedish character problem in webadmin string properties.
 o Webadmin chart labels have nice formatting now.
Cypher:
 o Added the possibility to create nodes from an iterable of maps

1.8.M01 (2012-04-26)
--------------------
o Byte array properties are handled in a more optimized way, increasing performance by a couple of times at least.
o Fix for an issue where update of cache when creating a relationship on a very dense node would take longer and longer time.
o Fix for an issue where a recovery would sometimes fail with it reporting that a start record already had been injected.
o Added "create" shell app for Cypher queries only doing creations.
Server:
  o Added streaming to REST API. All representation implementations have been adapted to produce their data lazily.
  o Added HTTP logging.
Cypher:
  o Added the possibility to return all graph elements using RETURN *
  o Added CREATE, SET, DELETE, FOREACH, WITH
  o Fixes issue #432, #446

1.7 (2012-04-18)
----------------
o Moved BatchInserter to a different package.
o Fixed 'Record Not In Use' issue with creating and setting Node properties with the BatchInserter.
Cypher:
  o Added the possibility to use multiple relationship types on patterns
  o Fixed bug when aggregation is used in ORDER BY and not listed in the RETURN clause
Server:
  o Added scored index results to REST API
  o Improvements to installation docs for the server
  o Added auto index management API to REST, fixing #399
  o Fixed unicode issues in batch operations API in windows and OS X
  o Server now disallows creating indexes with empty names. Closes #311
  o Attempting to delete a non-existing index now returns 404, closes #349
UDC:
  o Modified UDC to run one thread per DB, and to shut down background thread on unload. Closes #279
  o UDC now sends the machines MAC adress to Neo Technology, to separate between instances behind firewalls
  o UDC now sends database registration ID to Neo Technology, if one is available
  o UDC now sends "tags" to Neo Technology, these contain information about the type of deployment, such as language, web-container, app-container, spring, ejb

1.7.M03 (2012-04-11)
--------------------
o Removed old OSGi support in favor of the new and better one.
o Added possibility to use logback for logging.
o Renamed array cache to GC resistant cache (GCR) and moved it to enterprise.
o Fixed problem with GCR cache that could cause it to calculate incorrect size.
o Fixed problem with closing of messages.log on windows

1.7.M02 (2012-03-26)
--------------------
o Added lock free atomic array cache that avoids triggering full GCs.
o Added GC monitor that will keep track on how much the JVM blocks application threads.
o Fix for an issue where upgrading indices with an unclean shutdown.

1.6.M03 (2012-01-12)
--------------------
o Added the ability to monitor the locks (optionally filter on contended-only and how long they've lived) in the LockManager through JMX.
o Added a management bean for the diagnostics logging SPI.
o Adding possiblity to restart server via JMX.

1.6.M02 (2011-12-16)
--------------------
o [cypher] BREAKING CHANGE: Changed the syntax for iterable predicated ALL/NONE/ANY/SINGLE to use WHERE instead of a colon
o [cypher] BREAKING CHANGE: ExecutionResult is now a read-once, forward only iterator.
o [server] DEPRECATION: Cypher execution is now part of the core REST API, the cypher plugin is deprecated.
o [server] Webadmin data browser now supports cypher queries
o [server] Updated to gremlin 1.4
o [server] Fixed bug in how auto indexes are represented
o [server] Max request execution time can now be limited
o [server] Hypermedia URLs returned by the server now set their host based on the HTTP host header
o [kernel] Lower memory usage of ImpermanentGraphDatabase.
o [kernel] Abstracted stores that stores id/name pairs into AbstractNameStore/AbstractNameRecord and removed lots of duplicated code.
o [kernel] Fixed a race condition in the property cache which cuold poison the cache.
o [kernel] Fixed an issue where a JVM crash in the wrong place would make the next startup rename the current logical log without
  incrementing the logVersion, making the next log rename fail.
o [kernel] Start records in the logical log aren't written until the transaction starts preparing/committing. This fixes an issue
  with the logical log not being rotated sometimes.
o [kernel] Added AbstractGraphDatabase#tx() which returns a TransactionBuilder possible of configuring the transaction to be "unforced"
  meaning that logical logs won't be forced when committing. Means better performance for small non-critical transactions.
o [kernel] Reduced number of proxy object instantiation and node record loading in general.
o [kernel] Added a wrapping graphdb abstraction, which makes instances survive even if the underlying db restarts.
o [cypher] Added allShortestPaths
o [cypher] Added COALESCE
o [cypher] Added column aliasing with AS
o [cypher] Fixed problems with optional graph elements

1.6.M01 (2011-11-24)
--------------------
o Added support for a branched data bean (implemented in HA)
o Added info on latest committed txId in TransactionManager bean

1.5 (2011-10-31)
----------------
o Added default remote JMX access configuration and security setup options

1.4.M04 (2011-06-09)
--------------------
o First iteration of the Cypher Query Language included,
  with a section in the manual.
o Experimental support for batch operations in REST
o The Neo4j Manual now includes some examples, and the
  section on REST has been extended.

1.4.M01 (2011-04-28)
--------------------
o Server logging has been changed, see the Server Configuration chapter in
  the manual for further information.

1.3 (2011-04-11)
----------------
o Neo4j Community now licensed under GPL
o All known Windows problems in Neo4j fixed.
o rewritten Webadmin interface with graph visualization support
o Short string support in kernel for better
o 256 Billion database primitives
o support for Gremlin 0.9 and related Tinkerpop projects
o Better JMX and monitoring support (Neo4j Advanced)
o New backup solution with support

1.3.M05 (2011-03-24)
--------------------
o New look and feel of the webadmin
o New visual data browser
o Updated to Gremlin 0.8
o Added docs for server plugin initialization.

1.3.M04 (2011-03-10)
--------------------
o All manpages are included in the manual.
o Some fixes to be more Windows friendly.
o Added Dijkstra to the list of graph algorithms to be used when finding paths.
o Support for advanced index queries through REST.

1.3.M03 (2011-02-24)
--------------------

o Numerous updates to the Webadmin tool to make it more usable and to fix some visual bugs.
o Removal of the properties service, replaced with a discovery service to allow third-party apps to bind to the server at runtime and discover what services are offered and where.
o Changed the configuration file format to make it simpler and less error prone (but it is *not*) backwards compatible with earlier versions.
o Separated out the server plugin API for easier development, making only the only development dependency for server a very thin layer and small jar.

1.3.M02 (2011-02-10)
--------------------

o Gremlin updated to 0.7 and trimmed down to bare bones dependencies.
o Webadmin minor improvements in Console, Data browser and monitoring.
o better REST JSON property support in Arrays.
o server started in High Availability mode.

1.3.M01 (2011-01-27)
--------------------

o Full online backup (no need to copy store files before hand) in HA and general support for requests with unlimited size.
o A couple of bugs fixed in lucene index.
o More memory efficient handling of transaction streams (extracting and applying).
o New 'eval' shell command which lets you execute JavaScript on the database.

- Server
o Ability to start the server in HA mode.
o Excludes the neo4j-index component (not used anyhow) to enable HA mode.

- Examples
o Added an example of an ordered traversal.

1.2 (2010-12-29)
----------------

- New components:
o Neo4j Server, including Web Admin
o Neo4j High Availability
o Neo4j Graph Database Monitoring and Management tools moved to its own component
o Neo4j Index API integrated in the GraphDatabaseService API
o Neo4j Usage Data Collection

- Other changes:
o Additional services (extensions) for the Neo4j kernel are loaded automatically or can be injected in a running instance.
o Improved memory footprint and read performance.
o A weak reference cache is now available for high load low latency workloads.
o The old index API has been deprecated (but still included and have been updated to use Lucene version 3.0.1).
o There is a new index API based on Lucene supporting multiple indexes both for nodes and relationships.
o Path algos can now be performed using the shell.

o All known bugs have been fixed. For more details see the individual milestone releases below.

1.2.M06 (2010-12-21)
--------------------

- Kernel
o Fixed an issues with PruneEvaluators getting invoked with the start node as argument.
  PruneEvaluators was never invoked with the start node before the arrival of Evaluator interface.
o Added logging of recovery completion.
o Added TransactionData#isDeleted(Node) and #isDeleted(Relationship) and also made
  the collection to hold these a HashSet instead of ArrayList. This allows fast
  lookups for asking if a node/relationship is deleted in a transaction.
o More flexible caching (can instantiate an arbitrary Cache object).

- Shell
o Fixed a problem where ShellServerExtension assumed the shell was enabled during shutdown, which could result in NPE.

- Lucene-index
o More flexible caching (can instantiate an arbitrary Cache object).
o Merged the fast-writes branch. Basically it makes committing changes to lucene indexes
  faster and more throughput-friendly for multiple threads. The performance improvement
  for committing lucene transactions shows best for small transactions, but will improve
  all modifying operations to lucene indexes.
o Fixed bug which could close an IndexSearcher before it was supposed to when
  there was exactly one item in the result set, two or more threads did this at
  the same time as there was another thread doing an update... AND the reading
  threads all called IndexHits#getSingle() on the result.

- HA
o When a new master is chosen, slaves throws away the id allocations they got from the previous master. This fixes a problem where occupied ids where reused.
o Enabled (and fixed problem with) thread on master which checks for dead slave connections and rolls back those transactions, so that their locks are released.
  This fixes a problem where an HA cluster would seem to freeze up and become unresponsive to write requests.
o Adding Log4j and Netty license information.
o Also closes the executor containing the connections.
o Changed dependency scopes.
o Shuts down databases after verifying them.

- Server
o Bridge OSGi LogService to server Logger. Bundle log messages and stdout pipe through correctly.
o Refactoring of functional tests to remove static dependencies. Introduced a server builder to deal with it instead.
o Can now add performance-tweaking properties to the database hosted by the server. It uses the same neo4j.properties file as the embedded version, but you need to add a property:
  org.neo4j.server.db.tuning.properties into the neo4j-server.properties file.
o Webadmin: Removed component titles, added save button to data browser, minor change to data browser layout.
o Webadmin: Minor UI updates, added error message that shows up when server connection is lost.
o Webadmin: Moved charts into tabbed box, minor UI updates.
o Fixed an issue with initialization order of things in the server to make sure that RRD is initialized when it is needed.
o Webadmin: Added proper tab-like styling to chart tabs and scale selectors.
o Fixed bug in RRD memory usage sampler, making rounding happen at end of calculations, instead of in the midst of.
o Webadmin: Made 30minutes the default view in charts.
o Webadmin: Added kernel version to dashboard, fixed bug in chart drawing (was drawing when the charts are not visible under certain conditions).
o Webadmin: Disallow self relationships in UI, and show error message explaining this.
o Can now load 3rd party JAX-RS jars from the classpath.
o Updated static assembly to properly include both webadmin statics and documentation. Documentation now tested and ships properly down to neo4j-standalone.
o Webadmin: Made the current node show up by default when adding new relations in webadmin.
o Webadmin: Dashboard shows charts with tabs, and allows switching between charts.
o Added a basic readme with instructions for building, running, and functional testing.
o Updating the way to create temporary files to solve the functional test problem where lots of files stick around.
o re-implemented REST to expose indexing of nodes and relationships (new index API)
o single path algo works in RestfulGraphDatabase now
o fixed duplicate paths for delete node or relationship from index
o Http DELETE requires the proper mediatype to accept
o All indexes must be created to use them.
o Added the ability extend the REST API with server plugins.
o Added back links to the first page in the HTML format.
o updating to Gremlin 0.6
o Updated the component site documentation with the new index API.

1.2.M05 (2010-12-02)
--------------------

-New components
o neo4j-ha, providing high availability

-Important changes, server
o updated to Jersey 1.4
o integrated index is now supported by the shell
o new Evaluator interface improves the traversal API
o support for index hit scores in neo4j-lucene-index
o index caching support added to BatchInserter

1.2.M04 (2010-11-18)
--------------------

o added a server packaging as part of neo4j
o added more configuration options to neo4j-lucene-index
o generating javadocs for all components automatically to components.neo4j.org/{component-name}
o Added ImpermanentGraphDatabase to aid in testing

1.2.M03 (2010-11-04)
--------------------

o Monitoring/management over JMX was moved to the new neo4j-management component.
o Added ability to get the name and configuration of existing integrated indexes.

1.2.M02 (2010-10-21)
--------------------

-New components
o Lucene index, an implementation of the integrated index framework
  using lucene as backend. Planned to replace current index service.

-Important changes
o Fixed shutdown issue regarding UDC leaving a thread running.
o A new index framework integrated into the kernel API.
o Getting relationships is faster due to less cache lookups.

1.2.M01 (2010-10-08)
--------------------

-New components
o Udc

-Important changes
o Index:
   - Lucene version upgraded to 3.0.1
o Shell:
   - Apps discoverable with service locator
   - Added read-only mode on server
   - 'host' and 'config' options
o Graph-algo:
   - Find paths of certain length
o Kernel:
   - Lower memory footprint
   - Higher throughput/concurrency for reads
   - Common interface for loading kernel extensions (f.ex. shell)

1.1 (2010-07-29)
----------------

-New components
o Graph-algo
o Online-backup

1.0 (2010-02-16)
----------------

-Initial components
o Kernel
o Index
o Remote-graphdb
o Shell<|MERGE_RESOLUTION|>--- conflicted
+++ resolved
@@ -1,10 +1,5 @@
 For Release Notes, see http://neo4j.org/release-notes#neo4j-${project.version}
 
-<<<<<<< HEAD
-2.1.0-M02
-------------
-Kernel
-=======
 2.1.0-RC1
 ---------
 Kernel:
@@ -34,7 +29,6 @@
 2.1.0-M02
 ---------
 Kernel:
->>>>>>> 77a2cef0
 o Widens recoverable failure scenarios for schema indexes
 o Fix for recovery of schema changes in the case of 2PC transactions
 o Compile on Java8. Fixes #2149
@@ -77,10 +71,6 @@
 o Fixes an issue with tx log reading in damaged log files
 o Adds support for labels in transaction event handlers
 
-<<<<<<< HEAD
-2.0.2 (Unreleased)
----------------------------
-=======
 2.0.3
 -----
 Cypher:
@@ -96,7 +86,6 @@
 
 2.0.2
 -----
->>>>>>> 77a2cef0
 Cypher:
 o Fixes #1897 - goes into never ending loop for some aggregate queries
 o Add the functions toInt(...) and toFloat(...)
@@ -138,6 +127,9 @@
 o Fixes issue with batch inserter which could lead to record not in use exception
   when adding properties
 o Introduces monitoring for reads/writes to the logical log
+
+Cypher:
+o Fixes a concurrency problem in query parser
 
 Server:
 o Fixes issue with transactions leaking when there is an exception while rendering the response
