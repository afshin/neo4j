--- conflicted
+++ resolved
@@ -4,8 +4,7 @@
   <parent>
     <groupId>org.neo4j</groupId>
     <artifactId>parent</artifactId>
-    <version>3.0.10-SNAPSHOT</version>
-
+    <version>2.3.11-SNAPSHOT</version>
     <relativePath>../..</relativePath>
   </parent>
 
@@ -15,21 +14,20 @@
 
   <name>Neo4j - Server Assembler</name>
 
-  <version>3.0.10-SNAPSHOT</version>
+  <version>2.3.11-SNAPSHOT</version>
 
   <description>This project assembles the Neo4j stand-alone distribution,
     pulling together all the deliverable artifacts and packaging them
-    into a downloadable installer.</description>
+      into a downloadable installer.</description>
   <url>http://components.neo4j.org/${project.artifactId}/${project.version}</url>
 
   <scm>
-    <connection>scm:git:git://github.com/neo4j/neo4j.git</connection>
-    <developerConnection>scm:git:git@github.com:neo4j/neo4j.git</developerConnection>
-    <url>https://github.com/neo4j/neo4j</url>
+	  <url>https://github.com/neo4j/neo4j/tree/master/packaging/standalone</url>
   </scm>
 
   <modules>
     <module>standalone-community</module>
+    <module>standalone-advanced</module>
     <module>standalone-enterprise</module>
   </modules>
 
@@ -42,12 +40,29 @@
     <!-- other filter properties -->
     <wrapper.conf>conf/neo4j-wrapper.conf</wrapper.conf>
     <neo4j.version>${project.version}</neo4j.version>
-
-    <!-- conf/neo4j.conf filter properties -->
-    <default.http.port>7474</default.http.port>
-    <default.https.port>7473</default.https.port>
-
-    <org.neo4j.webservice.packages>org.neo4j.rest.web</org.neo4j.webservice.packages>
+    <windows-wrapper.version>5</windows-wrapper.version>
+    <windows-wrapper.filename>windows-service-wrapper-${windows-wrapper.version}.jar</windows-wrapper.filename>
+
+    <!-- conf/neo4j-server.properties filter properties -->
+    <org.neo4j.database.location>data/graph.db</org.neo4j.database.location>
+    <org.neo4j.server.webserver.http.enabled>true</org.neo4j.server.webserver.http.enabled>
+    <org.neo4j.webserver.port>7474</org.neo4j.webserver.port>
+
+    <org.neo4j.server.webserver.https.enabled>true</org.neo4j.server.webserver.https.enabled>
+    <org.neo4j.webserver.https.port>7473</org.neo4j.webserver.https.port>
+
+    <dbms.security.tls_certificate_file>conf/ssl/snakeoil.cert</dbms.security.tls_certificate_file>
+    <dbms.security.tls_key_file>conf/ssl/snakeoil.key</dbms.security.tls_key_file>
+    <org.neo4j.server.webserver.https.keystore.location>data/keystore</org.neo4j.server.webserver.https.keystore.location>
+    <org.neo4j.webservice.packages>org.neo4j.rest.web,org.neo4j.webadmin,org.neo4j.webadmin.backup,org.neo4j.webadmin.console,org.neo4j.webadmin.domain,org.neo4j.webadmin.parser,org.neo4j.webadmin.properties,org.neo4j.webadmin.resources,org.neo4j.webadmin.rest,org.neo4j.webadmin.rrd,org.neo4j.webadmin.task,org.neo4j.webadmin.utils</org.neo4j.webservice.packages>
+    <org.neo4j.server.bundledir>system/lib</org.neo4j.server.bundledir>
+    <dbms.security.require_auth>true</dbms.security.require_auth>
+    <dbms.browser.remote_content_hostname_whitelist>http://guides.neo4j.com,https://guides.neo4j.com,http://localhost,https://localhost</dbms.browser.remote_content_hostname_whitelist>
+    <dbms.security.allow_outgoing_browser_connections>true</dbms.security.allow_outgoing_browser_connections>
+
+    <!-- Additional configuration to append to neo4j-server.properties -->
+    <feature-config.bolt></feature-config.bolt>
+    <config.neo4j-server.additional>${feature-config.bolt}</config.neo4j-server.additional>
 
     <!-- Runtime properties. These are used to bootstrap the server. All other configuration should happen through a configuration file. Each of these should have a sensible default, so that the server can operate without them defined. -->
     <neo4j.home>${project.build.directory}/neo4j</neo4j.home>
@@ -62,17 +77,17 @@
       <name>GNU Affero General Public License, Version 3</name>
       <url>http://www.gnu.org/licenses/agpl-3.0-standalone.html</url>
       <comments>The software ("Software") developed and owned by Network Engine for
-        Objects in Lund AB (referred to in this notice as "Neo Technology") is
-        licensed under the GNU AFFERO GENERAL PUBLIC LICENSE Version 3 to all
-        third parties and that license is included below.
-
-        However, if you have executed an End User Software License and Services
-        Agreement or an OEM Software License and Support Services Agreement, or
-        another commercial license agreement with Neo Technology or one of its
-        affiliates (each, a "Commercial Agreement"), the terms of the license in
-        such Commercial Agreement will supersede the GNU AFFERO GENERAL PUBLIC
-        LICENSE Version 3 and you may use the Software solely pursuant to the
-        terms of the relevant Commercial Agreement.
+Objects in Lund AB (referred to in this notice as "Neo Technology") is
+licensed under the GNU AFFERO GENERAL PUBLIC LICENSE Version 3 to all
+third parties and that license is included below.
+
+However, if you have executed an End User Software License and Services
+Agreement or an OEM Software License and Support Services Agreement, or
+another commercial license agreement with Neo Technology or one of its
+affiliates (each, a "Commercial Agreement"), the terms of the license in
+such Commercial Agreement will supersede the GNU AFFERO GENERAL PUBLIC
+LICENSE Version 3 and you may use the Software solely pursuant to the
+terms of the relevant Commercial Agreement.
       </comments>
     </license>
   </licenses>
@@ -95,6 +110,25 @@
             <id>get-javadoc-sources</id>
             <phase>none</phase>
           </execution>
+          <execution>
+            <id>unpack-upgrade</id>
+            <phase>generate-resources</phase>
+            <goals><goal>unpack</goal></goals>
+             <configuration>
+               <artifactItems>
+                 <artifactItem>
+                  <groupId>org.neo4j.doc</groupId>
+                  <artifactId>neo4j-manual</artifactId>
+                  <version>${neo4j.version}</version>
+                  <classifier>upgrade</classifier>
+                  <type>zip</type>
+                  <outputDirectory>${project.build.directory}/upgrade</outputDirectory>
+                  <includes>*.*,**/*.*</includes>
+                  <excludes>META-INF/**</excludes>
+                 </artifactItem>
+               </artifactItems>
+             </configuration>
+          </execution>
         </executions>
       </plugin>
       <plugin>
@@ -123,7 +157,7 @@
         </executions>
       </plugin>
 
-      <plugin>
+       <plugin>
         <groupId>org.neo4j.build.plugins</groupId>
         <artifactId>licensing-maven-plugin</artifactId>
         <configuration>
@@ -131,7 +165,7 @@
           <failIfMissing>true</failIfMissing>
           <plainTextReport>true</plainTextReport>
           <prependText>notice-agpl-prefix.txt</prependText>
-          <excludedGroups>^((org.neo4j){1}|(org.neo4j.app){1}|(org.neo4j.server.plugin){1}|(org.neo4j.assembly){1})$</excludedGroups>
+          <excludedGroups>^((org.neo4j){1}|(org.neo4j.app){1}|(org.neo4j.browser){1}|(org.neo4j.doc){1}|(org.neo4j.server.plugin){1}|(org.neo4j.assembly){1})$</excludedGroups>
         </configuration>
         <executions>
           <execution>
@@ -231,27 +265,6 @@
         </dependencies>
       </plugin>
 
-      <plugin>
-        <groupId>org.codehaus.mojo</groupId>
-        <artifactId>exec-maven-plugin</artifactId>
-        <executions>
-          <execution>
-            <id>shell-script-tests</id>
-            <phase>test</phase>
-            <goals>
-              <goal>exec</goal>
-            </goals>
-            <inherited>false</inherited>
-            <configuration>
-              <executable>./run-tests.sh</executable>
-              <workingDirectory>src/tests/shell-scripts</workingDirectory>
-              <arguments>
-                <argument>--verbose</argument>
-              </arguments>
-            </configuration>
-          </execution>
-        </executions>
-      </plugin>
     </plugins>
   </build>
 
@@ -282,62 +295,55 @@
 
   <dependencies>
     <dependency>
+      <groupId>org.neo4j.app</groupId>
+      <artifactId>windows-service-wrapper</artifactId>
+      <version>${windows-wrapper.version}</version>
+    </dependency>
+    <dependency>
+      <groupId>org.neo4j.app</groupId>
+      <artifactId>neo4j-server</artifactId>
+      <version>${neo4j.version}</version>
+      <classifier>static-web</classifier>
+    </dependency>
+    <dependency>
       <groupId>org.neo4j</groupId>
       <artifactId>neo4j-import-tool</artifactId>
       <version>${neo4j.version}</version>
     </dependency>
+
+    <dependency>
+      <groupId>org.neo4j.doc</groupId>
+      <artifactId>neo4j-manual</artifactId>
+      <version>${neo4j.version}</version>
+      <classifier>manpages</classifier>
+    </dependency>
+    <dependency>
+      <groupId>org.neo4j.doc</groupId>
+      <artifactId>neo4j-manual</artifactId>
+      <version>${neo4j.version}</version>
+      <classifier>manpagesenterprise</classifier>
+    </dependency>
+    <dependency>
+      <groupId>org.neo4j.doc</groupId>
+      <artifactId>neo4j-manual</artifactId>
+      <version>${neo4j.version}</version>
+      <classifier>upgrade</classifier>
+      <type>zip</type>
+    </dependency>
   </dependencies>
 
   <profiles>
     <profile>
-<<<<<<< HEAD
-      <id>freeze</id>
+      <id>feature-bolt</id>
       <activation>
         <activeByDefault>false</activeByDefault>
-        <property>
-          <name>freeze</name>
-        </property>
+        <property> <name>feature.bolt</name> </property>
       </activation>
-      <build>
-        <plugins>
-          <plugin>
-            <artifactId>ease-maven-plugin</artifactId>
-            <groupId>org.neo4j.build.plugins</groupId>
-            <executions>
-              <execution>
-                <id>freeze-artifacts</id>
-                <phase>none</phase>
-              </execution>
-            </executions>
-          </plugin>
-        </plugins>
-      </build>
-    </profile>
-
-    <profile>
-      <id>disable-shell-script-tests</id>
-=======
-      <id>feature-bolt</id>
->>>>>>> c6d011bf
-      <activation>
-        <os>
-          <family>windows</family>
-        </os>
-      </activation>
-      <build>
-        <plugins>
-          <plugin>
-            <groupId>org.codehaus.mojo</groupId>
-            <artifactId>exec-maven-plugin</artifactId>
-            <executions>
-              <execution>
-                <id>shell-script-tests</id>
-                <phase>none</phase>
-              </execution>
-            </executions>
-          </plugin>
-        </plugins>
-      </build>
+      <properties>
+        <feature-config.bolt># Enable Bolt, for alpha testing and preview
+xx.bolt.enabled=true</feature-config.bolt>
+      </properties>
     </profile>
   </profiles>
-</project>+
+</project>
