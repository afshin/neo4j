--- conflicted
+++ resolved
@@ -36,12 +36,9 @@
     void putBytes( byte[] data );
 
     void setOffset( int offset );
-<<<<<<< HEAD
 
     short getShort();
+    void putShort( short value );
 
-    void putShort( short value );
-=======
     int getOffset();
->>>>>>> 777f4f7c
 }