/*
 * Copyright (c) 2002-2019 "Neo4j,"
 * Neo4j Sweden AB [http://neo4j.com]
 *
 * This file is part of Neo4j.
 *
 * Neo4j is free software: you can redistribute it and/or modify
 * it under the terms of the GNU General Public License as published by
 * the Free Software Foundation, either version 3 of the License, or
 * (at your option) any later version.
 *
 * This program is distributed in the hope that it will be useful,
 * but WITHOUT ANY WARRANTY; without even the implied warranty of
 * MERCHANTABILITY or FITNESS FOR A PARTICULAR PURPOSE.  See the
 * GNU General Public License for more details.
 *
 * You should have received a copy of the GNU General Public License
 * along with this program.  If not, see <http://www.gnu.org/licenses/>.
 */
package org.neo4j.internal.kernel.api;

import org.eclipse.collections.api.list.primitive.MutableLongList;
import org.eclipse.collections.api.set.primitive.MutableLongSet;
import org.eclipse.collections.impl.factory.primitive.LongLists;
import org.eclipse.collections.impl.set.mutable.primitive.LongHashSet;
<<<<<<< HEAD
import org.junit.jupiter.api.Test;

import org.neo4j.exceptions.KernelException;
=======
import org.junit.Test;

import java.util.HashMap;
import java.util.HashSet;
import java.util.Map;
import java.util.Set;
import java.util.concurrent.ThreadLocalRandom;

>>>>>>> dbf121ec
import org.neo4j.graphdb.GraphDatabaseService;
import org.neo4j.graphdb.Node;
import org.neo4j.graphdb.Transaction;
import org.neo4j.values.storable.CoordinateReferenceSystem;
import org.neo4j.values.storable.DateValue;
import org.neo4j.values.storable.PointValue;
import org.neo4j.values.storable.Value;
import org.neo4j.values.storable.ValueCategory;
import org.neo4j.values.storable.ValueGroup;
import org.neo4j.values.storable.Values;

import static java.lang.Math.toIntExact;
import static java.util.concurrent.TimeUnit.MINUTES;
import static org.hamcrest.CoreMatchers.equalTo;
import static org.hamcrest.CoreMatchers.is;
<<<<<<< HEAD
import static org.hamcrest.MatcherAssert.assertThat;
import static org.junit.jupiter.api.Assertions.assertEquals;
import static org.junit.jupiter.api.Assertions.assertFalse;
import static org.junit.jupiter.api.Assertions.assertTrue;
import static org.junit.jupiter.api.Assumptions.assumeTrue;
=======
import static org.junit.Assert.assertEquals;
import static org.junit.Assert.assertFalse;
import static org.junit.Assert.assertNotNull;
import static org.junit.Assert.assertThat;
import static org.junit.Assert.assertTrue;
import static org.junit.Assume.assumeTrue;
>>>>>>> dbf121ec
import static org.neo4j.graphdb.Label.label;
import static org.neo4j.values.storable.CoordinateReferenceSystem.Cartesian;
import static org.neo4j.values.storable.CoordinateReferenceSystem.Cartesian_3D;
import static org.neo4j.values.storable.CoordinateReferenceSystem.WGS84;
import static org.neo4j.values.storable.CoordinateReferenceSystem.WGS84_3D;
import static org.neo4j.values.storable.Values.stringValue;

public abstract class NodeValueIndexCursorTestBase<G extends KernelAPIReadTestSupport>
        extends KernelAPIReadTestBase<G>
{
    private static final int TOTAL_NODE_COUNT = 37;
    private static long strOne, strTwo1, strTwo2, strThree1, strThree2, strThree3;
    private static long boolTrue, num5, num6, num12a, num12b;
    private static long strOneNoLabel;
    private static long joeDalton, williamDalton, jackDalton, averellDalton;
    private static long date891, date892, date86;
    private static long[] nodesOfAllPropertyTypes;
    private static long whateverPoint;

    private static final PointValue POINT_1 =
            PointValue.parse( "{latitude: 40.7128, longitude: -74.0060, crs: 'wgs-84'}" );
    private static final PointValue POINT_2 =
            PointValue.parse( "{latitude: 40.7128, longitude: -74.006000001, crs: 'wgs-84'}" );

    @Override
    public void createTestGraph( GraphDatabaseService graphDb )
    {
        try ( Transaction tx = graphDb.beginTx() )
        {
            graphDb.schema().indexFor( label( "Node" ) ).on( "prop" ).create();
            graphDb.schema().indexFor( label( "Node" ) ).on( "prop2" ).create();
            graphDb.schema().indexFor( label( "Node" ) ).on( "prop3" ).create();
            tx.success();
        }
        try ( Transaction tx = graphDb.beginTx() )
        {
            graphDb.schema().indexFor( label( "What" ) ).on( "ever" ).create();
            tx.success();
        }
        try ( Transaction tx = graphDb.beginTx() )
        {
            createCompositeIndex( graphDb, "Person", "firstname", "surname" );
            tx.success();
        }
        catch ( Exception e )
        {
            throw new AssertionError( e );
        }
        try ( Transaction tx = graphDb.beginTx() )
        {
            graphDb.schema().awaitIndexesOnline( 5, MINUTES );
            tx.success();
        }
        try ( Transaction tx = graphDb.beginTx() )
        {
            strOne = nodeWithProp( graphDb, "one" );
            strTwo1 = nodeWithProp( graphDb, "two" );
            strTwo2 = nodeWithProp( graphDb, "two" );
            strThree1 = nodeWithProp( graphDb, "three" );
            strThree2 = nodeWithProp( graphDb, "three" );
            strThree3 = nodeWithProp( graphDb, "three" );
            nodeWithProp( graphDb, false );
            boolTrue = nodeWithProp( graphDb, true );
            nodeWithProp( graphDb, 3 ); // Purposely mix ordering
            nodeWithProp( graphDb, 3 );
            nodeWithProp( graphDb, 3 );
            nodeWithProp( graphDb, 2 );
            nodeWithProp( graphDb, 2 );
            nodeWithProp( graphDb, 1 );
            nodeWithProp( graphDb, 4 );
            num5 = nodeWithProp( graphDb, 5 );
            num6 = nodeWithProp( graphDb, 6 );
            num12a = nodeWithProp( graphDb, 12.0 );
            num12b = nodeWithProp( graphDb, 12.0 );
            nodeWithProp( graphDb, 18 );
            nodeWithProp( graphDb, 24 );
            nodeWithProp( graphDb, 30 );
            nodeWithProp( graphDb, 36 );
            nodeWithProp( graphDb, 42 );
            strOneNoLabel = nodeWithNoLabel( graphDb, "one" );
            joeDalton = person( graphDb, "Joe", "Dalton" );
            williamDalton = person( graphDb, "William", "Dalton" );
            jackDalton = person( graphDb, "Jack", "Dalton" );
            averellDalton = person( graphDb, "Averell", "Dalton" );
            nodeWithProp( graphDb, Values.pointValue( Cartesian, 1, 0 ) ); // Purposely mix order
            nodeWithProp( graphDb, Values.pointValue( Cartesian, 0, 0 ) );
            nodeWithProp( graphDb, Values.pointValue( Cartesian, 0, 0 ) );
            nodeWithProp( graphDb, Values.pointValue( Cartesian, 0, 0 ) );
            nodeWithProp( graphDb, Values.pointValue( Cartesian, 0, 1 ) );
            nodeWithProp( graphDb, Values.pointValue( Cartesian_3D, 0, 0, 0 ) );
            nodeWithProp( graphDb, Values.pointValue( WGS84, 0, 0 ) );
            nodeWithProp( graphDb, Values.pointValue( WGS84_3D, 0, 0, 0 ) );
            date891 = nodeWithProp( graphDb, DateValue.date( 1989, 3, 24 ) ); // Purposely mix order
            date86 = nodeWithProp( graphDb, DateValue.date( 1986, 11, 18 ) );
            date892 = nodeWithProp( graphDb, DateValue.date( 1989, 3, 24 ) );
            nodeWithProp( graphDb, new String[]{"first", "second", "third"} );
            nodeWithProp( graphDb, new String[]{"fourth", "fifth", "sixth", "seventh"} );

            MutableLongList listOfIds = LongLists.mutable.empty();
            listOfIds.add(nodeWithWhatever( graphDb, "string" ));
            listOfIds.add(nodeWithWhatever( graphDb, false ));
            listOfIds.add(nodeWithWhatever( graphDb, 3 ));
            listOfIds.add(nodeWithWhatever( graphDb, 13.0 ));
            whateverPoint = nodeWithWhatever( graphDb, Values.pointValue( Cartesian, 1, 0 ) );
            listOfIds.add( whateverPoint );
            listOfIds.add(nodeWithWhatever( graphDb, DateValue.date( 1989, 3, 24 ) ));
            listOfIds.add(nodeWithWhatever( graphDb, new String[]{"first", "second", "third"} ));

            nodesOfAllPropertyTypes = listOfIds.toArray();

            assertSameDerivedValue( POINT_1, POINT_2 );
            nodeWithProp( graphDb, "prop3", POINT_1.asObjectCopy() );
            nodeWithProp( graphDb, "prop3", POINT_2.asObjectCopy() );
            nodeWithProp( graphDb, "prop3", POINT_2.asObjectCopy() );

            tx.success();
        }
    }

    protected abstract void createCompositeIndex( GraphDatabaseService graphDb, String label, String... properties ) throws Exception;
    protected abstract String providerKey();
    protected abstract String providerVersion();

    protected boolean indexProvidesStringValues()
    {
        return false;
    }

    protected boolean indexProvidesNumericValues()
    {
        return false;
    }

    protected boolean indexProvidesArrayValues()
    {
        return false;
    }

    protected boolean indexProvidesBooleanValues()
    {
        return false;
    }

    protected boolean indexProvidesTemporalValues()
    {
        return true;
    }
    protected abstract void assertSameDerivedValue( PointValue p1, PointValue p2 );

    protected boolean indexProvidesSpatialValues()
    {
        return false;
    }

    protected boolean indexProvidesAllValues()
    {
        return false;
    }

    @Test
    void shouldPerformExactLookup() throws Exception
    {
        // given
        boolean needsValues = false;
        int label = token.nodeLabel( "Node" );
        int prop = token.propertyKey( "prop" );
        IndexReadSession index = tx.dataRead().indexReadSession( tx.schemaRead().index( label, prop ) );
        try ( NodeValueIndexCursor node = cursors.allocateNodeValueIndexCursor() )
        {
            MutableLongSet uniqueIds = new LongHashSet();

            // when
            read.nodeIndexSeek( index, node, IndexOrder.NONE, needsValues, IndexQuery.exact( prop, "zero" ) );

            // then
            assertFoundNodesAndNoValue( node, uniqueIds );

            // when
            read.nodeIndexSeek( index, node, IndexOrder.NONE, needsValues, IndexQuery.exact( prop, "one" ) );

            // then
            assertFoundNodesAndNoValue( node, uniqueIds, strOne );

            // when
            read.nodeIndexSeek( index, node, IndexOrder.NONE, needsValues, IndexQuery.exact( prop, "two" ) );

            // then
            assertFoundNodesAndNoValue( node, uniqueIds, strTwo1, strTwo2 );

            // when
            read.nodeIndexSeek( index, node, IndexOrder.NONE, needsValues, IndexQuery.exact( prop, "three" ) );

            // then
            assertFoundNodesAndNoValue( node, uniqueIds, strThree1, strThree2, strThree3 );

            // when
            read.nodeIndexSeek( index, node, IndexOrder.NONE, needsValues, IndexQuery.exact( prop, 1 ) );

            // then
            assertFoundNodesAndNoValue( node, 1, uniqueIds );

            //when
            read.nodeIndexSeek( index, node, IndexOrder.NONE, needsValues, IndexQuery.exact( prop, 2 ) );

            // then
            assertFoundNodesAndNoValue( node, 2, uniqueIds );

            //when
            read.nodeIndexSeek( index, node, IndexOrder.NONE, needsValues, IndexQuery.exact( prop, 3 ) );

            // then
            assertFoundNodesAndNoValue( node, 3, uniqueIds );

            //when
            read.nodeIndexSeek( index, node, IndexOrder.NONE, needsValues, IndexQuery.exact( prop, 6 ) );

            // then
            assertFoundNodesAndNoValue( node, uniqueIds, num6 );

            // when
            read.nodeIndexSeek( index, node, IndexOrder.NONE, needsValues, IndexQuery.exact( prop, 12.0 ) );

            // then
            assertFoundNodesAndNoValue( node, uniqueIds, num12a, num12b );

            // when
            read.nodeIndexSeek( index, node, IndexOrder.NONE, needsValues, IndexQuery.exact( prop, true ) );

            // then
            assertFoundNodesAndNoValue( node, uniqueIds, boolTrue );

            // when
            read.nodeIndexSeek( index, node, IndexOrder.NONE, needsValues, IndexQuery.exact( prop, Values.pointValue( Cartesian, 0, 0 ) ) );

            // then
            assertFoundNodesAndNoValue( node, 3, uniqueIds );

            // when
            read.nodeIndexSeek( index, node, IndexOrder.NONE, needsValues, IndexQuery.exact( prop, Values.pointValue( Cartesian_3D, 0, 0, 0 ) ) );

            // then
            assertFoundNodesAndNoValue( node, 1, uniqueIds );

            // when
            read.nodeIndexSeek( index, node, IndexOrder.NONE, needsValues, IndexQuery.exact( prop, Values.pointValue( WGS84, 0, 0 ) ) );

            // then
            assertFoundNodesAndNoValue( node, 1, uniqueIds );

            // when
            read.nodeIndexSeek( index, node, IndexOrder.NONE, needsValues, IndexQuery.exact( prop, Values.pointValue( WGS84_3D, 0, 0, 0 ) ) );

            // then
            assertFoundNodesAndNoValue( node, 1, uniqueIds );

            // when
            read.nodeIndexSeek( index, node, IndexOrder.NONE, needsValues, IndexQuery.exact( prop, DateValue.date( 1989, 3, 24 ) ) );

            // then
            assertFoundNodesAndNoValue( node, 2, uniqueIds );

            // when
            read.nodeIndexSeek( index, node, IndexOrder.NONE, needsValues, IndexQuery.exact( prop, DateValue.date( 1986, 11, 18 ) ) );

            // then
            assertFoundNodesAndNoValue( node, 1, uniqueIds );
        }
    }

    @Test
    void shouldPerformExactLookupInCompositeIndex() throws Exception
    {
        // given
        boolean needsValues = false;
        int label = token.nodeLabel( "Person" );
        int firstName = token.propertyKey( "firstname" );
        int surname = token.propertyKey( "surname" );
        IndexReadSession index = read.indexReadSession( schemaRead.index( label, firstName, surname ) );
        try ( NodeValueIndexCursor node = cursors.allocateNodeValueIndexCursor() )
        {
            MutableLongSet uniqueIds = new LongHashSet();

            // when
            read.nodeIndexSeek( index, node, IndexOrder.NONE, needsValues, IndexQuery.exact( firstName, "Joe" ),
                IndexQuery.exact( surname, "Dalton" ) );

            // then
            assertThat( node.numberOfProperties(), equalTo( 2 ) );
            assertFoundNodesAndNoValue( node, 1, uniqueIds );
        }
    }

    @Test
    void shouldPerformStringPrefixSearch() throws Exception
    {
        // given
        boolean needsValues = indexProvidesStringValues();
        int label = token.nodeLabel( "Node" );
        int prop = token.propertyKey( "prop" );
        IndexReadSession index = read.indexReadSession( schemaRead.index( label, prop ) );
        IndexValueCapability stringCapability = index.reference().valueCapability( ValueCategory.TEXT );
        try ( NodeValueIndexCursor node = cursors.allocateNodeValueIndexCursor() )
        {
            MutableLongSet uniqueIds = new LongHashSet();

            // when
            read.nodeIndexSeek( index, node, IndexOrder.NONE, needsValues, IndexQuery.stringPrefix( prop, stringValue( "t" ) ) );

            // then
            assertThat( node.numberOfProperties(), equalTo( 1 ) );
            assertFoundNodesAndValue( node, uniqueIds, stringCapability, needsValues, strTwo1, strTwo2, strThree1, strThree2,
                    strThree3 );
        }
    }

    @Test
    void shouldPerformStringSuffixSearch() throws Exception
    {
        // given
        boolean needsValues = indexProvidesStringValues();
        int label = token.nodeLabel( "Node" );
        int prop = token.propertyKey( "prop" );
        IndexReadSession index = read.indexReadSession( schemaRead.index( label, prop ) );
        IndexValueCapability stringCapability = index.reference().valueCapability( ValueCategory.TEXT );
        try ( NodeValueIndexCursor node = cursors.allocateNodeValueIndexCursor() )
        {
            MutableLongSet uniqueIds = new LongHashSet();

            // when
            read.nodeIndexSeek( index, node, IndexOrder.NONE, needsValues, IndexQuery.stringSuffix( prop, stringValue( "e" ) ) );

            // then
            assertThat( node.numberOfProperties(), equalTo( 1 ) );
            assertFoundNodesAndValue( node, uniqueIds, stringCapability, needsValues, strOne, strThree1, strThree2, strThree3 );
        }
    }

    @Test
    void shouldPerformStringContainmentSearch() throws Exception
    {
        // given
        boolean needsValues = indexProvidesStringValues();
        int label = token.nodeLabel( "Node" );
        int prop = token.propertyKey( "prop" );
        IndexReadSession index = read.indexReadSession( schemaRead.index( label, prop ) );
        IndexValueCapability stringCapability = index.reference().valueCapability( ValueCategory.TEXT );
        try ( NodeValueIndexCursor node = cursors.allocateNodeValueIndexCursor() )
        {
            MutableLongSet uniqueIds = new LongHashSet();

            // when
            read.nodeIndexSeek( index, node, IndexOrder.NONE, needsValues, IndexQuery.stringContains( prop, stringValue( "o" ) ) );

            // then
            assertThat( node.numberOfProperties(), equalTo( 1 ) );
            assertFoundNodesAndValue( node, uniqueIds, stringCapability, needsValues, strOne, strTwo1, strTwo2 );
        }
    }

    @Test
    void shouldPerformStringRangeSearch() throws Exception
    {
        // given
        boolean needsValues = indexProvidesStringValues();
        int label = token.nodeLabel( "Node" );
        int prop = token.propertyKey( "prop" );
        IndexReadSession index = read.indexReadSession( schemaRead.index( label, prop ) );
        IndexValueCapability stringCapability = index.reference().valueCapability( ValueCategory.TEXT );
        try ( NodeValueIndexCursor node = cursors.allocateNodeValueIndexCursor() )
        {
            MutableLongSet uniqueIds = new LongHashSet();

            // when
            read.nodeIndexSeek( index, node, IndexOrder.NONE, needsValues, IndexQuery.range( prop, "one", true, "three", true ) );

            // then

            assertFoundNodesAndValue( node, uniqueIds, stringCapability, needsValues, strOne, strThree1, strThree2, strThree3 );

            // when
            read.nodeIndexSeek( index, node, IndexOrder.NONE, needsValues, IndexQuery.range( prop, "one", true, "three", false ) );

            // then
            assertFoundNodesAndValue( node, uniqueIds, stringCapability, needsValues, strOne );

            // when
            read.nodeIndexSeek( index, node, IndexOrder.NONE, needsValues, IndexQuery.range( prop, "one", false, "three", true ) );

            // then
            assertFoundNodesAndValue( node, uniqueIds, stringCapability, needsValues, strThree1, strThree2, strThree3 );

            // when
            read.nodeIndexSeek( index, node, IndexOrder.NONE, needsValues, IndexQuery.range( prop, "one", false, "two", false ) );

            // then
            assertFoundNodesAndValue( node, uniqueIds, stringCapability, needsValues, strThree1, strThree2, strThree3 );

            // when
            read.nodeIndexSeek( index, node, IndexOrder.NONE, needsValues, IndexQuery.range( prop, "one", true, "two", true ) );

            // then
            assertFoundNodesAndValue( node, uniqueIds, stringCapability, needsValues, strOne, strThree1, strThree2, strThree3,
                    strTwo1, strTwo2 );
        }
    }

    @Test
    void shouldPerformNumericRangeSearch() throws Exception
    {
        // given
        boolean needsValues = indexProvidesNumericValues();
        int label = token.nodeLabel( "Node" );
        int prop = token.propertyKey( "prop" );
        IndexReadSession index = read.indexReadSession( schemaRead.index( label, prop ) );
        IndexValueCapability numberCapability = index.reference().valueCapability( ValueCategory.NUMBER );
        try ( NodeValueIndexCursor node = cursors.allocateNodeValueIndexCursor() )
        {
            MutableLongSet uniqueIds = new LongHashSet();

            // when
            read.nodeIndexSeek( index, node, IndexOrder.NONE, needsValues, IndexQuery.range( prop, 5, true, 12, true ) );

            // then
            assertFoundNodesAndValue( node, uniqueIds, numberCapability, needsValues, num5, num6, num12a, num12b );

            // when
            read.nodeIndexSeek( index, node, IndexOrder.NONE, needsValues, IndexQuery.range( prop, 5, true, 12, false ) );

            // then
            assertFoundNodesAndValue( node, uniqueIds, numberCapability, needsValues, num5, num6 );

            // when
            read.nodeIndexSeek( index, node, IndexOrder.NONE, needsValues, IndexQuery.range( prop, 5, false, 12, true ) );

            // then
            assertFoundNodesAndValue( node, uniqueIds, numberCapability, needsValues, num6, num12a, num12b );

            // when
            read.nodeIndexSeek( index, node, IndexOrder.NONE, needsValues, IndexQuery.range( prop, 5, false, 12, false ) );

            // then
            assertFoundNodesAndValue( node, uniqueIds, numberCapability, needsValues, num6 );
        }
    }

    @Test
    void shouldPerformTemporalRangeSearch() throws KernelException
    {
        // given
        boolean needsValues = indexProvidesTemporalValues();
        int label = token.nodeLabel( "Node" );
        int prop = token.propertyKey( "prop" );
        IndexReadSession index = read.indexReadSession( schemaRead.index( label, prop ) );
        IndexValueCapability temporalCapability = index.reference().valueCapability( ValueCategory.TEMPORAL );
        try ( NodeValueIndexCursor node = cursors.allocateNodeValueIndexCursor() )
        {
            MutableLongSet uniqueIds = new LongHashSet();

            // when
            read.nodeIndexSeek( index, node, IndexOrder.NONE, needsValues,
                    IndexQuery.range( prop, DateValue.date( 1986, 11, 18 ), true, DateValue.date( 1989, 3, 24 ), true ) );

            // then
            assertFoundNodesAndValue( node, uniqueIds, temporalCapability, needsValues, date86, date891, date892 );

            // when
            read.nodeIndexSeek( index, node, IndexOrder.NONE, needsValues,
                    IndexQuery.range( prop, DateValue.date( 1986, 11, 18 ), true, DateValue.date( 1989, 3, 24 ), false ) );

            // then
            assertFoundNodesAndValue( node, uniqueIds, temporalCapability, needsValues, date86 );

            // when
            read.nodeIndexSeek( index, node, IndexOrder.NONE, needsValues,
                    IndexQuery.range( prop, DateValue.date( 1986, 11, 18 ), false, DateValue.date( 1989, 3, 24 ), true ) );

            // then
            assertFoundNodesAndValue( node, uniqueIds, temporalCapability, needsValues, date891, date892 );

            // when
            read.nodeIndexSeek( index, node, IndexOrder.NONE, needsValues,
                    IndexQuery.range( prop, DateValue.date( 1986, 11, 18 ), false, DateValue.date( 1989, 3, 24 ), false ) );

            // then
            assertFoundNodesAndValue( node, uniqueIds, temporalCapability, needsValues );
        }
    }

    @Test
    void shouldPerformSpatialRangeSearch() throws KernelException
    {
        // given
        boolean needsValues = indexProvidesSpatialValues();
        int label = token.nodeLabel( "Node" );
        int prop = token.propertyKey( "prop" );
        IndexReadSession index = read.indexReadSession( schemaRead.index( label, prop ) );
        IndexValueCapability spatialCapability = index.reference().valueCapability( ValueCategory.GEOMETRY );
        try ( NodeValueIndexCursor node = cursors.allocateNodeValueIndexCursor() )
        {
            MutableLongSet uniqueIds = new LongHashSet();

            // when
            read.nodeIndexSeek( index, node, IndexOrder.NONE, needsValues, IndexQuery.range( prop, Cartesian ) );

            // then
            assertFoundNodesAndValue( node, 5, uniqueIds, spatialCapability, needsValues );

            // when
            read.nodeIndexSeek( index, node, IndexOrder.NONE, needsValues, IndexQuery.range( prop, Cartesian_3D ) );

            // then
            assertFoundNodesAndValue( node, 1, uniqueIds, spatialCapability, needsValues );

            // when
            read.nodeIndexSeek( index, node, IndexOrder.NONE, needsValues, IndexQuery.range( prop, WGS84 ) );

            // then
            assertFoundNodesAndValue( node, 1, uniqueIds, spatialCapability, needsValues );

            // when
            read.nodeIndexSeek( index, node, IndexOrder.NONE, needsValues, IndexQuery.range( prop, WGS84_3D ) );

            // then
            assertFoundNodesAndValue( node, 1, uniqueIds, spatialCapability, needsValues );
        }
    }

    @Test
    void shouldPerformBooleanSearch() throws KernelException
    {
        // given
        boolean needsValues = indexProvidesBooleanValues();
        int label = token.nodeLabel( "Node" );
        int prop = token.propertyKey( "prop" );
        IndexReadSession index = read.indexReadSession( schemaRead.index( label, prop ) );
        IndexValueCapability capability = index.reference().valueCapability( ValueGroup.BOOLEAN.category() );
        try ( NodeValueIndexCursor node = cursors.allocateNodeValueIndexCursor() )
        {
            MutableLongSet uniqueIds = new LongHashSet();

            // when
            read.nodeIndexSeek( index, node, IndexOrder.NONE, needsValues, IndexQuery.exact( prop, false ) );

            // then
            assertFoundNodesAndValue( node, 1, uniqueIds, capability, needsValues );

            // when
            read.nodeIndexSeek( index, node, IndexOrder.NONE, needsValues, IndexQuery.exact( prop, true ) );

            // then
            assertFoundNodesAndValue( node, 1, uniqueIds, capability, needsValues );
        }
    }

    @Test
    void shouldPerformTextArraySearch() throws KernelException
    {
        // given
        boolean needsValues = indexProvidesArrayValues();
        int label = token.nodeLabel( "Node" );
        int prop = token.propertyKey( "prop" );
        IndexReadSession index = read.indexReadSession( schemaRead.index( label, prop ) );
        IndexValueCapability capability = index.reference().valueCapability( ValueGroup.TEXT_ARRAY.category() );
        try ( NodeValueIndexCursor node = cursors.allocateNodeValueIndexCursor() )
        {
            MutableLongSet uniqueIds = new LongHashSet();

            // when
            read.nodeIndexSeek( index, node, IndexOrder.NONE, needsValues, IndexQuery.exact( prop, new String[]{"first", "second", "third"} ) );

            // then
            assertFoundNodesAndValue( node, 1, uniqueIds, capability, needsValues );

            // when
            read.nodeIndexSeek( index, node, IndexOrder.NONE, needsValues, IndexQuery.exact( prop, new String[]{"fourth", "fifth", "sixth", "seventh"} ) );

            // then
            assertFoundNodesAndValue( node, 1, uniqueIds, capability, needsValues );
        }
    }

    @Test
    void shouldPerformIndexScan() throws Exception
    {
        // given
        int label = token.nodeLabel( "Node" );
        int prop = token.propertyKey( "prop" );
        IndexReadSession index = read.indexReadSession( schemaRead.index( label, prop ) );
        IndexValueCapability wildcardCapability = index.reference().valueCapability( ValueCategory.UNKNOWN );
        try ( NodeValueIndexCursor node = cursors.allocateNodeValueIndexCursor() )
        {
            MutableLongSet uniqueIds = new LongHashSet();

            // when
            read.nodeIndexScan( index, node, IndexOrder.NONE, indexProvidesAllValues() );

            // then
            assertThat( node.numberOfProperties(), equalTo( 1 ) );
            assertFoundNodesAndValue( node, TOTAL_NODE_COUNT, uniqueIds, wildcardCapability, indexProvidesAllValues() );
        }
    }

    @Test
    void shouldRespectOrderCapabilitiesForNumbers() throws Exception
    {
        // given
        boolean needsValues = indexProvidesNumericValues();
        int label = token.nodeLabel( "Node" );
        int prop = token.propertyKey( "prop" );
        IndexReadSession index = read.indexReadSession( schemaRead.index( label, prop ) );
        IndexOrder[] orderCapabilities = index.reference().orderCapability( ValueCategory.NUMBER );
        try ( NodeValueIndexCursor node = cursors.allocateNodeValueIndexCursor() )
        {
            for ( IndexOrder orderCapability : orderCapabilities )
            {
                // when
                read.nodeIndexSeek( index, node, orderCapability, needsValues, IndexQuery.range( prop, 1, true, 42, true ) );

                // then
                assertFoundNodesInOrder( node, orderCapability );
            }
        }
    }

    @Test
    void shouldRespectOrderCapabilitiesForStrings() throws Exception
    {
        // given
        boolean needsValues = indexProvidesStringValues();
        int label = token.nodeLabel( "Node" );
        int prop = token.propertyKey( "prop" );
        IndexReadSession index = read.indexReadSession( schemaRead.index( label, prop ) );
        IndexOrder[] orderCapabilities = index.reference().orderCapability( ValueCategory.TEXT );
        try ( NodeValueIndexCursor node = cursors.allocateNodeValueIndexCursor() )
        {
            for ( IndexOrder orderCapability : orderCapabilities )
            {
                // when
                read.nodeIndexSeek( index, node, orderCapability, needsValues, IndexQuery.range( prop, "one", true, "two", true ) );

                // then
                assertFoundNodesInOrder( node, orderCapability );
            }
        }
    }

    @Test
    void shouldRespectOrderCapabilitiesForTemporal() throws KernelException
    {
        // given
        boolean needsValues = indexProvidesTemporalValues();
        int label = token.nodeLabel( "Node" );
        int prop = token.propertyKey( "prop" );
        IndexReadSession index = read.indexReadSession( schemaRead.index( label, prop ) );
        IndexOrder[] orderCapabilities = index.reference().orderCapability( ValueCategory.TEMPORAL );
        try ( NodeValueIndexCursor node = cursors.allocateNodeValueIndexCursor() )
        {
            for ( IndexOrder orderCapability : orderCapabilities )
            {
                // when
                read.nodeIndexSeek( index, node, orderCapability, needsValues,
                        IndexQuery.range( prop, DateValue.date( 1986, 11, 18 ), true, DateValue.date( 1989, 3, 24 ), true ) );

                // then
                assertFoundNodesInOrder( node, orderCapability );
            }
        }
    }

    @Test
    void shouldRespectOrderCapabilitiesForSpatial() throws KernelException
    {
        // given
        boolean needsValues = indexProvidesSpatialValues();
        int label = token.nodeLabel( "Node" );
        int prop = token.propertyKey( "prop" );
        IndexReadSession index = read.indexReadSession( schemaRead.index( label, prop ) );
        IndexOrder[] orderCapabilities = index.reference().orderCapability( ValueCategory.GEOMETRY );
        try ( NodeValueIndexCursor node = cursors.allocateNodeValueIndexCursor() )
        {
            for ( IndexOrder orderCapability : orderCapabilities )
            {
                // when
                read.nodeIndexSeek( index, node, orderCapability, needsValues, IndexQuery.range( prop, CoordinateReferenceSystem.Cartesian ) );

                // then
                assertFoundNodesInOrder( node, orderCapability );
            }
        }
    }

    @Test
    void shouldRespectOrderCapabilitiesForStringArray() throws KernelException
    {
        // given
        boolean needsValues = indexProvidesSpatialValues();
        int label = token.nodeLabel( "Node" );
        int prop = token.propertyKey( "prop" );
        IndexReadSession index = read.indexReadSession( schemaRead.index( label, prop ) );
        IndexOrder[] orderCapabilities = index.reference().orderCapability( ValueCategory.TEXT_ARRAY );
        try ( NodeValueIndexCursor node = cursors.allocateNodeValueIndexCursor() )
        {
            for ( IndexOrder orderCapability : orderCapabilities )
            {
                // when
                read.nodeIndexSeek( index, node, orderCapability, needsValues, IndexQuery.range( prop,
                        Values.of( new String[]{"first", "second", "third"} ), true,
                        Values.of( new String[]{"fourth", "fifth", "sixth", "seventh"} ), true ) );

                // then
                assertFoundNodesInOrder( node, orderCapability );
            }
        }
    }

    @Test
    void shouldRespectOrderCapabilitiesForWildcard() throws Exception
    {
        // given
        boolean needsValues = false;
        int label = token.nodeLabel( "Node" );
        int prop = token.propertyKey( "prop" );
        IndexReadSession index = read.indexReadSession( schemaRead.index( label, prop ) );
        IndexOrder[] orderCapabilities = index.reference().orderCapability( ValueCategory.UNKNOWN );
        try ( NodeValueIndexCursor node = cursors.allocateNodeValueIndexCursor() )
        {
            for ( IndexOrder orderCapability : orderCapabilities )
            {
                // when
                read.nodeIndexSeek( index, node, orderCapability, needsValues, IndexQuery.exists( prop ) );

                // then
                assertFoundNodesInOrder( node, orderCapability );
            }
        }
    }

    @Test
    void shouldProvideValuesForPoints() throws Exception
    {
<<<<<<< HEAD
        // give
=======
        // given
>>>>>>> dbf121ec
        assumeTrue( indexProvidesAllValues() );

        int label = token.nodeLabel( "What" );
        int prop = token.propertyKey( "ever" );
        IndexReadSession index = read.indexReadSession( schemaRead.index( label, prop ) );
        assertEquals( IndexValueCapability.YES, index.reference().valueCapability( ValueCategory.GEOMETRY ) );

        try ( NodeValueIndexCursor node = cursors.allocateNodeValueIndexCursor() )
        {
            MutableLongSet uniqueIds = new LongHashSet();

            // when
            read.nodeIndexSeek( index, node, IndexOrder.NONE, true, IndexQuery.range( prop, Cartesian ) );

            // then
            assertFoundNodesAndValue( node, uniqueIds, index.reference().valueCapability( ValueCategory.GEOMETRY ), true, whateverPoint );
        }
    }

    @Test
    void shouldProvideValuesForAllTypes() throws Exception
    {
        // given
        assumeTrue( indexProvidesAllValues() );

        int label = token.nodeLabel( "What" );
        int prop = token.propertyKey( "ever" );
        IndexReadSession index = read.indexReadSession( schemaRead.index( label, prop ) );
        IndexValueCapability valueCapability = index.reference().valueCapability( ValueCategory.UNKNOWN );
        assertEquals( IndexValueCapability.YES, valueCapability );

        try ( NodeValueIndexCursor node = cursors.allocateNodeValueIndexCursor() )
        {
            MutableLongSet uniqueIds = new LongHashSet();

            // when
            read.nodeIndexSeek( index, node, IndexOrder.NONE, true, IndexQuery.exists( prop ) );

            // then
            assertFoundNodesAndValue( node, uniqueIds, valueCapability, true, nodesOfAllPropertyTypes );
        }
    }

    private void assertFoundNodesInOrder( NodeValueIndexCursor node, IndexOrder indexOrder )
    {
        Value currentValue = null;
        while ( node.next() )
        {
            long nodeReference = node.nodeReference();
            Value storedValue = getPropertyValueFromStore( nodeReference );
            if ( currentValue != null )
            {
                switch ( indexOrder )
                {
                case ASCENDING:
                    assertTrue( Values.COMPARATOR.compare( currentValue, storedValue ) <= 0,
                            "Requested ordering " + indexOrder + " was not respected."
                    );
                    break;
                case DESCENDING:
                    assertTrue( Values.COMPARATOR.compare( currentValue, storedValue ) >= 0,
                            "Requested ordering " + indexOrder + " was not respected."
                    );
                    break;
                case NONE:
                    // Don't verify
                    break;
                default:
                    throw new UnsupportedOperationException( "Can not verify ordering for " + indexOrder );
                }
            }
            currentValue = storedValue;
        }
    }

    private void assertFoundNodesAndValue( NodeValueIndexCursor node,
                                           int nodes,
                                           MutableLongSet uniqueIds,
                                           IndexValueCapability expectValue,
                                           boolean indexProvidesValues )
    {
        uniqueIds.clear();
        for ( int i = 0; i < nodes; i++ )
        {
            assertTrue( node.next(), "at least " + nodes + " nodes, was " + uniqueIds.size() );
            long nodeReference = node.nodeReference();
            assertTrue( uniqueIds.add( nodeReference ), "all nodes are unique" );

            // Assert has value capability
            if ( IndexValueCapability.YES.equals( expectValue ) )
            {
                assertTrue( node.hasValue(),
                        "Value capability said index would have value for " + expectValue + ", but didn't" );
            }

            // Assert has correct value
            if ( indexProvidesValues )
            {
                assertTrue( node.hasValue(), "Index did not provide values" );
                Value storedValue = getPropertyValueFromStore( nodeReference );
                assertThat( "has correct value", node.propertyValue( 0 ), is( storedValue ) );
            }
        }

        assertFalse( node.next(), "no more than " + nodes + " nodes" );
    }

    private void assertFoundNodesAndNoValue( NodeValueIndexCursor node, int nodes, MutableLongSet uniqueIds )
    {
        uniqueIds.clear();
        for ( int i = 0; i < nodes; i++ )
        {
            assertTrue( node.next(), "at least " + nodes + " nodes, was " + uniqueIds.size() );
            long nodeReference = node.nodeReference();
            assertTrue( uniqueIds.add( nodeReference ), "all nodes are unique" );

            // We can't quite assert !node.hasValue() because even tho pure SpatialIndexReader is guaranteed to not return any values,
            // where null could be used, the generic native index, especially when having composite keys including spatial values it's
            // more of a gray area and some keys may be spatial, some not and therefore a proper Value[] will be extracted
            // potentially containing some NO_VALUE values.
        }

        assertFalse( node.next(), "no more than " + nodes + " nodes" );
    }

    private void assertFoundNodesAndValue( NodeValueIndexCursor node, MutableLongSet uniqueIds, IndexValueCapability expectValue, boolean indexProvidesValues,
            long... expected )
    {
        assertFoundNodesAndValue( node, expected.length, uniqueIds, expectValue, indexProvidesValues );

        for ( long expectedNode : expected )
        {
            assertTrue( uniqueIds.contains( expectedNode ), "expected node " + expectedNode );
        }
    }

    private void assertFoundNodesAndNoValue( NodeValueIndexCursor node, MutableLongSet uniqueIds,
            long... expected )
    {
        assertFoundNodesAndNoValue( node, expected.length, uniqueIds );

        for ( long expectedNode : expected )
        {
            assertTrue( uniqueIds.contains( expectedNode ), "expected node " + expectedNode );
        }
    }

    private Value getPropertyValueFromStore( long nodeReference )
    {
        try ( NodeCursor storeCursor = cursors.allocateNodeCursor();
              PropertyCursor propertyCursor = cursors.allocatePropertyCursor() )
        {
            read.singleNode( nodeReference, storeCursor );
            storeCursor.next();
            storeCursor.properties( propertyCursor );
            propertyCursor.next();
            return propertyCursor.propertyValue();
        }
    }

    @Test
    void shouldGetNoIndexForMissingTokens()
    {
        int label = token.nodeLabel( "Node" );
        int prop = token.propertyKey( "prop" );
        int badLabel = token.nodeLabel( "BAD_LABEL" );
        int badProp = token.propertyKey( "badProp" );

        assertEquals( IndexReference.NO_INDEX, schemaRead.index( badLabel, prop ), "bad label" );
        assertEquals( IndexReference.NO_INDEX, schemaRead.index( label, badProp ), "bad prop" );
        assertEquals( IndexReference.NO_INDEX, schemaRead.index( badLabel, badProp ), "just bad" );
    }

    @Test
    void shouldGetNoIndexForUnknownTokens()
    {
        int label = token.nodeLabel( "Node" );
        int prop = token.propertyKey( "prop" );
        int badLabel = Integer.MAX_VALUE;
        int badProp = Integer.MAX_VALUE;

        assertEquals( IndexReference.NO_INDEX, schemaRead.index( badLabel, prop ), "bad label" );
        assertEquals( IndexReference.NO_INDEX, schemaRead.index( label, badProp ), "bad prop" );
        assertEquals( IndexReference.NO_INDEX, schemaRead.index( badLabel, badProp ), "just bad" );
    }

    @Test
    void shouldGetVersionAndKeyFromIndexReference()
    {
        // Given
        int label = token.nodeLabel( "Node" );
        int prop = token.propertyKey( "prop" );
        IndexReference index = schemaRead.index( label, prop );

        assertEquals( providerKey(), index.providerKey() );
        assertEquals( providerVersion(), index.providerVersion() );
    }

    @Test
    void shouldNotFindDeletedNodeInIndexScan() throws Exception
    {
        // Given
        boolean needsValues = indexProvidesAllValues();
        int label = token.nodeLabel( "Node" );
        int prop = token.propertyKey( "prop" );
        IndexReadSession index = read.indexReadSession( schemaRead.index( label, prop ) );
        IndexValueCapability wildcardCapability = index.reference().valueCapability( ValueCategory.UNKNOWN );
        try ( org.neo4j.internal.kernel.api.Transaction tx = beginTransaction();
              NodeValueIndexCursor node = cursors.allocateNodeValueIndexCursor() )
        {
            MutableLongSet uniqueIds = new LongHashSet();

            // when
            tx.dataRead().nodeIndexScan( index, node, IndexOrder.NONE, needsValues );
            assertThat( node.numberOfProperties(), equalTo( 1 ) );
            assertFoundNodesAndValue( node, TOTAL_NODE_COUNT, uniqueIds, wildcardCapability, needsValues );

            // then
            tx.dataWrite().nodeDelete( strOne );
            tx.dataRead().nodeIndexScan( index, node, IndexOrder.NONE, needsValues );
            assertFoundNodesAndValue( node, TOTAL_NODE_COUNT - 1, uniqueIds, wildcardCapability, needsValues );
        }
    }

    @Test
    void shouldNotFindDeletedNodeInIndexSeek() throws Exception
    {
        // Given
        boolean needsValues = false;
        int label = token.nodeLabel( "Node" );
        int prop = token.propertyKey( "prop" );
        IndexReadSession index = read.indexReadSession( schemaRead.index( label, prop ) );
        try ( org.neo4j.internal.kernel.api.Transaction tx = beginTransaction();
              NodeValueIndexCursor node = cursors.allocateNodeValueIndexCursor() )
        {
            // when
            tx.dataWrite().nodeDelete( strOne );
            tx.dataRead().nodeIndexSeek( index, node, IndexOrder.NONE, needsValues, IndexQuery.exact( prop, "one" ) );

            // then
            assertFalse( node.next() );
        }
    }

    @Test
    void shouldNotFindDNodeWithRemovedLabelInIndexSeek() throws Exception
    {
        // Given
        boolean needsValues = false;
        int label = token.nodeLabel( "Node" );
        int prop = token.propertyKey( "prop" );
        IndexReadSession index = read.indexReadSession( schemaRead.index( label, prop ) );
        try ( org.neo4j.internal.kernel.api.Transaction tx = beginTransaction();
              NodeValueIndexCursor node = cursors.allocateNodeValueIndexCursor() )
        {
            // when
            tx.dataWrite().nodeRemoveLabel( strOne, label );
            tx.dataRead().nodeIndexSeek( index, node, IndexOrder.NONE, needsValues, IndexQuery.exact( prop, "one" ) );

            // then
            assertFalse( node.next() );
        }
    }

    @Test
    void shouldNotFindUpdatedNodeInIndexSeek() throws Exception
    {
        // Given
        boolean needsValues = false;
        int label = token.nodeLabel( "Node" );
        int prop = token.propertyKey( "prop" );
        IndexReadSession index = read.indexReadSession( schemaRead.index( label, prop ) );
        try ( org.neo4j.internal.kernel.api.Transaction tx = beginTransaction();
              NodeValueIndexCursor node = cursors.allocateNodeValueIndexCursor() )
        {
            // when
            tx.dataWrite().nodeSetProperty( strOne, prop, stringValue( "ett" ) );
            tx.dataRead().nodeIndexSeek( index, node, IndexOrder.NONE, needsValues, IndexQuery.exact( prop, "one" ) );

            // then
            assertFalse( node.next() );
        }
    }

    @Test
    void shouldFindUpdatedNodeInIndexSeek() throws Exception
    {
        // Given
        boolean needsValues = false;
        int label = token.nodeLabel( "Node" );
        int prop = token.propertyKey( "prop" );
        IndexReadSession index = read.indexReadSession( schemaRead.index( label, prop ) );
        try ( org.neo4j.internal.kernel.api.Transaction tx = beginTransaction();
              NodeValueIndexCursor node = cursors.allocateNodeValueIndexCursor() )
        {
            // when
            tx.dataWrite().nodeSetProperty( strOne, prop, stringValue( "ett" ) );
            tx.dataRead().nodeIndexSeek( index, node, IndexOrder.NONE, needsValues, IndexQuery.exact( prop, "ett" ) );

            // then
            assertTrue( node.next() );
            assertEquals( strOne, node.nodeReference() );
        }
    }

    @Test
    void shouldFindSwappedNodeInIndexSeek() throws Exception
    {
        // Given
        boolean needsValues = false;
        int label = token.nodeLabel( "Node" );
        int prop = token.propertyKey( "prop" );
        IndexReadSession index = read.indexReadSession( schemaRead.index( label, prop ) );
        try ( org.neo4j.internal.kernel.api.Transaction tx = beginTransaction();
              NodeValueIndexCursor node = cursors.allocateNodeValueIndexCursor() )
        {
            // when
            tx.dataWrite().nodeRemoveLabel( strOne, label );
            tx.dataWrite().nodeAddLabel( strOneNoLabel, label );
            tx.dataRead().nodeIndexSeek( index, node, IndexOrder.NONE, needsValues, IndexQuery.exact( prop, "one" ) );

            // then
            assertTrue( node.next() );
            assertEquals( strOneNoLabel, node.nodeReference() );
        }
    }

    @Test
    void shouldNotFindDeletedNodeInRangeSearch() throws Exception
    {
        // Given
        boolean needsValues = indexProvidesStringValues();
        int label = token.nodeLabel( "Node" );
        int prop = token.propertyKey( "prop" );
        IndexReadSession index = read.indexReadSession( schemaRead.index( label, prop ) );
        try ( org.neo4j.internal.kernel.api.Transaction tx = beginTransaction();
              NodeValueIndexCursor node = cursors.allocateNodeValueIndexCursor() )
        {
            // when
            tx.dataWrite().nodeDelete( strOne );
            tx.dataWrite().nodeDelete( strThree1 );
            tx.dataWrite().nodeDelete( strThree2 );
            tx.dataWrite().nodeDelete( strThree3 );
            tx.dataRead().nodeIndexSeek( index, node, IndexOrder.NONE, needsValues, IndexQuery.range( prop, "one", true, "three", true ) );

            // then
            assertFalse( node.next() );
        }
    }

    @Test
    void shouldNotFindNodeWithRemovedLabelInRangeSearch() throws Exception
    {
        // Given
        boolean needsValues = indexProvidesStringValues();
        int label = token.nodeLabel( "Node" );
        int prop = token.propertyKey( "prop" );
        IndexReadSession index = read.indexReadSession( schemaRead.index( label, prop ) );
        try ( org.neo4j.internal.kernel.api.Transaction tx = beginTransaction();
              NodeValueIndexCursor node = cursors.allocateNodeValueIndexCursor() )
        {
            // when
            tx.dataWrite().nodeRemoveLabel( strOne, label );
            tx.dataWrite().nodeRemoveLabel( strThree1, label );
            tx.dataWrite().nodeRemoveLabel( strThree2, label );
            tx.dataWrite().nodeRemoveLabel( strThree3, label );
            tx.dataRead().nodeIndexSeek( index, node, IndexOrder.NONE, needsValues, IndexQuery.range( prop, "one", true, "three", true ) );

            // then
            assertFalse( node.next() );
        }
    }

    @Test
    void shouldNotFindUpdatedNodeInRangeSearch() throws Exception
    {
        // Given
        boolean needsValues = indexProvidesStringValues();
        int label = token.nodeLabel( "Node" );
        int prop = token.propertyKey( "prop" );
        IndexReadSession index = read.indexReadSession( schemaRead.index( label, prop ) );
        try ( org.neo4j.internal.kernel.api.Transaction tx = beginTransaction();
              NodeValueIndexCursor node = cursors.allocateNodeValueIndexCursor() )
        {
            // when
            tx.dataWrite().nodeSetProperty( strOne, prop, stringValue( "ett" ) );
            tx.dataWrite().nodeSetProperty( strThree1, prop, stringValue( "tre" ) );
            tx.dataWrite().nodeSetProperty( strThree2, prop, stringValue( "tre" ) );
            tx.dataWrite().nodeSetProperty( strThree3, prop, stringValue( "tre" ) );
            tx.dataRead().nodeIndexSeek( index, node, IndexOrder.NONE, needsValues, IndexQuery.range( prop, "one", true, "three", true ) );

            // then
            assertFalse( node.next() );
        }
    }

    @Test
    void shouldFindUpdatedNodeInRangeSearch() throws Exception
    {
        // Given
        boolean needsValues = indexProvidesStringValues();
        int label = token.nodeLabel( "Node" );
        int prop = token.propertyKey( "prop" );
        IndexReadSession index = read.indexReadSession( schemaRead.index( label, prop ) );
        try ( org.neo4j.internal.kernel.api.Transaction tx = beginTransaction();
              NodeValueIndexCursor node = cursors.allocateNodeValueIndexCursor() )
        {
            // when
            tx.dataWrite().nodeSetProperty( strOne, prop, stringValue( "ett" ) );
            tx.dataRead().nodeIndexSeek( index, node, IndexOrder.NONE, needsValues, IndexQuery.range( prop, "ett", true, "tre", true ) );

            // then
            assertTrue( node.next() );
            assertEquals( strOne, node.nodeReference() );
        }
    }

    @Test
    void shouldFindSwappedNodeInRangeSearch() throws Exception
    {
        // Given
        boolean needsValues = indexProvidesStringValues();
        int label = token.nodeLabel( "Node" );
        int prop = token.propertyKey( "prop" );
        IndexReadSession index = read.indexReadSession( schemaRead.index( label, prop ) );
        try ( org.neo4j.internal.kernel.api.Transaction tx = beginTransaction();
              NodeValueIndexCursor node = cursors.allocateNodeValueIndexCursor() )
        {
            // when
            tx.dataWrite().nodeRemoveLabel( strOne, label );
            tx.dataWrite().nodeAddLabel( strOneNoLabel, label );
            tx.dataRead().nodeIndexSeek( index, node, IndexOrder.NONE, needsValues, IndexQuery.range( prop, "one", true, "ones", true ) );

            // then
            assertTrue( node.next() );
            assertEquals( strOneNoLabel, node.nodeReference() );
            assertFalse( node.next() );
        }
    }

    @Test
    void shouldNotFindDeletedNodeInPrefixSearch() throws Exception
    {
        // Given
        boolean needsValues = indexProvidesStringValues();
        int label = token.nodeLabel( "Node" );
        int prop = token.propertyKey( "prop" );
        IndexReadSession index = read.indexReadSession( schemaRead.index( label, prop ) );
        try ( org.neo4j.internal.kernel.api.Transaction tx = beginTransaction();
              NodeValueIndexCursor node = cursors.allocateNodeValueIndexCursor() )
        {
            // when
            tx.dataWrite().nodeDelete( strOne );
            tx.dataRead().nodeIndexSeek( index, node, IndexOrder.NONE, needsValues, IndexQuery.stringPrefix( prop, stringValue( "on" )) );

            // then
            assertFalse( node.next() );
        }
    }

    @Test
    void shouldNotFindNodeWithRemovedLabelInPrefixSearch() throws Exception
    {
        // Given
        boolean needsValues = indexProvidesStringValues();
        int label = token.nodeLabel( "Node" );
        int prop = token.propertyKey( "prop" );
        IndexReadSession index = read.indexReadSession( schemaRead.index( label, prop ) );
        try ( org.neo4j.internal.kernel.api.Transaction tx = beginTransaction();
              NodeValueIndexCursor node = cursors.allocateNodeValueIndexCursor() )
        {
            // when
            tx.dataWrite().nodeRemoveLabel( strOne, label );
            tx.dataRead().nodeIndexSeek( index, node, IndexOrder.NONE, needsValues, IndexQuery.stringPrefix( prop, stringValue( "on" )) );

            // then
            assertFalse( node.next() );
        }
    }

    @Test
    void shouldNotFindUpdatedNodeInPrefixSearch() throws Exception
    {
        // Given
        boolean needsValues = indexProvidesStringValues();
        int label = token.nodeLabel( "Node" );
        int prop = token.propertyKey( "prop" );
        IndexReadSession index = read.indexReadSession( schemaRead.index( label, prop ) );
        try ( org.neo4j.internal.kernel.api.Transaction tx = beginTransaction();
              NodeValueIndexCursor node = cursors.allocateNodeValueIndexCursor() )
        {
            // when
            tx.dataWrite().nodeSetProperty( strOne, prop, stringValue( "ett" ) );
            tx.dataRead().nodeIndexSeek( index, node, IndexOrder.NONE, needsValues, IndexQuery.stringPrefix( prop, stringValue( "on" )) );

            // then
            assertFalse( node.next() );
        }
    }

    @Test
    void shouldFindUpdatedNodeInPrefixSearch() throws Exception
    {
        // Given
        boolean needsValues = indexProvidesStringValues();
        int label = token.nodeLabel( "Node" );
        int prop = token.propertyKey( "prop" );
        IndexReadSession index = read.indexReadSession( schemaRead.index( label, prop ) );
        try ( org.neo4j.internal.kernel.api.Transaction tx = beginTransaction();
              NodeValueIndexCursor node = cursors.allocateNodeValueIndexCursor() )
        {
            // when
            tx.dataWrite().nodeSetProperty( strOne, prop, stringValue( "ett" ) );
            tx.dataRead().nodeIndexSeek( index, node, IndexOrder.NONE, needsValues, IndexQuery.stringPrefix( prop, stringValue( "et" ) ) );

            // then
            assertTrue( node.next() );
            assertEquals( strOne, node.nodeReference() );
        }
    }

    @Test
    void shouldFindSwappedNodeInPrefixSearch() throws Exception
    {
        // Given
        boolean needsValues = indexProvidesStringValues();
        int label = token.nodeLabel( "Node" );
        int prop = token.propertyKey( "prop" );
        IndexReadSession index = read.indexReadSession( schemaRead.index( label, prop ) );
        try ( org.neo4j.internal.kernel.api.Transaction tx = beginTransaction();
              NodeValueIndexCursor node = cursors.allocateNodeValueIndexCursor() )
        {
            // when
            tx.dataWrite().nodeRemoveLabel( strOne, label );
            tx.dataWrite().nodeAddLabel( strOneNoLabel, label );
            tx.dataRead().nodeIndexSeek( index, node, IndexOrder.NONE, needsValues, IndexQuery.stringPrefix( prop, stringValue( "on" )) );

            // then
            assertTrue( node.next() );
            assertEquals( strOneNoLabel, node.nodeReference() );
        }
    }

    @Test
    void shouldNotFindDeletedNodeInCompositeIndex() throws Exception
    {
        // Given
        boolean needsValues = false;
        int label = token.nodeLabel( "Person" );
        int firstName = token.propertyKey( "firstname" );
        int surname = token.propertyKey( "surname" );
        IndexReadSession index = read.indexReadSession( schemaRead.index( label, firstName, surname ) );
        try ( org.neo4j.internal.kernel.api.Transaction tx = beginTransaction();
              NodeValueIndexCursor node = cursors.allocateNodeValueIndexCursor() )
        {
            // when
            tx.dataWrite().nodeDelete( jackDalton );
            tx.dataRead().nodeIndexSeek( index, node, IndexOrder.NONE, needsValues, IndexQuery.exact( firstName, "Jack" ),
                    IndexQuery.exact( surname, "Dalton" ) );

            // then
            assertFalse( node.next() );
        }
    }

    @Test
    void shouldNotFindNodeWithRemovedLabelInCompositeIndex() throws Exception
    {
        // Given
        boolean needsValues = false;
        int label = token.nodeLabel( "Person" );
        int firstName = token.propertyKey( "firstname" );
        int surname = token.propertyKey( "surname" );
        IndexReadSession index = read.indexReadSession( schemaRead.index( label, firstName, surname ) );
        try ( org.neo4j.internal.kernel.api.Transaction tx = beginTransaction();
              NodeValueIndexCursor node = cursors.allocateNodeValueIndexCursor() )
        {
            // when
            tx.dataWrite().nodeRemoveLabel( joeDalton, label );
            tx.dataRead().nodeIndexSeek( index, node, IndexOrder.NONE, needsValues, IndexQuery.exact( firstName, "Joe" ),
                    IndexQuery.exact( surname, "Dalton" ) );
            // then
            assertFalse( node.next() );
        }
    }

    @Test
    void shouldNotFindUpdatedNodeInCompositeIndex() throws Exception
    {
        // Given
        boolean needsValues = false;
        int label = token.nodeLabel( "Person" );
        int firstName = token.propertyKey( "firstname" );
        int surname = token.propertyKey( "surname" );
        IndexReadSession index = read.indexReadSession( schemaRead.index( label, firstName, surname ) );
        try ( org.neo4j.internal.kernel.api.Transaction tx = beginTransaction();
              NodeValueIndexCursor node = cursors.allocateNodeValueIndexCursor() )
        {
            // when
            tx.dataWrite().nodeSetProperty( jackDalton, firstName, stringValue( "Jesse" ) );
            tx.dataWrite().nodeSetProperty( jackDalton, surname, stringValue( "James" ) );
            tx.dataRead().nodeIndexSeek( index, node, IndexOrder.NONE, needsValues, IndexQuery.exact( firstName, "Jack" ),
                    IndexQuery.exact( surname, "Dalton" ) );

            // then
            assertFalse( node.next() );
        }
    }

    @Test
    void shouldFindUpdatedNodeInCompositeIndex() throws Exception
    {
        // Given
        boolean needsValues = false;
        int label = token.nodeLabel( "Person" );
        int firstName = token.propertyKey( "firstname" );
        int surname = token.propertyKey( "surname" );
        IndexReadSession index = read.indexReadSession( schemaRead.index( label, firstName, surname ) );
        try ( org.neo4j.internal.kernel.api.Transaction tx = beginTransaction();
              NodeValueIndexCursor node = cursors.allocateNodeValueIndexCursor() )
        {
            // when
            tx.dataWrite().nodeSetProperty( jackDalton, firstName, stringValue( "Jesse" ) );
            tx.dataWrite().nodeSetProperty( jackDalton, surname, stringValue( "James" ) );
            tx.dataRead().nodeIndexSeek( index, node, IndexOrder.NONE, needsValues, IndexQuery.exact( firstName, "Jesse" ),
                    IndexQuery.exact( surname, "James" ) );

            // then
            assertTrue( node.next() );
            assertEquals( jackDalton, node.nodeReference() );
        }
    }

    @Test
    void shouldFindSwappedNodeInCompositeIndex() throws Exception
    {
        // Given
        boolean needsValues = false;
        int label = token.nodeLabel( "Person" );
        int firstName = token.propertyKey( "firstname" );
        int surname = token.propertyKey( "surname" );
        IndexReadSession index = read.indexReadSession( schemaRead.index( label, firstName, surname ) );
        try ( org.neo4j.internal.kernel.api.Transaction tx = beginTransaction();
              NodeValueIndexCursor node = cursors.allocateNodeValueIndexCursor() )
        {
            // when
            tx.dataWrite().nodeRemoveLabel( joeDalton, label );
            tx.dataWrite().nodeAddLabel( strOneNoLabel, label );
            tx.dataWrite().nodeSetProperty( strOneNoLabel, firstName, stringValue( "Jesse" ) );
            tx.dataWrite().nodeSetProperty( strOneNoLabel, surname, stringValue( "James" ) );
            tx.dataRead().nodeIndexSeek( index, node, IndexOrder.NONE, needsValues, IndexQuery.exact( firstName, "Jesse" ),
                    IndexQuery.exact( surname, "James" ) );

            // then
            assertTrue( node.next() );
            assertEquals( strOneNoLabel, node.nodeReference() );
        }
    }

    @Test
    public void shouldCountDistinctValues() throws Exception
    {
        // Given
        int label = token.nodeLabel( "Node" );
        int key = token.propertyKey( "prop2" );
        IndexReference index = schemaRead.index( label, key );
        int expectedCount = 100;
        Map<Value,Set<Long>> expected = new HashMap<>();
        try ( org.neo4j.internal.kernel.api.Transaction tx = beginTransaction() )
        {
            Write write = tx.dataWrite();
            ThreadLocalRandom random = ThreadLocalRandom.current();
            for ( int i = 0; i < expectedCount; i++ )
            {
                Object value = random.nextBoolean() ? String.valueOf( i % 10 ) : (i % 10);
                long nodeId = write.nodeCreate();
                write.nodeAddLabel( nodeId, label );
                write.nodeSetProperty( nodeId, key, Values.of( value ) );
                expected.computeIfAbsent( Values.of( value ), v -> new HashSet<>() ).add( nodeId );
            }
            tx.success();
        }

        // then
        try ( org.neo4j.internal.kernel.api.Transaction tx = beginTransaction();
                NodeValueIndexCursor node = cursors.allocateNodeValueIndexCursor() )
        {
            tx.dataRead().nodeIndexDistinctValues( index, node, true );
            long totalCount = 0;
            boolean hasValues = true;
            while ( node.next() )
            {
                long count = node.nodeReference();
                if ( node.hasValue() && node.propertyValue( 0 ) != null )
                {
                    Value value = node.propertyValue( 0 );
                    Set<Long> expectedNodes = expected.remove( value );
                    assertNotNull( expectedNodes );
                    assertEquals( count, expectedNodes.size() );
                }
                else
                {
                    // Some providers just can't serve the values for all types, which makes this test unable to do detailed checks for those values
                    // and the total count
                    hasValues = false;
                }
                totalCount += count;
            }
            if ( hasValues )
            {
                assertTrue( expected.toString(), expected.isEmpty() );
            }
            assertEquals( expectedCount, totalCount );
        }
    }

    @Test
    public void shouldCountDistinctButSimilarPointValues() throws Exception
    {
        // given
        int label = token.nodeLabel( "Node" );
        int key = token.propertyKey( "prop3" );
        IndexReference index = schemaRead.index( label, key );

        // when
        Map<Value,Integer> expected = new HashMap<>();
        expected.put( POINT_1, 1 );
        expected.put( POINT_2, 2 );
        try ( org.neo4j.internal.kernel.api.Transaction tx = beginTransaction();
                NodeValueIndexCursor node = cursors.allocateNodeValueIndexCursor() )
        {
            tx.dataRead().nodeIndexDistinctValues( index, node, true );

            // then
            while ( node.next() )
            {
                assertTrue( node.hasValue() );
                assertTrue( expected.containsKey( node.propertyValue( 0 ) ) );
                assertEquals( expected.remove( node.propertyValue( 0 ) ).intValue(), toIntExact( node.nodeReference() ) );
            }
            assertTrue( expected.isEmpty() );
        }
    }

    private long nodeWithProp( GraphDatabaseService graphDb, Object value )
    {
        return nodeWithProp( graphDb, "prop", value );
    }

    private long nodeWithProp( GraphDatabaseService graphDb, String key, Object value )
    {
        Node node = graphDb.createNode( label( "Node" ) );
        node.setProperty( key, value );
        return node.getId();
    }

    private long nodeWithWhatever( GraphDatabaseService graphDb, Object value )
    {
        Node node = graphDb.createNode( label( "What" ) );
        node.setProperty( "ever", value );
        return node.getId();
    }

    private long nodeWithNoLabel( GraphDatabaseService graphDb, Object value )
    {
        Node node = graphDb.createNode();
        node.setProperty( "prop", value );
        return node.getId();
    }

    private long person( GraphDatabaseService graphDb, String firstName, String surname )
    {
        Node node = graphDb.createNode( label( "Person" ) );
        node.setProperty( "firstname", firstName );
        node.setProperty( "surname", surname );
        return node.getId();
    }
}<|MERGE_RESOLUTION|>--- conflicted
+++ resolved
@@ -23,12 +23,7 @@
 import org.eclipse.collections.api.set.primitive.MutableLongSet;
 import org.eclipse.collections.impl.factory.primitive.LongLists;
 import org.eclipse.collections.impl.set.mutable.primitive.LongHashSet;
-<<<<<<< HEAD
 import org.junit.jupiter.api.Test;
-
-import org.neo4j.exceptions.KernelException;
-=======
-import org.junit.Test;
 
 import java.util.HashMap;
 import java.util.HashSet;
@@ -36,7 +31,7 @@
 import java.util.Set;
 import java.util.concurrent.ThreadLocalRandom;
 
->>>>>>> dbf121ec
+import org.neo4j.exceptions.KernelException;
 import org.neo4j.graphdb.GraphDatabaseService;
 import org.neo4j.graphdb.Node;
 import org.neo4j.graphdb.Transaction;
@@ -52,20 +47,12 @@
 import static java.util.concurrent.TimeUnit.MINUTES;
 import static org.hamcrest.CoreMatchers.equalTo;
 import static org.hamcrest.CoreMatchers.is;
-<<<<<<< HEAD
 import static org.hamcrest.MatcherAssert.assertThat;
 import static org.junit.jupiter.api.Assertions.assertEquals;
 import static org.junit.jupiter.api.Assertions.assertFalse;
+import static org.junit.jupiter.api.Assertions.assertNotNull;
 import static org.junit.jupiter.api.Assertions.assertTrue;
 import static org.junit.jupiter.api.Assumptions.assumeTrue;
-=======
-import static org.junit.Assert.assertEquals;
-import static org.junit.Assert.assertFalse;
-import static org.junit.Assert.assertNotNull;
-import static org.junit.Assert.assertThat;
-import static org.junit.Assert.assertTrue;
-import static org.junit.Assume.assumeTrue;
->>>>>>> dbf121ec
 import static org.neo4j.graphdb.Label.label;
 import static org.neo4j.values.storable.CoordinateReferenceSystem.Cartesian;
 import static org.neo4j.values.storable.CoordinateReferenceSystem.Cartesian_3D;
@@ -806,11 +793,7 @@
     @Test
     void shouldProvideValuesForPoints() throws Exception
     {
-<<<<<<< HEAD
-        // give
-=======
-        // given
->>>>>>> dbf121ec
+        // given
         assumeTrue( indexProvidesAllValues() );
 
         int label = token.nodeLabel( "What" );
@@ -1521,7 +1504,7 @@
             }
             if ( hasValues )
             {
-                assertTrue( expected.toString(), expected.isEmpty() );
+                assertTrue( expected.isEmpty(), expected.toString() );
             }
             assertEquals( expectedCount, totalCount );
         }
