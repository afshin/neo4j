--- conflicted
+++ resolved
@@ -51,32 +51,17 @@
 import org.neo4j.kernel.api.index.IndexProvider;
 import org.neo4j.kernel.api.index.IndexSample;
 import org.neo4j.kernel.api.index.IndexUpdater;
-<<<<<<< HEAD
 import org.neo4j.kernel.extension.ExtensionFactory;
-=======
-import org.neo4j.kernel.configuration.Settings;
->>>>>>> 5af30740
 import org.neo4j.kernel.extension.ExtensionType;
 import org.neo4j.kernel.extension.context.ExtensionContext;
 import org.neo4j.kernel.impl.api.index.sampling.IndexSamplingConfig;
-<<<<<<< HEAD
+import org.neo4j.kernel.impl.index.schema.ByteBufferFactory;
 import org.neo4j.kernel.lifecycle.Lifecycle;
 import org.neo4j.storageengine.api.IndexEntryUpdate;
 import org.neo4j.storageengine.api.NodePropertyAccessor;
 import org.neo4j.storageengine.api.StorageEngineFactory;
 import org.neo4j.storageengine.api.StorageIndexReference;
 import org.neo4j.storageengine.migration.StoreMigrationParticipant;
-=======
-import org.neo4j.kernel.impl.index.schema.ByteBufferFactory;
-import org.neo4j.kernel.impl.spi.KernelContext;
-import org.neo4j.kernel.impl.storageengine.impl.recordstorage.id.IdController;
-import org.neo4j.kernel.impl.storemigration.StoreMigrationParticipant;
-import org.neo4j.kernel.lifecycle.Lifecycle;
-import org.neo4j.storageengine.api.NodePropertyAccessor;
-import org.neo4j.storageengine.api.schema.IndexSample;
-import org.neo4j.storageengine.api.schema.LabelScanReader;
-import org.neo4j.storageengine.api.schema.StoreIndexDescriptor;
->>>>>>> 5af30740
 import org.neo4j.test.Barrier;
 import org.neo4j.test.TestDatabaseManagementServiceBuilder;
 import org.neo4j.test.rule.DbmsRule;
@@ -237,11 +222,7 @@
             return new IndexProvider( INDEX_PROVIDER, directoriesByProvider( new File( "not-even-persistent" ) ) )
             {
                 @Override
-<<<<<<< HEAD
-                public IndexPopulator getPopulator( StorageIndexReference descriptor, IndexSamplingConfig samplingConfig )
-=======
-                public IndexPopulator getPopulator( StoreIndexDescriptor descriptor, IndexSamplingConfig samplingConfig, ByteBufferFactory bufferFactory )
->>>>>>> 5af30740
+                public IndexPopulator getPopulator( StorageIndexReference descriptor, IndexSamplingConfig samplingConfig, ByteBufferFactory bufferFactory )
                 {
                     return new IndexPopulator()
                     {
