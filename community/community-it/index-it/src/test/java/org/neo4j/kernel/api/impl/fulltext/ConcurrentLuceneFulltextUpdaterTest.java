/*
 * Copyright (c) 2002-2018 "Neo4j,"
 * Neo4j Sweden AB [http://neo4j.com]
 *
 * This file is part of Neo4j.
 *
 * Neo4j is free software: you can redistribute it and/or modify
 * it under the terms of the GNU General Public License as published by
 * the Free Software Foundation, either version 3 of the License, or
 * (at your option) any later version.
 *
 * This program is distributed in the hope that it will be useful,
 * but WITHOUT ANY WARRANTY; without even the implied warranty of
 * MERCHANTABILITY or FITNESS FOR A PARTICULAR PURPOSE.  See the
 * GNU General Public License for more details.
 *
 * You should have received a copy of the GNU General Public License
 * along with this program.  If not, see <http://www.gnu.org/licenses/>.
 */
package org.neo4j.kernel.api.impl.fulltext;

import org.junit.After;
import org.junit.Before;
import org.junit.Test;

import java.io.FileOutputStream;
import java.io.IOException;
import java.io.OutputStream;
import java.util.List;
import java.util.Optional;
import java.util.concurrent.CountDownLatch;
import java.util.stream.Collectors;

import org.neo4j.function.ThrowingAction;
import org.neo4j.graphdb.Transaction;
import org.neo4j.internal.kernel.api.IndexReference;
import org.neo4j.internal.kernel.api.SchemaWrite;
import org.neo4j.internal.kernel.api.schema.SchemaDescriptor;
import org.neo4j.kernel.api.KernelTransaction;
import org.neo4j.kernel.impl.api.KernelTransactionImplementation;
import org.neo4j.logging.FormattedLogProvider;
import org.neo4j.logging.Level;
import org.neo4j.logging.Log;
import org.neo4j.logging.async.AsyncLogEvent;
import org.neo4j.logging.async.AsyncLogProvider;
import org.neo4j.scheduler.Group;
import org.neo4j.scheduler.JobHandle;
import org.neo4j.scheduler.JobScheduler;
import org.neo4j.storageengine.api.schema.IndexDescriptorFactory;
import org.neo4j.test.Race;
import org.neo4j.test.rule.RepeatRule;
import org.neo4j.util.concurrent.AsyncEvents;

import static org.junit.Assert.assertEquals;
import static org.neo4j.storageengine.api.EntityType.NODE;

/**
 * Concurrent updates and index changes should result in valid state, and not create conflicts or exceptions during
 * commit.
 */
public class ConcurrentLuceneFulltextUpdaterTest extends LuceneFulltextTestSupport
{
    private final int aliceThreads = 1;
    private final int bobThreads = 1;
    private final int nodesCreatedPerThread = 500;
    private Race race;
    private CountDownLatch aliceLatch = new CountDownLatch( 2 );
    private CountDownLatch bobLatch = new CountDownLatch( 2 );
    private JobHandle handle;
    private OutputStream logFile;
    private AsyncEvents<AsyncLogEvent> events;
    private Log log;

    @Override
    protected RepeatRule createRepeatRule()
    {
        return new RepeatRule( false, 1 );
    }

    @Before
    public void createRace() throws Exception
    {
        race = new Race();
        JobScheduler scheduler = db.resolveDependency( JobScheduler.class );
        logFile = new FileOutputStream( db.databaseLayout().file( "fts-events.txt" ) );
        FormattedLogProvider logProvider = FormattedLogProvider.withDefaultLogLevel( Level.DEBUG ).toOutputStream( logFile );
        events = new AsyncEvents<>( AsyncLogEvent::process, AsyncEvents.Monitor.NONE );
        handle = scheduler.schedule( Group.FILE_IO_HELPER, events );
        events.awaitStartup();
        AsyncLogProvider asyncLogProvider = new AsyncLogProvider( events, logProvider );
        log = asyncLogProvider.getLog( ConcurrentLuceneFulltextUpdaterTest.class );
        FulltextIndexAccessor.TRACE_LOG = asyncLogProvider.getLog( FulltextIndexAccessor.class );
        FulltextIndexPopulator.TRACE_LOG = asyncLogProvider.getLog( FulltextIndexPopulator.class );
    }

    @After
    public void stopLogger() throws IOException
    {
        handle.cancel( false );
        events.shutdown();
        events.awaitTermination();
        logFile.flush();
        logFile.close();
    }

    private SchemaDescriptor getNewDescriptor( String[] entityTokens )
    {
        return fulltextAdapter.schemaFor( NODE, entityTokens, settings, "otherProp" );
    }

    private SchemaDescriptor getExistingDescriptor( String[] entityTokens )
    {
        return fulltextAdapter.schemaFor( NODE, entityTokens, settings, PROP );
    }

    private IndexReference createInitialIndex( SchemaDescriptor descriptor ) throws Exception
    {
        IndexReference index;
        try ( KernelTransactionImplementation transaction = getKernelTransaction() )
        {
            SchemaWrite schemaWrite = transaction.schemaWrite();
            index = schemaWrite.indexCreate( descriptor, FulltextIndexProviderFactory.DESCRIPTOR.name(), Optional.of( "nodes" ) );
            transaction.success();
        }
        await( index );
        return index;
    }

    private void raceContestantsAndVerifyResults( SchemaDescriptor newDescriptor, Runnable aliceWork, Runnable changeConfig, Runnable bobWork ) throws Throwable
    {
        race.addContestants( aliceThreads, aliceWork );
        race.addContestant( changeConfig );
        race.addContestants( bobThreads, bobWork );
        race.go();
        await( IndexDescriptorFactory.forSchema( newDescriptor, Optional.of( "nodes" ), FulltextIndexProviderFactory.DESCRIPTOR ) );
        try ( Transaction tx = db.beginTx() )
        {
            KernelTransaction ktx = kernelTransaction( tx );
            ScoreEntityIterator bob = fulltextAdapter.query( ktx, "nodes", "bob" );
            List<ScoreEntityIterator.ScoreEntry> list = bob.stream().collect( Collectors.toList() );
            try
            {
                assertEquals( bobThreads * nodesCreatedPerThread, list.size() );
            }
            catch ( Throwable e )
            {
                log.debug( "Nodes found in query for bob:" );
                for ( ScoreEntityIterator.ScoreEntry entry : list )
                {
                    log.debug( "\t" + db.getNodeById( entry.entityId() ) );
                }
                throw e;
            }
            ScoreEntityIterator alice = fulltextAdapter.query( ktx, "nodes", "alice" );
            assertEquals( 0, alice.stream().count() );
        }
    }

    private Runnable work( int iterations, ThrowingAction<Exception> work )
    {
        return () ->
        {
            try
            {
                for ( int i = 0; i < iterations; i++ )
                {
                    Thread.yield();
                    try ( Transaction tx = db.beginTx() )
                    {
                        Thread.yield();
                        work.apply();
                        Thread.yield();
                        tx.success();
                    }
                }
            }
            catch ( Exception e )
            {
                throw new AssertionError( e );
            }
        };
    }

    private ThrowingAction<Exception> dropAndReCreateIndex( IndexReference descriptor, SchemaDescriptor newDescriptor )
    {
        return () ->
        {
            aliceLatch.await();
            bobLatch.await();
            try ( KernelTransactionImplementation transaction = getKernelTransaction() )
            {
                SchemaWrite schemaWrite = transaction.schemaWrite();
                schemaWrite.indexDrop( descriptor );
                schemaWrite.indexCreate( newDescriptor, FulltextIndexProviderFactory.DESCRIPTOR.name(), Optional.of( "nodes" ) );
                transaction.success();
                log.debug( "drop an recreate" );
            }
        };
    }

    @Test
    public void labelledNodesCoreAPI() throws Throwable
    {
        String[] entityTokens = {LABEL.name()};
        SchemaDescriptor descriptor = getExistingDescriptor( entityTokens );
        SchemaDescriptor newDescriptor = getNewDescriptor( entityTokens );
        IndexReference initialIndex = createInitialIndex( descriptor );

        Runnable aliceWork = work( nodesCreatedPerThread, () ->
        {
            db.getNodeById( createNodeIndexableByPropertyValue( LABEL, "alice" ) );
            log.debug( "core api created an alice" );
            aliceLatch.countDown();
        } );
        Runnable bobWork = work( nodesCreatedPerThread, () ->
        {
            db.getNodeById( createNodeWithProperty( LABEL, "otherProp", "bob" ) );
            log.debug( "core api created a bob" );
            bobLatch.countDown();
        } );
        Runnable changeConfig = work( 1, dropAndReCreateIndex( initialIndex, newDescriptor ) );
        raceContestantsAndVerifyResults( newDescriptor, aliceWork, changeConfig, bobWork );
    }

    @Test
    public void labelledNodesCypherCurrent() throws Throwable
    {
        String[] entityTokens = {LABEL.name()};
        SchemaDescriptor descriptor = getExistingDescriptor( entityTokens );
        SchemaDescriptor newDescriptor = getNewDescriptor( entityTokens );
        IndexReference initialIndex = createInitialIndex( descriptor );

        Runnable aliceWork = work( nodesCreatedPerThread, () ->
        {
            db.execute( "create (:LABEL {" + PROP + ": \"alice\"})" ).close();
            log.debug( "cypher current created an alice" );
            aliceLatch.countDown();
        } );
        Runnable bobWork = work( nodesCreatedPerThread, () ->
        {
            db.execute( "create (:LABEL {otherProp: \"bob\"})" ).close();
            log.debug( "cypher current created a bob" );
            bobLatch.countDown();
        } );
        Runnable changeConfig = work( 1, dropAndReCreateIndex( initialIndex, newDescriptor ) );
        raceContestantsAndVerifyResults( newDescriptor, aliceWork, changeConfig, bobWork );
    }
<<<<<<< HEAD
=======

    @Test
    public void labelledNodesCypher31() throws Throwable
    {
        String[] entityTokens = {LABEL.name()};
        SchemaDescriptor descriptor = getExistingDescriptor( entityTokens );
        SchemaDescriptor newDescriptor = getNewDescriptor( entityTokens );
        IndexReference initialIndex = createInitialIndex( descriptor );

        Runnable aliceWork = work( nodesCreatedPerThread, () ->
        {
            db.execute( "CYPHER 3.1 create (:LABEL {" + PROP + ": \"alice\"})" ).close();
            log.debug( "cypher 3.1 created an alice" );
            aliceLatch.countDown();
        } );
        Runnable bobWork = work( nodesCreatedPerThread, () ->
        {
            db.execute( "CYPHER 3.1 create (:LABEL {otherProp: \"bob\"})" ).close();
            log.debug( "cypher 3.1 created a bob" );
            bobLatch.countDown();
        } );
        Runnable changeConfig = work( 1, dropAndReCreateIndex( initialIndex, newDescriptor ) );
        raceContestantsAndVerifyResults( newDescriptor, aliceWork, changeConfig, bobWork );
    }

    @Test
    public void labelledNodesCypher23() throws Throwable
    {
        String[] entityTokens = {LABEL.name()};
        SchemaDescriptor descriptor = getExistingDescriptor( entityTokens );
        SchemaDescriptor newDescriptor = getNewDescriptor( entityTokens );
        IndexReference initialIndex = createInitialIndex( descriptor );

        Runnable aliceWork = work( nodesCreatedPerThread, () ->
        {
            db.execute( "CYPHER 2.3 create (:LABEL {" + PROP + ": \"alice\"})" ).close();
            log.debug( "cypher 2.3 created an alice" );
            aliceLatch.countDown();
        } );
        Runnable bobWork = work( nodesCreatedPerThread, () ->
        {
            db.execute( "CYPHER 2.3 create (:LABEL {otherProp: \"bob\"})" ).close();
            log.debug( "cypher 2.3 created a bob" );
            bobLatch.countDown();
        } );
        Runnable changeConfig = work( 1, dropAndReCreateIndex( initialIndex, newDescriptor ) );
        raceContestantsAndVerifyResults( newDescriptor, aliceWork, changeConfig, bobWork );
    }

    @Test
    public void labelledNodesCypherRule() throws Throwable
    {
        String[] entityTokens = {LABEL.name()};
        SchemaDescriptor descriptor = getExistingDescriptor( entityTokens );
        SchemaDescriptor newDescriptor = getNewDescriptor( entityTokens );
        IndexReference initialIndex = createInitialIndex( descriptor );

        Runnable aliceWork = work( nodesCreatedPerThread, () ->
        {
            db.execute( "CYPHER planner=rule create (:LABEL {" + PROP + ": \"alice\"})" ).close();
            log.debug( "cypher rule created an alice" );
            aliceLatch.countDown();
        } );
        Runnable bobWork = work( nodesCreatedPerThread, () ->
        {
            db.execute( "CYPHER planner=rule create (:LABEL {otherProp: \"bob\"})" ).close();
            log.debug( "cypher rule created a bob" );
            bobLatch.countDown();
        } );
        Runnable changeConfig = work( 1, dropAndReCreateIndex( initialIndex, newDescriptor ) );
        raceContestantsAndVerifyResults( newDescriptor, aliceWork, changeConfig, bobWork );
    }
>>>>>>> 9dd65045
}<|MERGE_RESOLUTION|>--- conflicted
+++ resolved
@@ -245,79 +245,4 @@
         Runnable changeConfig = work( 1, dropAndReCreateIndex( initialIndex, newDescriptor ) );
         raceContestantsAndVerifyResults( newDescriptor, aliceWork, changeConfig, bobWork );
     }
-<<<<<<< HEAD
-=======
-
-    @Test
-    public void labelledNodesCypher31() throws Throwable
-    {
-        String[] entityTokens = {LABEL.name()};
-        SchemaDescriptor descriptor = getExistingDescriptor( entityTokens );
-        SchemaDescriptor newDescriptor = getNewDescriptor( entityTokens );
-        IndexReference initialIndex = createInitialIndex( descriptor );
-
-        Runnable aliceWork = work( nodesCreatedPerThread, () ->
-        {
-            db.execute( "CYPHER 3.1 create (:LABEL {" + PROP + ": \"alice\"})" ).close();
-            log.debug( "cypher 3.1 created an alice" );
-            aliceLatch.countDown();
-        } );
-        Runnable bobWork = work( nodesCreatedPerThread, () ->
-        {
-            db.execute( "CYPHER 3.1 create (:LABEL {otherProp: \"bob\"})" ).close();
-            log.debug( "cypher 3.1 created a bob" );
-            bobLatch.countDown();
-        } );
-        Runnable changeConfig = work( 1, dropAndReCreateIndex( initialIndex, newDescriptor ) );
-        raceContestantsAndVerifyResults( newDescriptor, aliceWork, changeConfig, bobWork );
-    }
-
-    @Test
-    public void labelledNodesCypher23() throws Throwable
-    {
-        String[] entityTokens = {LABEL.name()};
-        SchemaDescriptor descriptor = getExistingDescriptor( entityTokens );
-        SchemaDescriptor newDescriptor = getNewDescriptor( entityTokens );
-        IndexReference initialIndex = createInitialIndex( descriptor );
-
-        Runnable aliceWork = work( nodesCreatedPerThread, () ->
-        {
-            db.execute( "CYPHER 2.3 create (:LABEL {" + PROP + ": \"alice\"})" ).close();
-            log.debug( "cypher 2.3 created an alice" );
-            aliceLatch.countDown();
-        } );
-        Runnable bobWork = work( nodesCreatedPerThread, () ->
-        {
-            db.execute( "CYPHER 2.3 create (:LABEL {otherProp: \"bob\"})" ).close();
-            log.debug( "cypher 2.3 created a bob" );
-            bobLatch.countDown();
-        } );
-        Runnable changeConfig = work( 1, dropAndReCreateIndex( initialIndex, newDescriptor ) );
-        raceContestantsAndVerifyResults( newDescriptor, aliceWork, changeConfig, bobWork );
-    }
-
-    @Test
-    public void labelledNodesCypherRule() throws Throwable
-    {
-        String[] entityTokens = {LABEL.name()};
-        SchemaDescriptor descriptor = getExistingDescriptor( entityTokens );
-        SchemaDescriptor newDescriptor = getNewDescriptor( entityTokens );
-        IndexReference initialIndex = createInitialIndex( descriptor );
-
-        Runnable aliceWork = work( nodesCreatedPerThread, () ->
-        {
-            db.execute( "CYPHER planner=rule create (:LABEL {" + PROP + ": \"alice\"})" ).close();
-            log.debug( "cypher rule created an alice" );
-            aliceLatch.countDown();
-        } );
-        Runnable bobWork = work( nodesCreatedPerThread, () ->
-        {
-            db.execute( "CYPHER planner=rule create (:LABEL {otherProp: \"bob\"})" ).close();
-            log.debug( "cypher rule created a bob" );
-            bobLatch.countDown();
-        } );
-        Runnable changeConfig = work( 1, dropAndReCreateIndex( initialIndex, newDescriptor ) );
-        raceContestantsAndVerifyResults( newDescriptor, aliceWork, changeConfig, bobWork );
-    }
->>>>>>> 9dd65045
 }