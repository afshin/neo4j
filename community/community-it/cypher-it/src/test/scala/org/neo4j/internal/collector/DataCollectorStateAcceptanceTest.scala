/*
 * Copyright (c) 2002-2019 "Neo4j,"
 * Neo4j Sweden AB [http://neo4j.com]
 *
 * This file is part of Neo4j.
 *
 * Neo4j is free software: you can redistribute it and/or modify
 * it under the terms of the GNU General Public License as published by
 * the Free Software Foundation, either version 3 of the License, or
 * (at your option) any later version.
 *
 * This program is distributed in the hope that it will be useful,
 * but WITHOUT ANY WARRANTY; without even the implied warranty of
 * MERCHANTABILITY or FITNESS FOR A PARTICULAR PURPOSE.  See the
 * GNU General Public License for more details.
 *
 * You should have received a copy of the GNU General Public License
 * along with this program.  If not, see <http://www.gnu.org/licenses/>.
 */
package org.neo4j.internal.collector

class DataCollectorStateAcceptanceTest extends DataCollectorTestSupport {

  import DataCollectorMatchers._

  test("QUERIES: happy path collect cycle") {
    assertCollecting("QUERIES")

    execute("CALL db.stats.stop('QUERIES')").single should beMap(
      "section" -> "QUERIES",
      "success" -> true,
      "message" -> "Collection stopped."
    )

    assertIdle("QUERIES")

    execute("CALL db.stats.collect('QUERIES')").single should beMap(
      "section" -> "QUERIES",
      "success" -> true,
      "message" -> "Collection started."
    )

    assertCollecting("QUERIES")

    execute("CALL db.stats.stop('QUERIES')").single should beMap(
      "section" -> "QUERIES",
      "success" -> true,
      "message" -> "Collection stopped."
    )

    assertIdle("QUERIES")

    execute("CALL db.stats.collect('QUERIES')").single should beMap(
      "section" -> "QUERIES",
      "success" -> true,
      "message" -> "Collection started."
    )

    assertCollecting("QUERIES")
  }

  test("QUERIES: stop while idle is idempotent") {
    // given
    execute("CALL db.stats.stop('QUERIES')").single
    assertIdle("QUERIES")

    // when
    execute("CALL db.stats.stop('QUERIES')").single should beMap(
      "section" -> "QUERIES",
      "success" -> true,
      "message" -> "Collector is idle, no collection ongoing."
    )

    // then
    assertIdle("QUERIES")
  }

  test("QUERIES: collect while collecting is idempotent") {
    // given
    assertCollecting("QUERIES")

    // when
    execute("CALL db.stats.collect('QUERIES')").single should beMap(
      "section" -> "QUERIES",
      "success" -> true,
      "message" -> "Collection is already ongoing."
    )

    // then
    assertCollecting("QUERIES")
  }

  test("QUERIES: clear while collecting is not allowed") {
    // given
    assertCollecting("QUERIES")

    // when
    execute("CALL db.stats.clear('QUERIES')").single should beMap(
      "section" -> "QUERIES",
      "success" -> false,
      "message" -> "Collected data cannot be cleared while collecting."
    )

    // then
    assertCollecting("QUERIES")
  }

  test("collect/stop/clear of invalid section should throw") {
    assertInvalidArgument("CALL db.stats.collect('TeddyBear')")
    assertInvalidArgument("CALL db.stats.stop('TeddyBear')")
    assertInvalidArgument("CALL db.stats.clear('TeddyBear')")
    assertInvalidArgument("CALL db.stats.collect('TOKENS')")
    assertInvalidArgument("CALL db.stats.stop('TOKENS')")
    assertInvalidArgument("CALL db.stats.clear('TOKENS')")
    assertInvalidArgument("CALL db.stats.collect('GRAPH COUNTS')")
    assertInvalidArgument("CALL db.stats.stop('GRAPH COUNTS')")
    assertInvalidArgument("CALL db.stats.clear('GRAPH COUNTS')")
  }
<<<<<<< HEAD

  private def assertInvalidArgument(query: String): Unit = {
     try {
       execute(query)
     } catch {
       case e: CypherExecutionException =>
         e.status should be(org.neo4j.kernel.api.exceptions.Status.General.InvalidArguments)
       case x: Throwable =>
         x shouldBe a[CypherExecutionException]
     }
  }

  private def assertStatus(status: String): Unit = {
    val res = execute("CALL db.stats.status()").single
    res should beMapContaining(
      "status" -> status,
      "section" -> "QUERIES"
    )
  }
=======
>>>>>>> c0304c74
}<|MERGE_RESOLUTION|>--- conflicted
+++ resolved
@@ -116,26 +116,4 @@
     assertInvalidArgument("CALL db.stats.stop('GRAPH COUNTS')")
     assertInvalidArgument("CALL db.stats.clear('GRAPH COUNTS')")
   }
-<<<<<<< HEAD
-
-  private def assertInvalidArgument(query: String): Unit = {
-     try {
-       execute(query)
-     } catch {
-       case e: CypherExecutionException =>
-         e.status should be(org.neo4j.kernel.api.exceptions.Status.General.InvalidArguments)
-       case x: Throwable =>
-         x shouldBe a[CypherExecutionException]
-     }
-  }
-
-  private def assertStatus(status: String): Unit = {
-    val res = execute("CALL db.stats.status()").single
-    res should beMapContaining(
-      "status" -> status,
-      "section" -> "QUERIES"
-    )
-  }
-=======
->>>>>>> c0304c74
 }