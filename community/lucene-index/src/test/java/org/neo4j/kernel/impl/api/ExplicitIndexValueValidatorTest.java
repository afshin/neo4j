/*
 * Copyright (c) 2002-2018 "Neo4j,"
 * Neo4j Sweden AB [http://neo4j.com]
 *
 * This file is part of Neo4j.
 *
 * Neo4j is free software: you can redistribute it and/or modify
 * it under the terms of the GNU General Public License as published by
 * the Free Software Foundation, either version 3 of the License, or
 * (at your option) any later version.
 *
 * This program is distributed in the hope that it will be useful,
 * but WITHOUT ANY WARRANTY; without even the implied warranty of
 * MERCHANTABILITY or FITNESS FOR A PARTICULAR PURPOSE.  See the
 * GNU General Public License for more details.
 *
 * You should have received a copy of the GNU General Public License
 * along with this program.  If not, see <http://www.gnu.org/licenses/>.
 */
package org.neo4j.kernel.impl.api;

import org.apache.commons.lang3.RandomStringUtils;
import org.junit.jupiter.api.Test;

import static org.hamcrest.MatcherAssert.assertThat;
import static org.hamcrest.Matchers.containsString;
import static org.junit.jupiter.api.Assertions.assertEquals;
import static org.junit.jupiter.api.Assertions.assertThrows;
import static org.mockito.Mockito.mock;
import static org.mockito.Mockito.when;
import static org.neo4j.kernel.impl.api.ExplicitIndexValueValidator.INSTANCE;
import static org.neo4j.kernel.impl.api.LuceneIndexValueValidator.MAX_TERM_LENGTH;

class ExplicitIndexValueValidatorTest
{
    @Test
    void nullIsNotAllowed()
    {
        IllegalArgumentException iae = assertThrows( IllegalArgumentException.class, () -> INSTANCE.validate( null ) );
        assertEquals( iae.getMessage(), "Null value" );
    }

    @Test
    void stringOverExceedLimitNotAllowed()
    {
        int length = MAX_TERM_LENGTH * 2;
<<<<<<< HEAD
        IllegalArgumentException iae = assertThrows( IllegalArgumentException.class, () -> INSTANCE.validate( RandomStringUtils.randomAlphabetic( length ) ) );
        assertThat( iae.getMessage(), containsString( length + " is longer than " + MAX_TERM_LENGTH ) );
=======
        expectedException.expect( IllegalArgumentException.class );
        expectedException.expectMessage( containsString( "Property value size is too large for index. Please see index documentation for limitations." ) );
        INSTANCE.validate( RandomStringUtils.randomAlphabetic( length ) );
>>>>>>> 6be9f7c0
    }

    @Test
    void nullToStringIsNotAllowed()
    {
        Object testValue = mock( Object.class );
        when( testValue.toString() ).thenReturn( null );
        IllegalArgumentException iae = assertThrows( IllegalArgumentException.class, () -> INSTANCE.validate( testValue ) );
        assertThat( iae.getMessage(), containsString( "has null toString" ) );
    }

    @Test
    void numberIsValidValue()
    {
        INSTANCE.validate( 5 );
        INSTANCE.validate( 5.0d );
        INSTANCE.validate( 5.0f );
        INSTANCE.validate( 5L );
    }

    @Test
    void shortStringIsValidValue()
    {
        INSTANCE.validate( RandomStringUtils.randomAlphabetic( 5 ) );
        INSTANCE.validate( RandomStringUtils.randomAlphabetic( 10 ) );
        INSTANCE.validate( RandomStringUtils.randomAlphabetic( 250 ) );
        INSTANCE.validate( RandomStringUtils.randomAlphabetic( 450 ) );
        INSTANCE.validate( RandomStringUtils.randomAlphabetic( MAX_TERM_LENGTH ) );
    }
}<|MERGE_RESOLUTION|>--- conflicted
+++ resolved
@@ -44,14 +44,8 @@
     void stringOverExceedLimitNotAllowed()
     {
         int length = MAX_TERM_LENGTH * 2;
-<<<<<<< HEAD
         IllegalArgumentException iae = assertThrows( IllegalArgumentException.class, () -> INSTANCE.validate( RandomStringUtils.randomAlphabetic( length ) ) );
-        assertThat( iae.getMessage(), containsString( length + " is longer than " + MAX_TERM_LENGTH ) );
-=======
-        expectedException.expect( IllegalArgumentException.class );
-        expectedException.expectMessage( containsString( "Property value size is too large for index. Please see index documentation for limitations." ) );
-        INSTANCE.validate( RandomStringUtils.randomAlphabetic( length ) );
->>>>>>> 6be9f7c0
+        assertThat( iae.getMessage(), containsString( "Property value size is too large for index. Please see index documentation for limitations." ) );
     }
 
     @Test
