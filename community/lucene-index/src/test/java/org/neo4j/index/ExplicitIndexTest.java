/*
 * Copyright (c) 2002-2017 "Neo Technology,"
 * Network Engine for Objects in Lund AB [http://neotechnology.com]
 *
 * This file is part of Neo4j.
 *
 * Neo4j is free software: you can redistribute it and/or modify
 * it under the terms of the GNU General Public License as published by
 * the Free Software Foundation, either version 3 of the License, or
 * (at your option) any later version.
 *
 * This program is distributed in the hope that it will be useful,
 * but WITHOUT ANY WARRANTY; without even the implied warranty of
 * MERCHANTABILITY or FITNESS FOR A PARTICULAR PURPOSE.  See the
 * GNU General Public License for more details.
 *
 * You should have received a copy of the GNU General Public License
 * along with this program.  If not, see <http://www.gnu.org/licenses/>.
 */
package org.neo4j.index;

import org.junit.Rule;
import org.junit.Test;
import org.junit.rules.ExpectedException;

import org.neo4j.graphdb.DynamicRelationshipType;
import org.neo4j.graphdb.GraphDatabaseService;
import org.neo4j.graphdb.Node;
import org.neo4j.graphdb.Relationship;
import org.neo4j.graphdb.RelationshipType;
import org.neo4j.graphdb.Transaction;
import org.neo4j.graphdb.index.Index;
import org.neo4j.graphdb.index.IndexHits;
import org.neo4j.graphdb.index.RelationshipIndex;
import org.neo4j.index.lucene.QueryContext;
import org.neo4j.index.lucene.ValueContext;
import org.neo4j.test.rule.DatabaseRule;
import org.neo4j.test.rule.ImpermanentDatabaseRule;

import static org.junit.Assert.assertEquals;
import static org.junit.Assert.assertFalse;
import static org.junit.Assert.assertTrue;

public class ExplicitIndexTest
{
    private static final RelationshipType TYPE = DynamicRelationshipType.withName( "TYPE" );

    @Rule
    public final DatabaseRule db = new ImpermanentDatabaseRule();
    @Rule
    public final ExpectedException expectedException = ExpectedException.none();

    @Test
    public void removalOfNodeIndexDoesNotInfluenceRelationshipIndexWithSameName()
    {
        String indexName = "index";

        createNodeExplicitIndexWithSingleNode( db, indexName );
        createRelationshipExplicitIndexWithSingleRelationship( db, indexName );

        try ( Transaction tx = db.beginTx() )
        {
            Relationship relationship = db.createNode().createRelationshipTo( db.createNode(), TYPE );
            Index<Relationship> relationshipIndex = db.index().forRelationships( indexName );
            relationshipIndex.add( relationship, "key", "otherValue" );

            Index<Node> nodeIndex = db.index().forNodes( indexName );
            nodeIndex.delete();

            tx.success();
        }

        try ( Transaction tx = db.beginTx() )
        {
            assertFalse( db.index().existsForNodes( indexName ) );
            Index<Relationship> relationshipIndex = db.index().forRelationships( indexName );
            assertEquals( 2, sizeOf( relationshipIndex ) );
            tx.success();
        }
    }

    @Test
    public void removalOfRelationshipIndexDoesNotInfluenceNodeIndexWithSameName()
    {
        String indexName = "index";

        createNodeExplicitIndexWithSingleNode( db, indexName );
        createRelationshipExplicitIndexWithSingleRelationship( db, indexName );

        try ( Transaction tx = db.beginTx() )
        {
            Node node = db.createNode();
            Index<Node> nodeIndex = db.index().forNodes( indexName );
            nodeIndex.add( node, "key", "otherValue" );

            Index<Relationship> relationshipIndex = db.index().forRelationships( indexName );
            relationshipIndex.delete();

            tx.success();
        }

        try ( Transaction tx = db.beginTx() )
        {
            assertFalse( db.index().existsForRelationships( indexName ) );
            Index<Node> nodeIndex = db.index().forNodes( indexName );
            assertEquals( 2, sizeOf( nodeIndex ) );
            tx.success();
        }
    }

    @Test
    public void shouldThrowIllegalArgumentChangingTypeOfFieldOnNodeIndex()
    {
        String indexName = "index";

        createNodeExplicitIndexWithSingleNode( db, indexName );

        long nodeId;
        try ( Transaction tx = db.beginTx() )
        {
            Node node = db.createNode();
            nodeId = node.getId();
            Index<Node> nodeIndex = db.index().forNodes( indexName );
            nodeIndex.add( node, "key", "otherValue" );
            tx.success();
        }

        try ( Transaction tx = db.beginTx() )
        {
            Index<Node> nodeIndex = db.index().forNodes( indexName );
            nodeIndex.remove( db.getNodeById( nodeId ), "key" );
            tx.success();
        }

        expectedException.expect( IllegalArgumentException.class );
        try ( Transaction tx = db.beginTx() )
        {
            Index<Node> nodeIndex = db.index().forNodes( indexName );
            nodeIndex.add( db.getNodeById( nodeId ), "key", ValueContext.numeric( 52 ) );
            tx.success();
        }
    }

    @Test
    public void shouldThrowIllegalArgumentChangingTypeOfFieldOnRelationshipIndex()
    {
        String indexName = "index";

        createRelationshipExplicitIndexWithSingleRelationship( db, indexName );

        long relId;
        try ( Transaction tx = db.beginTx() )
        {
            Node node = db.createNode();
            Relationship rel = node.createRelationshipTo( node, TYPE );
            relId = rel.getId();
            RelationshipIndex index = db.index().forRelationships( indexName );
            index.add( rel, "key", "otherValue" );
            tx.success();
        }

        try ( Transaction tx = db.beginTx() )
        {
            RelationshipIndex index = db.index().forRelationships( indexName );
            index.remove( db.getRelationshipById( relId ), "key" );
            tx.success();
        }

        expectedException.expect( IllegalArgumentException.class );
        try ( Transaction tx = db.beginTx() )
        {
            RelationshipIndex index = db.index().forRelationships( indexName );
            index.add( db.getRelationshipById( relId ), "key", ValueContext.numeric( 52 ) );
            tx.success();
        }
    }

    @Test
    public void shouldBeAbleToAddNodesAfterRemovalOfKey()
    {
        String indexName = "index";
        long nodeId;
        //add two keys and delete one of them
        try ( Transaction tx = db.beginTx() )
        {
            Node node = db.createNode();
            nodeId = node.getId();
            Index<Node> nodeIndex = db.index().forNodes( indexName );
            nodeIndex.add( node, "key", "hej" );
            nodeIndex.add( node, "keydelete", "hej" );
            tx.success();
        }

        try ( Transaction tx = db.beginTx() )
        {
            Index<Node> nodeIndex = db.index().forNodes( indexName );
            nodeIndex.remove( db.getNodeById( nodeId ), "keydelete" );
            tx.success();
        }

        db.shutdownAndKeepStore();
        db.getGraphDatabaseAPI();

        //should be able to add more stuff to the index
        try ( Transaction tx = db.beginTx() )
        {
            Node node = db.createNode();
            Index<Node> nodeIndex = db.index().forNodes( indexName );
            nodeIndex.add( node, "key", "hej" );
            tx.success();
        }
    }

    @Test
    public void indexContentsShouldStillBeOrderedAfterRemovalOfKey()
    {
        String indexName = "index";
        try ( Transaction tx = db.beginTx() )
        {
            db.index().forNodes( indexName );
            tx.success();
        }

        long delete;
        long first;
        long second;
        long third;
        long fourth;
        try ( Transaction tx = db.beginTx() )
        {
            Index<Node> nodeIndex = db.index().forNodes( indexName );
            Node node = db.createNode();
            delete = node.getId();
            nodeIndex.add( node, "keydelte", "delete" );
            node = db.createNode();
            second = node.getId();
            nodeIndex.add( node, "key", ValueContext.numeric( 2 ) );
            nodeIndex.add( node, "keydelte", "delete" );

            node = db.createNode();
            fourth = node.getId();
            nodeIndex.add( node, "key", ValueContext.numeric( 4 ) );
            nodeIndex.add( node, "keydelte", "delete" );

            node = db.createNode();
            first = node.getId();
            nodeIndex.add( node, "key", ValueContext.numeric( 1 ) );
            nodeIndex.add( node, "keydelte", "delete" );

            node = db.createNode();
            third = node.getId();
            nodeIndex.add( node, "key", ValueContext.numeric( 3 ) );
            nodeIndex.add( node, "keydelte", "delete" );

            tx.success();
        }

        try ( Transaction tx = db.beginTx() )
        {
            Index<Node> nodeIndex = db.index().forNodes( indexName );
            IndexHits<Node> query = nodeIndex.query( "key", QueryContext.numericRange( "key", 2, 3 ) );
            assertEquals( 2, query.size() );
            query.forEachRemaining( node -> assertTrue( node.getId() == second || node.getId() == third ) );
        }

        try ( Transaction tx = db.beginTx() )
        {
            Index<Node> nodeIndex = db.index().forNodes( indexName );
            nodeIndex.remove( db.getNodeById( delete ), "keydelete" );
            nodeIndex.remove( db.getNodeById( first ), "keydelete" );
            nodeIndex.remove( db.getNodeById( second ), "keydelete" );
            nodeIndex.remove( db.getNodeById( third ), "keydelete" );
            nodeIndex.remove( db.getNodeById( fourth ), "keydelete" );
            tx.success();
        }

        try ( Transaction tx = db.beginTx() )
        {
            Index<Node> nodeIndex = db.index().forNodes( indexName );
            IndexHits<Node> query = nodeIndex.query( "key", QueryContext.numericRange( "key", 2, 3 ) );
            assertEquals( 2, query.size() );
            query.forEachRemaining( node -> assertTrue( node.getId() == second || node.getId() == third ) );
        }
    }

    @Test
<<<<<<< HEAD
    public void relationshipIndexShouldBeAbleToReindexInSameTransaction() throws Exception
    {
        // Create relationship and index
        Node startNode;
        Node endNode;
        Relationship relationship;
        RelationshipIndex index;
        try ( Transaction tx = db.beginTx() )
        {
            startNode = db.createNode();
            endNode = db.createNode();
            relationship = startNode.createRelationshipTo( endNode, TYPE );

            index = db.index().forRelationships( TYPE.name() );
            index.add( relationship, "key", new ValueContext( 1 ).indexNumeric() );

            tx.success();
        }

        // Verify
        assertTrue( "Find relationship by property", relationshipExistsByQuery( index, startNode, endNode, false ) );
        assertTrue( "Find relationship by property and start node", relationshipExistsByQuery( index, startNode, endNode, true ) );

        // Reindex
        try ( Transaction tx = db.beginTx() )
        {
            index.remove( relationship );
            index.add( relationship, "key", new ValueContext( 2 ).indexNumeric() );
            tx.success();
        }

        // Verify again
        assertTrue( "Find relationship by property", relationshipExistsByQuery( index, startNode, endNode, false ) );
        assertTrue( "Find relationship by property and start node", relationshipExistsByQuery( index, startNode, endNode, true ) );
    }

    private boolean relationshipExistsByQuery( RelationshipIndex index, Node startNode, Node endNode, boolean specifyStartNode )
    {
        boolean found = false;

        try ( Transaction tx = db.beginTx(); IndexHits<Relationship> query = index
                .query( "key", QueryContext.numericRange( "key", 0, 3 ), specifyStartNode ? startNode : null, null ) )
        {
            for ( Relationship relationship : query )
            {
                if ( relationship.getStartNodeId() == startNode.getId() && relationship.getEndNodeId() == endNode.getId() )
                {
                    found = true;
                    break;
                }
            }

            tx.success();
        }
        return found;
=======
    public void getSingleMustNotCloseStatementTwice() throws Exception
    {
        // given
        String indexName = "index";
        long expected1;
        long expected2;
        try ( Transaction tx = db.beginTx() )
        {
            Node node1 = db.createNode();
            Node node2 = db.createNode();
            Index<Node> nodeIndex = db.index().forNodes( indexName );
            nodeIndex.add( node1, "key", "hej" );
            nodeIndex.add( node2, "key", "hejhej" );

            expected1 = node1.getId();
            expected2 = node2.getId();
            tx.success();
        }

        try ( Transaction tx = db.beginTx() )
        {
            Index<Node> nodeIndex = db.index().forNodes( indexName );

            // when using getSingle this should not close statement for outer loop
            IndexHits<Node> hits = nodeIndex.query( "key", "hej" );
            while ( hits.hasNext() )
            {
                Node actual1 = hits.next();
                assertEquals( expected1, actual1.getId() );

                IndexHits<Node> hits2 = nodeIndex.query( "key", "hejhej" );
                Node actual2 = hits2.getSingle();
                assertEquals( expected2, actual2.getId() );
            }
            tx.success();
        }
>>>>>>> 866ab572
    }

    private static void createNodeExplicitIndexWithSingleNode( GraphDatabaseService db, String indexName )
    {
        try ( Transaction tx = db.beginTx() )
        {
            Node node = db.createNode();
            Index<Node> nodeIndex = db.index().forNodes( indexName );
            nodeIndex.add( node, "key", System.currentTimeMillis() );
            tx.success();
        }
    }

    private static void createRelationshipExplicitIndexWithSingleRelationship( GraphDatabaseService db, String indexName )
    {
        try ( Transaction tx = db.beginTx() )
        {
            Relationship relationship = db.createNode().createRelationshipTo( db.createNode(), TYPE );
            Index<Relationship> relationshipIndexIndex = db.index().forRelationships( indexName );
            relationshipIndexIndex.add( relationship, "key", System.currentTimeMillis() );
            tx.success();
        }
    }

    private static int sizeOf( Index<?> index )
    {
        try ( IndexHits<?> indexHits = index.query( "_id_:*" ) )
        {
            return indexHits.size();
        }
    }
}<|MERGE_RESOLUTION|>--- conflicted
+++ resolved
@@ -284,7 +284,6 @@
     }
 
     @Test
-<<<<<<< HEAD
     public void relationshipIndexShouldBeAbleToReindexInSameTransaction() throws Exception
     {
         // Create relationship and index
@@ -319,6 +318,45 @@
         // Verify again
         assertTrue( "Find relationship by property", relationshipExistsByQuery( index, startNode, endNode, false ) );
         assertTrue( "Find relationship by property and start node", relationshipExistsByQuery( index, startNode, endNode, true ) );
+    }
+
+    @Test
+    public void getSingleMustNotCloseStatementTwice() throws Exception
+    {
+        // given
+        String indexName = "index";
+        long expected1;
+        long expected2;
+        try ( Transaction tx = db.beginTx() )
+        {
+            Node node1 = db.createNode();
+            Node node2 = db.createNode();
+            Index<Node> nodeIndex = db.index().forNodes( indexName );
+            nodeIndex.add( node1, "key", "hej" );
+            nodeIndex.add( node2, "key", "hejhej" );
+
+            expected1 = node1.getId();
+            expected2 = node2.getId();
+            tx.success();
+        }
+
+        try ( Transaction tx = db.beginTx() )
+        {
+            Index<Node> nodeIndex = db.index().forNodes( indexName );
+
+            // when using getSingle this should not close statement for outer loop
+            IndexHits<Node> hits = nodeIndex.query( "key", "hej" );
+            while ( hits.hasNext() )
+            {
+                Node actual1 = hits.next();
+                assertEquals( expected1, actual1.getId() );
+
+                IndexHits<Node> hits2 = nodeIndex.query( "key", "hejhej" );
+                Node actual2 = hits2.getSingle();
+                assertEquals( expected2, actual2.getId() );
+            }
+            tx.success();
+        }
     }
 
     private boolean relationshipExistsByQuery( RelationshipIndex index, Node startNode, Node endNode, boolean specifyStartNode )
@@ -340,44 +378,6 @@
             tx.success();
         }
         return found;
-=======
-    public void getSingleMustNotCloseStatementTwice() throws Exception
-    {
-        // given
-        String indexName = "index";
-        long expected1;
-        long expected2;
-        try ( Transaction tx = db.beginTx() )
-        {
-            Node node1 = db.createNode();
-            Node node2 = db.createNode();
-            Index<Node> nodeIndex = db.index().forNodes( indexName );
-            nodeIndex.add( node1, "key", "hej" );
-            nodeIndex.add( node2, "key", "hejhej" );
-
-            expected1 = node1.getId();
-            expected2 = node2.getId();
-            tx.success();
-        }
-
-        try ( Transaction tx = db.beginTx() )
-        {
-            Index<Node> nodeIndex = db.index().forNodes( indexName );
-
-            // when using getSingle this should not close statement for outer loop
-            IndexHits<Node> hits = nodeIndex.query( "key", "hej" );
-            while ( hits.hasNext() )
-            {
-                Node actual1 = hits.next();
-                assertEquals( expected1, actual1.getId() );
-
-                IndexHits<Node> hits2 = nodeIndex.query( "key", "hejhej" );
-                Node actual2 = hits2.getSingle();
-                assertEquals( expected2, actual2.getId() );
-            }
-            tx.success();
-        }
->>>>>>> 866ab572
     }
 
     private static void createNodeExplicitIndexWithSingleNode( GraphDatabaseService db, String indexName )
