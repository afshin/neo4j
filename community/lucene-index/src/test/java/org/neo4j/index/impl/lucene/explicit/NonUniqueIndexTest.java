--- conflicted
+++ resolved
@@ -163,22 +163,7 @@
         FileSystemAbstraction fs = resources.fileSystem();
         IndexProvider.Monitor monitor = IndexProvider.Monitor.EMPTY;
         OperationalMode operationalMode = OperationalMode.single;
-<<<<<<< HEAD
         IndexProvider indexProvider = selectIndexProvider( pageCache, storeDir, fs, monitor, config, operationalMode );
-=======
-        PageCache pageCache = resources.pageCache();
-        Boolean useFusionIndex = config.get( GraphDatabaseSettings.enable_native_schema_index );
-        SchemaIndexProvider indexProvider;
-        if ( useFusionIndex )
-        {
-            indexProvider = NativeLuceneFusionSchemaIndexProviderFactory
-                    .newInstance( pageCache, storeDir, fs, monitor, config, operationalMode, RecoveryCleanupWorkCollector.immediate() );
-        }
-        else
-        {
-            indexProvider = LuceneSchemaIndexProviderFactory.create( fs, storeDir, monitor, config, operationalMode );
-        }
->>>>>>> 9b2d920b
         IndexSamplingConfig samplingConfig = new IndexSamplingConfig( config );
         try ( IndexAccessor accessor = indexProvider.getOnlineAccessor( indexId,
                 SchemaIndexDescriptorFactory.forLabel( 0, 0 ), samplingConfig );
@@ -192,7 +177,7 @@
             OperationalMode operationalMode )
     {
         String defaultSchemaProvider = config.get( GraphDatabaseSettings.default_schema_provider );
-        RecoveryCleanupWorkCollector recoveryCleanupWorkCollector = RecoveryCleanupWorkCollector.IMMEDIATE;
+        RecoveryCleanupWorkCollector recoveryCleanupWorkCollector = RecoveryCleanupWorkCollector.immediate();
         if ( LUCENE10.providerName().equals( defaultSchemaProvider ) )
         {
             return LuceneIndexProviderFactory
