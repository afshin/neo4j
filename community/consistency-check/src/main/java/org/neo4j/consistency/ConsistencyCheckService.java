/**
 * Copyright (c) 2002-2014 "Neo Technology,"
 * Network Engine for Objects in Lund AB [http://neotechnology.com]
 *
 * This file is part of Neo4j.
 *
 * Neo4j is free software: you can redistribute it and/or modify
 * it under the terms of the GNU General Public License as published by
 * the Free Software Foundation, either version 3 of the License, or
 * (at your option) any later version.
 *
 * This program is distributed in the hope that it will be useful,
 * but WITHOUT ANY WARRANTY; without even the implied warranty of
 * MERCHANTABILITY or FITNESS FOR A PARTICULAR PURPOSE.  See the
 * GNU General Public License for more details.
 *
 * You should have received a copy of the GNU General Public License
 * along with this program.  If not, see <http://www.gnu.org/licenses/>.
 */
package org.neo4j.consistency;

import java.io.File;
import java.io.IOException;
import java.text.SimpleDateFormat;
import java.util.Date;

import org.neo4j.consistency.checking.full.ConsistencyCheckIncompleteException;
import org.neo4j.consistency.checking.full.FullCheck;
import org.neo4j.consistency.report.ConsistencySummaryStatistics;
import org.neo4j.graphdb.factory.GraphDatabaseSettings;
import org.neo4j.helpers.progress.ProgressMonitorFactory;
import org.neo4j.index.lucene.LuceneLabelScanStoreBuilder;
import org.neo4j.io.pagecache.PageCacheMonitor;
import org.neo4j.io.pagecache.PageSwapperFactory;
import org.neo4j.io.pagecache.impl.SingleFilePageSwapperFactory;
import org.neo4j.kernel.DefaultFileSystemAbstraction;
import org.neo4j.kernel.DefaultIdGeneratorFactory;
import org.neo4j.kernel.api.direct.DirectStoreAccess;
import org.neo4j.kernel.api.impl.index.DirectoryFactory;
import org.neo4j.kernel.api.impl.index.LuceneSchemaIndexProvider;
import org.neo4j.kernel.api.index.SchemaIndexProvider;
import org.neo4j.kernel.api.labelscan.LabelScanStore;
import org.neo4j.kernel.configuration.Config;
import org.neo4j.kernel.impl.nioneo.store.NeoStore;
import org.neo4j.kernel.impl.nioneo.store.StoreAccess;
import org.neo4j.kernel.impl.nioneo.store.StoreFactory;
import org.neo4j.kernel.impl.pagecache.LifecycledPageCache;
import org.neo4j.kernel.impl.util.Neo4jJobScheduler;
import org.neo4j.kernel.impl.util.StringLogger;
import org.neo4j.kernel.monitoring.Monitors;

import static org.neo4j.kernel.impl.nioneo.store.StoreFactory.configForStoreDir;

public class ConsistencyCheckService
{
    private final Date timestamp;

    public ConsistencyCheckService()
    {
        this( new Date() );
    }

    public ConsistencyCheckService( Date timestamp )
    {
        this.timestamp = timestamp;
    }

    public Result runFullConsistencyCheck( String storeDir,
                                                  Config tuningConfiguration,
                                                  ProgressMonitorFactory progressFactory,
                                           StringLogger logger ) throws ConsistencyCheckIncompleteException
    {
        DefaultFileSystemAbstraction fileSystem = new DefaultFileSystemAbstraction();
        Monitors monitors = new Monitors();
        tuningConfiguration = configForStoreDir( tuningConfiguration, new File( storeDir ) );
        Neo4jJobScheduler jobScheduler = new Neo4jJobScheduler();
        PageSwapperFactory swapperFactory = new SingleFilePageSwapperFactory( fileSystem );
        LifecycledPageCache pageCache = new LifecycledPageCache(
                swapperFactory, jobScheduler, tuningConfiguration, monitors.newMonitor( PageCacheMonitor.class ) );
        StoreFactory factory = new StoreFactory(
                tuningConfiguration,
                new DefaultIdGeneratorFactory(),
                pageCache, fileSystem, logger,
                monitors
        );
        jobScheduler.init();
        pageCache.start();

        ConsistencySummaryStatistics summary;
        File reportFile = chooseReportPath( tuningConfiguration );
        StringLogger report = StringLogger.lazyLogger( reportFile );

<<<<<<< HEAD
        NeoStore neoStore = factory.newNeoStore( false );
        try
=======
        try ( NeoStore neoStore = factory.newNeoStore( new File( storeDir, NeoStore.DEFAULT_NAME ) ) )
>>>>>>> 7445fc7e
        {
            neoStore.makeStoreOk();
            StoreAccess store = new StoreAccess( neoStore );
            LabelScanStore labelScanStore = null;
            try
            {

                labelScanStore = new LuceneLabelScanStoreBuilder(
                        storeDir, store.getRawNeoStore(), fileSystem, logger ).build();
                SchemaIndexProvider indexes = new LuceneSchemaIndexProvider(
                        DirectoryFactory.PERSISTENT,
                        tuningConfiguration );
                DirectStoreAccess stores = new DirectStoreAccess( store, labelScanStore, indexes );
                FullCheck check = new FullCheck( tuningConfiguration, progressFactory );
                summary = check.execute( stores, StringLogger.tee( logger, report ) );
            }
            finally
            {
                try
                {
                    if ( null != labelScanStore )
                    {
                        labelScanStore.shutdown();
                    }
                }
                catch ( IOException e )
                {
                    logger.error( "Failure during shutdown of label scan store", e );
                }
            }
        }
        finally
        {
            report.close();
<<<<<<< HEAD
            neoStore.close();
            try
            {
                pageCache.stop();
            }
            catch ( IOException e )
            {
                logger.error( "Failure during shutdown of the page cache", e );
            }
            jobScheduler.shutdown();
=======

>>>>>>> 7445fc7e
        }

        if ( !summary.isConsistent() )
        {
            logger.logMessage( String.format( "See '%s' for a detailed consistency report.", reportFile.getPath() ) );
            return Result.FAILURE;
        }

        return Result.SUCCESS;
    }

    private File chooseReportPath( Config tuningConfiguration )
    {
        final File reportPath = tuningConfiguration.get( ConsistencyCheckSettings.consistency_check_report_file );
        if ( reportPath == null )
        {
            return new File( tuningConfiguration.get( GraphDatabaseSettings.store_dir ),
                    defaultLogFileName( timestamp ) );
        }

        if ( reportPath.isDirectory() )
        {
            return new File( reportPath, defaultLogFileName( timestamp ) );
        }

        return reportPath;
    }

    public static String defaultLogFileName( Date date )
    {
        final String formattedDate = new SimpleDateFormat( "yyyy-MM-dd.HH.mm.ss" ).format( date );
        return String.format( "inconsistencies-%s.report", formattedDate );
    }

    public static enum Result
    {
        FAILURE( false ), SUCCESS( true );

        private final boolean successful;

        private Result( boolean successful )
        {
            this.successful = successful;
        }

        public boolean isSuccessful()
        {
            return this.successful;
        }
    }
}<|MERGE_RESOLUTION|>--- conflicted
+++ resolved
@@ -90,12 +90,8 @@
         File reportFile = chooseReportPath( tuningConfiguration );
         StringLogger report = StringLogger.lazyLogger( reportFile );
 
-<<<<<<< HEAD
-        NeoStore neoStore = factory.newNeoStore( false );
-        try
-=======
-        try ( NeoStore neoStore = factory.newNeoStore( new File( storeDir, NeoStore.DEFAULT_NAME ) ) )
->>>>>>> 7445fc7e
+
+        try ( NeoStore neoStore = factory.newNeoStore( false ); )
         {
             neoStore.makeStoreOk();
             StoreAccess store = new StoreAccess( neoStore );
@@ -130,8 +126,6 @@
         finally
         {
             report.close();
-<<<<<<< HEAD
-            neoStore.close();
             try
             {
                 pageCache.stop();
@@ -141,9 +135,6 @@
                 logger.error( "Failure during shutdown of the page cache", e );
             }
             jobScheduler.shutdown();
-=======
-
->>>>>>> 7445fc7e
         }
 
         if ( !summary.isConsistent() )
