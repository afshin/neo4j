--- conflicted
+++ resolved
@@ -24,11 +24,7 @@
  */
 public class BoltConnectionFatality extends Exception
 {
-<<<<<<< HEAD
-    protected BoltConnectionFatality( String message )
-=======
-    BoltConnectionFatality( String message, Throwable cause )
->>>>>>> 1a73ff61
+    public BoltConnectionFatality( String message, Throwable cause )
     {
         super( message, cause );
     }
