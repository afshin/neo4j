--- conflicted
+++ resolved
@@ -30,15 +30,13 @@
 import org.neo4j.kernel.impl.logging.NullLogService;
 import org.neo4j.logging.AssertableLogProvider;
 
-<<<<<<< HEAD
 import static org.hamcrest.Matchers.equalTo;
-import static org.mockito.Mockito.doThrow;
-=======
 import static org.junit.Assert.assertFalse;
 import static org.junit.Assert.fail;
->>>>>>> 1e59f89c
+import static org.mockito.Mockito.doThrow;
 import static org.mockito.Mockito.mock;
 import static org.mockito.Mockito.never;
+import static org.mockito.Mockito.times;
 import static org.mockito.Mockito.verify;
 import static org.mockito.Mockito.verifyNoMoreInteractions;
 import static org.mockito.Mockito.when;
@@ -81,6 +79,7 @@
 
         // Then
         verify( machine ).run( "Hello, world!", null, null );
+        verify( machine ).terminate();
         verify( machine ).close();
         verifyNoMoreInteractions( machine );
     }
@@ -90,7 +89,8 @@
     {
         // Given
         RunnableBoltWorker worker = new RunnableBoltWorker( machine, NullLogService.getInstance() );
-        worker.enqueue( s -> {
+        worker.enqueue( s ->
+        {
             throw new RuntimeException( "It didn't work out." );
         } );
 
@@ -106,7 +106,8 @@
     {
         // Given
         RunnableBoltWorker worker = new RunnableBoltWorker( machine, logService );
-        worker.enqueue( s -> {
+        worker.enqueue( s ->
+        {
             throw new BoltConnectionAuthFatality( "fatality" );
         } );
 
@@ -124,7 +125,8 @@
     {
         // Given
         RunnableBoltWorker worker = new RunnableBoltWorker( machine, logService );
-        worker.enqueue( s -> {
+        worker.enqueue( s ->
+        {
             throw new BoltProtocolBreachFatality( "protocol breach fatality" );
         } );
 
@@ -133,61 +135,64 @@
 
         // Then
         verify( machine ).close();
-        internalLog.assertExactly( inLog( RunnableBoltWorker.class ).error( "Bolt protocol breach in session " +
-                "'test-session'" ) );
+        internalLog.assertExactly( inLog( RunnableBoltWorker.class )
+                .error( "Bolt protocol breach in session 'test-session'" ) );
         userLog.assertNone( inLog( RunnableBoltWorker.class ).any() );
     }
 
     @Test
-<<<<<<< HEAD
-    public void workerCanBeHaltedMultipleTimes()
-=======
     public void haltShouldTerminateButNotCloseTheStateMachine()
->>>>>>> 1e59f89c
-    {
-        RunnableBoltWorker worker = new RunnableBoltWorker( machine, logService );
-
-        worker.halt();
-<<<<<<< HEAD
-        worker.halt();
-        worker.halt();
-
-        worker.run();
-
-        verify( machine ).close();
-=======
+    {
+        RunnableBoltWorker worker = new RunnableBoltWorker( machine, logService );
+
+        worker.halt();
 
         verify( machine ).terminate();
         verify( machine, never() ).close();
->>>>>>> 1e59f89c
+    }
+
+    @Test
+    public void workerCanBeHaltedMultipleTimes()
+    {
+        RunnableBoltWorker worker = new RunnableBoltWorker( machine, logService );
+
+        worker.halt();
+        worker.halt();
+        worker.halt();
+
+        verify( machine, times( 3 ) ).terminate();
+        verify( machine, never() ).close();
+
+        worker.run();
+
+        verify( machine ).close();
     }
 
     @Test
     public void stateMachineIsClosedOnExit()
     {
         RunnableBoltWorker worker = new RunnableBoltWorker( machine, logService );
-<<<<<<< HEAD
-        worker.enqueue( s -> s.run( "RETURN 1", null, null ) );
-        worker.enqueue( s -> s.run( "RETURN 2", null, null ) );
-        worker.enqueue( s -> worker.halt() );
-=======
 
         worker.enqueue( machine1 ->
-                worker.enqueue( machine2 ->
-                        worker.enqueue( machine3 ->
-                        {
-                            worker.enqueue( RunnableBoltWorker.SHUTDOWN );
-                            worker.enqueue( machine4 -> fail( "Should not be executed" ) );
-                        } ) ) );
->>>>>>> 1e59f89c
-
-        worker.run();
-
-        verify( machine ).close();
-    }
-
-    @Test
-<<<<<<< HEAD
+        {
+            machine1.run( "RETURN 1", null, null );
+            worker.enqueue( machine2 ->
+            {
+                machine2.run( "RETURN 1", null, null );
+                worker.enqueue( machine3 ->
+                {
+                    worker.halt();
+                    worker.enqueue( machine4 -> fail( "Should not be executed" ) );
+                } );
+            } );
+        } );
+
+        worker.run();
+
+        verify( machine ).close();
+    }
+
+    @Test
     public void stateMachineNotClosedOnHalt()
     {
         RunnableBoltWorker worker = new RunnableBoltWorker( machine, logService );
@@ -221,7 +226,9 @@
         internalLog.assertExactly( inLog( RunnableBoltWorker.class ).error(
                 equalTo( "Unable to close Bolt session 'test-session'" ),
                 equalTo( closeError ) ) );
-=======
+    }
+
+    @Test
     public void haltIsRespected()
     {
         RunnableBoltWorker worker = new RunnableBoltWorker( machine, logService );
@@ -256,6 +263,5 @@
 
         assertFalse( jobWasExecuted.booleanValue() );
         verify( machine ).close();
->>>>>>> 1e59f89c
     }
 }