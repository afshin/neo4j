--- conflicted
+++ resolved
@@ -30,8 +30,10 @@
 import org.neo4j.time.FakeClock;
 
 import static org.hamcrest.CoreMatchers.instanceOf;
+import static org.hamcrest.CoreMatchers.is;
 import static org.hamcrest.MatcherAssert.assertThat;
 import static org.junit.Assert.assertEquals;
+import static org.mockito.Matchers.anyObject;
 import static org.mockito.Mockito.mock;
 import static org.mockito.Mockito.when;
 import static org.neo4j.bolt.testing.NullResponseHandler.nullResponseHandler;
@@ -49,11 +51,7 @@
 
         WorkerFactory delegate = mock( WorkerFactory.class );
         BoltStateMachine machine = mock( BoltStateMachine.class );
-<<<<<<< HEAD
         when( delegate.newWorker( boltChannel ) )
-=======
-        when( delegate.newWorker( anyObject(), anyObject(), anyObject() ) )
->>>>>>> 01305c04
                 .thenReturn( new BoltWorker()
                 {
                     @Override
@@ -114,11 +112,7 @@
         monitors.addMonitorListener( monitor );
 
         WorkerFactory mockWorkers = mock( WorkerFactory.class );
-<<<<<<< HEAD
         when( mockWorkers.newWorker( boltChannel ) ).thenReturn( mock( BoltWorker.class ) );
-=======
-        when( mockWorkers.newWorker( anyObject(), anyObject(), any() ) ).thenReturn( mock( BoltWorker.class ) );
->>>>>>> 01305c04
 
         MonitoredWorkerFactory workerFactory = new MonitoredWorkerFactory( monitors, mockWorkers, systemClock() );
 
@@ -139,14 +133,8 @@
         // monitoring in at runtime, but it will only apply to sessions started
         // after monitor listeners are added
         WorkerFactory workerFactory = mock( WorkerFactory.class );
-<<<<<<< HEAD
         BoltWorker boltWorker = mock( BoltWorker.class );
-        when( workerFactory.newWorker( boltChannel ) ).thenReturn( boltWorker );
-=======
-        BoltWorker innerSession = mock( BoltWorker.class );
-        when( workerFactory.newWorker( anyObject(), anyObject(), anyObject() ) )
-                .thenReturn( innerSession );
->>>>>>> 01305c04
+        when( workerFactory.newWorker( boltChannel, null ) ).thenReturn( boltWorker );
 
         Monitors monitors = new Monitors();
         MonitoredWorkerFactory monitoredWorkerFactory = new MonitoredWorkerFactory( monitors, workerFactory, Clocks.fakeClock() );
