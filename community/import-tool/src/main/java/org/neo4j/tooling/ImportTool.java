--- conflicted
+++ resolved
@@ -383,15 +383,9 @@
         Collection<Option<File[]>> nodesFiles;
         Collection<Option<File[]>> relationshipsFiles;
         boolean enableStacktrace;
-<<<<<<< HEAD
         Number processors;
         Input input;
-        int badTolerance;
-=======
-        Number processors = null;
-        Input input = null;
         long badTolerance;
->>>>>>> b20da132
         Charset inputEncoding;
         boolean skipBadRelationships;
         boolean skipDuplicateNodes;
