/*
 * Copyright (c) 2002-2019 "Neo4j,"
 * Neo4j Sweden AB [http://neo4j.com]
 *
 * This file is part of Neo4j.
 *
 * Neo4j is free software: you can redistribute it and/or modify
 * it under the terms of the GNU General Public License as published by
 * the Free Software Foundation, either version 3 of the License, or
 * (at your option) any later version.
 *
 * This program is distributed in the hope that it will be useful,
 * but WITHOUT ANY WARRANTY; without even the implied warranty of
 * MERCHANTABILITY or FITNESS FOR A PARTICULAR PURPOSE.  See the
 * GNU General Public License for more details.
 *
 * You should have received a copy of the GNU General Public License
 * along with this program.  If not, see <http://www.gnu.org/licenses/>.
 */
package org.neo4j.commandline.dbms;

import javax.annotation.Nonnull;

import org.neo4j.annotations.service.ServiceProvider;
import org.neo4j.commandline.admin.AdminCommand;
import org.neo4j.commandline.admin.AdminCommandSection;
import org.neo4j.commandline.admin.CommandContext;
import org.neo4j.commandline.arguments.Arguments;
import org.neo4j.dbms.archive.Dumper;

@ServiceProvider
public class DumpCommandProvider implements AdminCommand.Provider
{

    @Nonnull
    @Override
    public String getName()
    {
        return "dump";
    }

    @Override
    @Nonnull
    public Arguments allArguments()
    {
        return DumpCommand.arguments();
    }

    @Override
    @Nonnull
    public String description()
    {
        return "Dump a database into a single-file archive. The archive can be used by the load command. " +
                "<destination-path> can be a file or directory (in which case a file called <database>.dump will " +
                "be created). It is not possible to dump a database that is mounted in a running Neo4j server.";
    }

    @Override
    @Nonnull
    public String summary()
    {
        return "Dump a database into a single-file archive.";
    }

    @Override
    @Nonnull
    public AdminCommandSection commandSection()
    {
        return OfflineBackupCommandSection.instance();
    }

    @Override
    @Nonnull
    public AdminCommand create( CommandContext ctx )
    {
<<<<<<< HEAD
        return new DumpCommand( ctx.getHomeDir(), ctx.getConfigDir(), new Dumper() );
=======
        return new DumpCommand( homeDir, configDir, new Dumper( outsideWorld.errorStream() ) );
>>>>>>> 037d75a5
    }
}<|MERGE_RESOLUTION|>--- conflicted
+++ resolved
@@ -73,10 +73,6 @@
     @Nonnull
     public AdminCommand create( CommandContext ctx )
     {
-<<<<<<< HEAD
-        return new DumpCommand( ctx.getHomeDir(), ctx.getConfigDir(), new Dumper() );
-=======
-        return new DumpCommand( homeDir, configDir, new Dumper( outsideWorld.errorStream() ) );
->>>>>>> 037d75a5
+        return new DumpCommand( ctx.getHomeDir(), ctx.getConfigDir(), new Dumper( ctx.getOutsideWorld().errorStream() ) );
     }
 }