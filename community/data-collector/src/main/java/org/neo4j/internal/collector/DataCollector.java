--- conflicted
+++ resolved
@@ -21,50 +21,28 @@
 
 import java.util.Collections;
 
-import org.neo4j.graphdb.factory.GraphDatabaseSettings;
+import org.neo4j.configuration.Config;
+import org.neo4j.configuration.GraphDatabaseSettings;
 import org.neo4j.internal.kernel.api.Kernel;
 import org.neo4j.kernel.database.Database;
 import org.neo4j.kernel.impl.util.DefaultValueMapper;
 import org.neo4j.kernel.lifecycle.LifecycleAdapter;
 import org.neo4j.monitoring.Monitors;
 import org.neo4j.kernel.api.exceptions.InvalidArgumentsException;
-<<<<<<< HEAD
-=======
-import org.neo4j.kernel.configuration.Config;
-import org.neo4j.kernel.monitoring.Monitors;
->>>>>>> d0979dd5
 import org.neo4j.scheduler.JobScheduler;
 import org.neo4j.values.ValueMapper;
 
 public class DataCollector extends LifecycleAdapter
 {
-<<<<<<< HEAD
     private final Database database;
     private final QueryCollector queryCollector;
 
-    public DataCollector( Database database, JobScheduler jobScheduler, Monitors monitors )
+    public DataCollector( Database database, JobScheduler jobScheduler, Monitors monitors, Config config )
     {
         this.database = database;
-        this.queryCollector = new QueryCollector( jobScheduler );
-=======
-    final Kernel kernel;
-    final JobScheduler jobScheduler;
-    final ValueMapper.JavaMapper valueMapper;
-    final QueryCollector queryCollector;
-
-    DataCollector( Kernel kernel,
-                   JobScheduler jobScheduler,
-                   Monitors monitors,
-                   ValueMapper.JavaMapper valueMapper,
-                   Config config )
-    {
-        this.kernel = kernel;
-        this.jobScheduler = jobScheduler;
-        this.valueMapper = valueMapper;
         this.queryCollector = new QueryCollector( jobScheduler,
                                                   config.get( GraphDatabaseSettings.data_collector_max_recent_query_count ),
                                                   config.get( GraphDatabaseSettings.data_collector_max_query_text_size ) );
->>>>>>> d0979dd5
         try
         {
             this.queryCollector.collect( Collections.emptyMap() );
