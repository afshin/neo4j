/**
 * Copyright (c) 2002-2010 "Neo Technology,"
 * Network Engine for Objects in Lund AB [http://neotechnology.com]
 *
 * This file is part of Neo4j.
 *
 * Neo4j is free software: you can redistribute it and/or modify
 * it under the terms of the GNU Affero General Public License as
 * published by the Free Software Foundation, either version 3 of the
 * License, or (at your option) any later version.
 *
 * This program is distributed in the hope that it will be useful,
 * but WITHOUT ANY WARRANTY; without even the implied warranty of
 * MERCHANTABILITY or FITNESS FOR A PARTICULAR PURPOSE.  See the
 * GNU Affero General Public License for more details.
 *
 * You should have received a copy of the GNU Affero General Public License
 * along with this program. If not, see <http://www.gnu.org/licenses/>.
 */

package org.neo4j.kernel.impl.nioneo.store;

import java.io.IOException;
import java.nio.ByteBuffer;
import java.util.ArrayList;
<<<<<<< HEAD
=======
import java.util.HashMap;
>>>>>>> 8108b6dc
import java.util.List;
import java.util.Map;
import java.util.Random;

import org.neo4j.kernel.IdGeneratorFactory;
import org.neo4j.kernel.IdType;
import org.neo4j.kernel.impl.core.LastCommittedTxIdSetter;

/**
 * This class contains the references to the "NodeStore,RelationshipStore,
 * PropertyStore and RelationshipTypeStore". NeoStore doesn't actually "store"
 * anything but extends the AbstractStore for the "type and version" validation
 * performed in there.
 */
public class NeoStore extends AbstractStore
{
    // neo store version, store should end with this string
    // (byte encoded)
    private static final String VERSION = "NeoStore v0.9.6";

    // 4 longs in header (long + in use), time | random | version | txid
    private static final int RECORD_SIZE = 9;
    private static final int DEFAULT_REL_GRAB_SIZE = 100;

    private NodeStore nodeStore;
    private PropertyStore propStore;
    private RelationshipStore relStore;
    private RelationshipTypeStore relTypeStore;
<<<<<<< HEAD
    private static final int DEFAULT_REL_GRAB_SIZE = 100;
=======
    private final LastCommittedTxIdSetter lastCommittedTxIdSetter;
    private final IdGeneratorFactory idGeneratorFactory;
    private boolean isStarted;
    private long lastCommittedTx = -1;
>>>>>>> 8108b6dc
    
    private final int REL_GRAB_SIZE;

    public NeoStore( Map<?,?> config )
    {
<<<<<<< HEAD
        super( (String) config.get( "neo_store" ), config );
=======
        super( (String) config.get( "neo_store" ), config, IdType.NEOSTORE_BLOCK );
>>>>>>> 8108b6dc
        int relGrabSize = DEFAULT_REL_GRAB_SIZE;
        if ( getConfig() != null )
        {
            String grabSize = (String) getConfig().get( "relationship_grab_size" );
            if ( grabSize != null )
            {
                relGrabSize = Integer.parseInt( grabSize ); 
            }
        }
        REL_GRAB_SIZE = relGrabSize;
<<<<<<< HEAD
    }

    public NeoStore( String fileName )
    {
        super( fileName );
        REL_GRAB_SIZE = DEFAULT_REL_GRAB_SIZE;
    }
=======
        lastCommittedTxIdSetter = (LastCommittedTxIdSetter)
                config.get( LastCommittedTxIdSetter.class );
        idGeneratorFactory = (IdGeneratorFactory) config.get( IdGeneratorFactory.class );
    }

//    public NeoStore( String fileName )
//    {
//        super( fileName );
//        REL_GRAB_SIZE = DEFAULT_REL_GRAB_SIZE;
//    }
>>>>>>> 8108b6dc

    /**
     * Initializes the node,relationship,property and relationship type stores.
     */
    @Override
    protected void initStorage()
    {
        relTypeStore = new RelationshipTypeStore( getStorageFileName()
            + ".relationshiptypestore.db", getConfig(), IdType.RELATIONSHIP_TYPE );
        propStore = new PropertyStore( getStorageFileName()
            + ".propertystore.db", getConfig() );
        relStore = new RelationshipStore( getStorageFileName()
            + ".relationshipstore.db", getConfig() );
        nodeStore = new NodeStore( getStorageFileName() + ".nodestore.db",
            getConfig() );
    }
    
    /**
     * Closes the node,relationship,property and relationship type stores.
     */
    @Override
    protected void closeStorage()
    {
        if ( relTypeStore != null )
        {
            relTypeStore.close();
            relTypeStore = null;
        }
        if ( propStore != null )
        {
            propStore.close();
            propStore = null;
        }
        if ( relStore != null )
        {
            relStore.close();
            relStore = null;
        }
        if ( nodeStore != null )
        {
            nodeStore.close();
            nodeStore = null;
        }
    }

    public void flushAll()
    {
        if ( relTypeStore == null || propStore == null || relStore == null || 
                nodeStore == null )
        {
            return;
        }
        relTypeStore.flushAll();
        propStore.flushAll();
        relStore.flushAll();
        nodeStore.flushAll();
    }

    public String getTypeAndVersionDescriptor()
    {
        return VERSION;
    }
    
    public IdGeneratorFactory getIdGeneratorFactory()
    {
        return idGeneratorFactory;
    }

    public int getRecordSize()
    {
        return RECORD_SIZE;
    }

    private static final Random r = new Random( System.currentTimeMillis() );
    
    /**
     * Creates the neo,node,relationship,property and relationship type stores.
     * 
     * @param fileName
     *            The name of store
     * @throws IOException
     *             If unable to create stores or name null
     */
    public static void createStore( String fileName, Map<?,?> config )
    {
<<<<<<< HEAD
        createEmptyStore( fileName, VERSION );
        NodeStore.createStore( fileName + ".nodestore.db" );
        RelationshipStore.createStore( fileName + ".relationshipstore.db" );
=======
        IdGeneratorFactory idGeneratorFactory = (IdGeneratorFactory) config.get(
                IdGeneratorFactory.class );
                
        createEmptyStore( fileName, VERSION, idGeneratorFactory );
        NodeStore.createStore( fileName + ".nodestore.db", config );
        RelationshipStore.createStore( fileName + ".relationshipstore.db", idGeneratorFactory );
>>>>>>> 8108b6dc
        PropertyStore.createStore( fileName + ".propertystore.db", config );
        RelationshipTypeStore.createStore( fileName
            + ".relationshiptypestore.db", config );
        if ( !config.containsKey( "neo_store" ) )
        {
            // TODO Ugly
            Map<Object, Object> newConfig = new HashMap<Object, Object>( config );
            newConfig.put( "neo_store", fileName );
            config = newConfig;
        }
        NeoStore neoStore = new NeoStore( config );
        // created time | random long | backup version | tx id
        neoStore.nextId(); neoStore.nextId(); neoStore.nextId(); neoStore.nextId();
        long time = System.currentTimeMillis();
        neoStore.setCreationTime( time );
        neoStore.setRandomNumber( r.nextLong() );
        neoStore.setVersion( 0 );
        neoStore.setLastCommittedTx( 1 );
        neoStore.close();
    }
    
    public long getCreationTime()
    {
        return getRecord( 0 );
    }
    
    public void setCreationTime( long time )
    {
        setRecord( 0, time );
    }
    
    public long getRandomNumber()
    {
        return getRecord( 1 );
    }
    
    public void setRandomNumber( long nr )
    {
        setRecord( 1, nr );
    }
    
    public void setRecoveredStatus( boolean status )
    {
        if ( status )
        {
            setRecovered();
        }
        else
        {
            unsetRecovered();
        }
    }
    
    public long getVersion()
    {
        return getRecord( 2 );
    }
    
    public void setVersion( long version )
    {
        setRecord( 2, version );
    }
    
    public synchronized void setLastCommittedTx( long txId )
    {
        long current = getRecord( 3 );
        if ( (current + 1) != txId && !isInRecoveryMode() )
        {
            throw new InvalidRecordException( "Could not set tx commit id[" +  
                txId + "] since the current one is[" + current + "]" );
        }
        setRecord( 3, txId );
        // TODO Why check null here? because I have no time to fix the tests
        if ( isStarted && lastCommittedTxIdSetter != null && txId != lastCommittedTx )
        {
            lastCommittedTxIdSetter.setLastCommittedTxId( txId );
        }
        lastCommittedTx = txId;
    }
    
    public long getNextCommitId()
    {
        return getRecord( 3 ) + 1;
    }
    
    public synchronized long getLastCommittedTx()
    {
        if ( lastCommittedTx == -1 )
        {
           lastCommittedTx = getRecord( 3 );
        }
        return lastCommittedTx;
    }
    
    public long incrementVersion()
    {
        long current = getVersion();
        setVersion( current + 1 );
        return current;
    }
    
    private long getRecord( int id )
    {
        PersistenceWindow window = acquireWindow( id, OperationType.READ );
        try
        {
            Buffer buffer = window.getOffsettedBuffer( id );
            buffer.get();
            return buffer.getLong();
        }
        finally
        {
            releaseWindow( window );
        }
    }
    
    private void setRecord( int id, long value )
    {
        PersistenceWindow window = acquireWindow( id, OperationType.WRITE );
        try
        {
            Buffer buffer = window.getOffsettedBuffer( id );
            buffer.put( Record.IN_USE.byteValue() ).putLong( value );
        }
        finally
        {
            releaseWindow( window );
        }
    }

    /**
     * Returns the node store.
     * 
     * @return The node store
     */
    public NodeStore getNodeStore()
    {
        return nodeStore;
    }

    /**
     * The relationship store.
     * 
     * @return The relationship store
     */
    public RelationshipStore getRelationshipStore()
    {
        return relStore;
    }

    /**
     * Returns the relationship type store.
     * 
     * @return The relationship type store
     */
    public RelationshipTypeStore getRelationshipTypeStore()
    {
        return relTypeStore;
    }

    /**
     * Returns the property store.
     * 
     * @return The property store
     */
    public PropertyStore getPropertyStore()
    {
        return propStore;
    }

    @Override
    public void makeStoreOk()
    {
        relTypeStore.makeStoreOk();
        propStore.makeStoreOk();
        relStore.makeStoreOk();
        nodeStore.makeStoreOk();
        super.makeStoreOk();
        isStarted = true;
    }
    
    public void rebuildIdGenerators()
    {
        relTypeStore.rebuildIdGenerators();
        propStore.rebuildIdGenerators();
        relStore.rebuildIdGenerators();
        nodeStore.rebuildIdGenerators();
        super.rebuildIdGenerators();
    }

    public void updateIdGenerators()
    {
        this.updateHighId();
        relTypeStore.updateIdGenerators();
        propStore.updateIdGenerators();
        relStore.updateHighId();
        nodeStore.updateHighId();
    }
    
    @Override
    protected boolean versionFound( String version )
    {
        if ( !version.startsWith( "NeoStore" ) )
        {
            // non clean shutdown, need to do recover with right neo
            return false;
        }
        if ( version.equals( "NeoStore v0.9.5" ) )
        {
            ByteBuffer buffer = ByteBuffer.wrap( new byte[ RECORD_SIZE ] );
            buffer.put( Record.IN_USE.byteValue() ).putLong( 1 );
            buffer.flip();
            try
            {
                getFileChannel().write( buffer, 3*RECORD_SIZE );
            }
            catch ( IOException e )
            {
                throw new UnderlyingStorageException( e );
            }
            rebuildIdGenerator();
            closeIdGenerator();
            return false;
        }
        throw new IllegalStoreVersionException( "Store version [" + version  + 
            "]. Please make sure you are not running old Neo4j kernel " + 
            " towards a store that has been created by newer version " + 
            " of Neo4j." );
    }

    public int getRelationshipGrabSize()
    {
        return REL_GRAB_SIZE;
    }
    
    public List<WindowPoolStats> getAllWindowPoolStats()
    {
        List<WindowPoolStats> list = new ArrayList<WindowPoolStats>();
        list.addAll( nodeStore.getAllWindowPoolStats() );
        list.addAll( propStore.getAllWindowPoolStats() );
        list.addAll( relStore.getAllWindowPoolStats() );
        list.addAll( relTypeStore.getAllWindowPoolStats() );
        return list;
    }
    
    public boolean isStoreOk()
    {
        return getStoreOk() && relTypeStore.getStoreOk() &&
            propStore.getStoreOk() && relStore.getStoreOk() && nodeStore.getStoreOk();
    }
}<|MERGE_RESOLUTION|>--- conflicted
+++ resolved
@@ -23,10 +23,7 @@
 import java.io.IOException;
 import java.nio.ByteBuffer;
 import java.util.ArrayList;
-<<<<<<< HEAD
-=======
 import java.util.HashMap;
->>>>>>> 8108b6dc
 import java.util.List;
 import java.util.Map;
 import java.util.Random;
@@ -55,24 +52,16 @@
     private PropertyStore propStore;
     private RelationshipStore relStore;
     private RelationshipTypeStore relTypeStore;
-<<<<<<< HEAD
-    private static final int DEFAULT_REL_GRAB_SIZE = 100;
-=======
     private final LastCommittedTxIdSetter lastCommittedTxIdSetter;
     private final IdGeneratorFactory idGeneratorFactory;
     private boolean isStarted;
     private long lastCommittedTx = -1;
->>>>>>> 8108b6dc
     
     private final int REL_GRAB_SIZE;
 
     public NeoStore( Map<?,?> config )
     {
-<<<<<<< HEAD
-        super( (String) config.get( "neo_store" ), config );
-=======
         super( (String) config.get( "neo_store" ), config, IdType.NEOSTORE_BLOCK );
->>>>>>> 8108b6dc
         int relGrabSize = DEFAULT_REL_GRAB_SIZE;
         if ( getConfig() != null )
         {
@@ -83,15 +72,6 @@
             }
         }
         REL_GRAB_SIZE = relGrabSize;
-<<<<<<< HEAD
-    }
-
-    public NeoStore( String fileName )
-    {
-        super( fileName );
-        REL_GRAB_SIZE = DEFAULT_REL_GRAB_SIZE;
-    }
-=======
         lastCommittedTxIdSetter = (LastCommittedTxIdSetter)
                 config.get( LastCommittedTxIdSetter.class );
         idGeneratorFactory = (IdGeneratorFactory) config.get( IdGeneratorFactory.class );
@@ -102,7 +82,6 @@
 //        super( fileName );
 //        REL_GRAB_SIZE = DEFAULT_REL_GRAB_SIZE;
 //    }
->>>>>>> 8108b6dc
 
     /**
      * Initializes the node,relationship,property and relationship type stores.
@@ -188,18 +167,12 @@
      */
     public static void createStore( String fileName, Map<?,?> config )
     {
-<<<<<<< HEAD
-        createEmptyStore( fileName, VERSION );
-        NodeStore.createStore( fileName + ".nodestore.db" );
-        RelationshipStore.createStore( fileName + ".relationshipstore.db" );
-=======
         IdGeneratorFactory idGeneratorFactory = (IdGeneratorFactory) config.get(
                 IdGeneratorFactory.class );
                 
         createEmptyStore( fileName, VERSION, idGeneratorFactory );
         NodeStore.createStore( fileName + ".nodestore.db", config );
         RelationshipStore.createStore( fileName + ".relationshipstore.db", idGeneratorFactory );
->>>>>>> 8108b6dc
         PropertyStore.createStore( fileName + ".propertystore.db", config );
         RelationshipTypeStore.createStore( fileName
             + ".relationshiptypestore.db", config );
