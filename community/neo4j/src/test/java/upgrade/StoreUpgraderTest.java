--- conflicted
+++ resolved
@@ -22,14 +22,11 @@
 import java.io.File;
 import java.io.FilenameFilter;
 import java.io.IOException;
-<<<<<<< HEAD
 import java.io.Writer;
 import java.util.Arrays;
 import java.util.Collection;
-=======
 import java.util.Arrays;
 import java.util.List;
->>>>>>> ba2d488a
 
 import org.junit.Before;
 import org.junit.Rule;
@@ -59,12 +56,9 @@
 import org.neo4j.kernel.impl.storemigration.monitoring.SilentMigrationProgressMonitor;
 import org.neo4j.kernel.impl.util.StringLogger;
 import org.neo4j.kernel.impl.util.UnsatisfiedDependencyException;
-<<<<<<< HEAD
 import org.neo4j.kernel.lifecycle.LifeSupport;
 import org.neo4j.kernel.monitoring.Monitors;
-=======
 import org.neo4j.kernel.logging.DevNullLoggingService;
->>>>>>> ba2d488a
 import org.neo4j.test.TargetDirectory;
 import org.neo4j.test.TargetDirectory.TestDirectory;
 
@@ -79,12 +73,9 @@
 import static org.junit.Assert.assertThat;
 import static org.junit.Assert.assertTrue;
 import static org.junit.Assert.fail;
-<<<<<<< HEAD
 import static org.mockito.Mockito.mock;
-=======
 import static org.mockito.Mockito.spy;
 import static org.mockito.Mockito.when;
->>>>>>> ba2d488a
 
 import static org.neo4j.consistency.store.StoreAssertions.assertConsistentStore;
 import static org.neo4j.kernel.impl.nioneo.store.CommonAbstractStore.ALL_STORES_VERSION;
@@ -102,11 +93,7 @@
 @RunWith(Parameterized.class)
 public class StoreUpgraderTest
 {
-    @Rule
-    public final TestDirectory directory = TargetDirectory.forTest( getClass() ).testDirectory();
     private final String version;
-    private File dbDirectory;
-    private final FileSystemAbstraction fileSystem = new DefaultFileSystemAbstraction();
 
     public StoreUpgraderTest( String version )
     {
@@ -133,12 +120,8 @@
     @Test
     public void shouldUpgradeAnOldFormatStore() throws IOException, ConsistencyCheckIncompleteException
     {
-<<<<<<< HEAD
+        // Given
         assertTrue( allStoreFilesHaveVersion( fileSystem, dbDirectory, version ) );
-=======
-        // Given
-        assertTrue( allStoreFilesHaveVersion( fileSystem, dbDirectory, Legacy20Store.LEGACY_VERSION ) );
->>>>>>> ba2d488a
 
         // When
         newUpgrader( ALLOW_UPGRADE ).migrateIfNeeded( dbDirectory );
@@ -267,14 +250,8 @@
     public void shouldContinueMovingFilesIfUpgradeCancelledWhileMoving() throws Exception
     {
         // GIVEN
-<<<<<<< HEAD
-        String failureMessage = "Just failing";
-        StoreUpgrader upgrader =
-                newUpgrader( ALLOW_UPGRADE, new StoreMigrator( new SilentMigrationProgressMonitor(), fileSystem ) );
-=======
         StoreUpgrader upgrader = newUpgrader( ALLOW_UPGRADE );
         String failureMessage = "Just failing";
->>>>>>> ba2d488a
         upgrader.addParticipant( participantThatWillFailWhenMoving( failureMessage ) );
 
         // WHEN
@@ -289,16 +266,9 @@
         }
 
         // AND WHEN
-<<<<<<< HEAD
-        Monitor monitor = mock( Monitor.class );
-        upgrader = new StoreUpgrader( ALLOW_UPGRADE, fileSystem, monitor );
-        upgrader.addParticipant( new StoreMigrator( new SilentMigrationProgressMonitor(), fileSystem ) );
-        StoreMigrationParticipant observingParticipant = mock( StoreMigrationParticipant.class );
-=======
         Monitor monitor = Mockito.mock( Monitor.class );
         upgrader = newUpgrader( monitor );
         StoreMigrationParticipant observingParticipant = Mockito.mock( StoreMigrationParticipant.class );
->>>>>>> ba2d488a
         Mockito.when( observingParticipant.needsMigration(
                 Matchers.any( FileSystemAbstraction.class ), Matchers.any( File.class ) ) ).thenReturn( true );
         upgrader.addParticipant( observingParticipant );
@@ -403,41 +373,6 @@
         };
     }
 
-<<<<<<< HEAD
-    private StoreMigrationParticipant participant( final String directory, final String... files )
-    {
-        return new StoreMigrationParticipant.Adapter()
-        {
-            @Override
-            public boolean needsMigration( FileSystemAbstraction fileSystem, File storeDir ) throws IOException
-            {
-                return true;
-            }
-
-            @Override
-            public void migrate( FileSystemAbstraction fileSystem, File storeDir, File migrationDir,
-                                 DependencyResolver dependencies ) throws IOException, UnsatisfiedDependencyException
-            {
-                File dir = new File( migrationDir, directory );
-                fileSystem.mkdirs( dir );
-                for ( String file : files )
-                {
-                    writeFile( fileSystem, new File( dir, file ), file );
-                }
-            }
-
-            @Override
-            public void moveMigratedFiles( FileSystemAbstraction fileSystem, File migrationDir, File storeDir,
-                                           File leftOversDir ) throws IOException
-            {
-                for ( File file : fileSystem.listFiles( new File( migrationDir, directory ) ) )
-                {
-                    fileSystem.moveToDirectory( file, storeDir );
-                }
-            }
-        };
-    }
-=======
     private List<File> migrationHelperDirs()
     {
         File[] tmpDirs = dbDirectory.listFiles( new FilenameFilter()
@@ -458,7 +393,6 @@
     public final TestDirectory directory = TargetDirectory.forTest( getClass() ).testDirectory();
     private File dbDirectory;
     private final FileSystemAbstraction fileSystem = new DefaultFileSystemAbstraction();
->>>>>>> ba2d488a
 
     private StoreUpgrader newUpgrader( UpgradeConfiguration upgradeConfig )
     {
