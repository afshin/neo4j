--- conflicted
+++ resolved
@@ -22,11 +22,6 @@
 import internal.spi.QueryContext
 
 trait ExecutionPlan {
-<<<<<<< HEAD
-  def description: String
-  def execute(wrap: QueryContext, params: Map[String, Any]): ExecutionResult
-=======
-  def execute(params: Map[String,Any]): ExecutionResult
-  def profile(params: Map[String,Any]): ExecutionResult
->>>>>>> e4dbb922
+  def execute(context: QueryContext, params: Map[String, Any]): ExecutionResult
+  def profile(context: QueryContext, params: Map[String,Any]): ExecutionResult
 }