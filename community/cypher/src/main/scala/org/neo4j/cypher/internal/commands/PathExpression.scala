--- conflicted
+++ resolved
@@ -34,13 +34,8 @@
   with PatternGraphBuilder {
   val identifiers: Seq[(String, CypherType)] = pathPattern.flatMap(pattern => pattern.possibleStartPoints.filter(p => isNamed(p._1)))
 
-<<<<<<< HEAD
-  val symbols2 = new SymbolTable(identifiers.toMap)
+  val symbols2 = SymbolTable(identifiers.toMap)
   val matchingContext = new MatchingContext(symbols2, predicate.atoms, buildPatternGraph(symbols2, pathPattern))
-=======
-  val symbols2 = SymbolTable(identifiers.toMap)
-  val matchingContext = new MatchingContext(symbols2, Seq(), buildPatternGraph(symbols2, pathPattern))
->>>>>>> 60c2055a
   val interestingPoints: Seq[String] = pathPattern.
     flatMap(_.possibleStartPoints.map(_._1)).
     filter(isNamed).
