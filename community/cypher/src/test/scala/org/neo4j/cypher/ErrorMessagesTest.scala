/**
 * Copyright (c) 2002-2012 "Neo Technology,"
 * Network Engine for Objects in Lund AB [http://neotechnology.com]
 *
 * This file is part of Neo4j.
 *
 * Neo4j is free software: you can redistribute it and/or modify
 * it under the terms of the GNU General Public License as published by
 * the Free Software Foundation, either version 3 of the License, or
 * (at your option) any later version.
 *
 * This program is distributed in the hope that it will be useful,
 * but WITHOUT ANY WARRANTY; without even the implied warranty of
 * MERCHANTABILITY or FITNESS FOR A PARTICULAR PURPOSE.  See the
 * GNU General Public License for more details.
 *
 * You should have received a copy of the GNU General Public License
 * along with this program.  If not, see <http://www.gnu.org/licenses/>.
 */
package org.neo4j.cypher

import internal.StringExtras
import org.scalatest.Assertions
import org.junit.Assert._
import org.junit.{Ignore, Test}
import org.neo4j.graphdb.NotFoundException

class ErrorMessagesTest extends ExecutionEngineHelper with Assertions with StringExtras {
  @Test def noReturnColumns() {
    expectError(
      "start s = node(0) return",
      "return column list expected")
  }

  @Test def badNodeIdentifier() {
    expectError(
      "START a = node(0) MATCH a-[WORKED_ON]-, return a",
      "expected an expression that is a node")
  }

  @Test def badStart() {
    expectError(
      "starta = node(0) return a",
      "expected START or CREATE")
  }

  @Test def functionDoesNotExist() {
    expectSyntaxError(
      "START a = node(0) return dontDoIt(a)",
      "unknown function", 36)
  }

  @Test def noIndexName() {
    expectSyntaxError(
      "start a = node(name=\"sebastian\") match a-[:WORKED_ON]-b return b",
      "expected node id, or *", 15)
  }

  @Test def aggregateFunctionInWhere() {
    expectError(
      "START a = node(0) WHERE count(a) > 10 RETURN a",
      "Can't use aggregate functions in the WHERE clause.")
  }


  @Test def twoIndexQueriesInSameStart() {
    expectSyntaxError(
      "start a = node:node_auto_index(name=\"sebastian\",name=\"magnus\") return a",
      "Unclosed parenthesis",
      47)
  }

  @Test def semiColonInMiddleOfQuery() {
    expectSyntaxError(
      """start n=node(2)
    match n<-[r:IS_A]-p
    ;
    start n=node(2)
    match p-[IS_A]->n, p-[r:WORKED_ON]->u
    return p, sum(r.months)""",
      "expected return clause",
      44)
  }

  @Test def badMatch2() {
    expectSyntaxError(
      "start p=node(2) match p-[:IS_A]>dude return dude.name",
      "expected -", 31)
  }

  @Test def badMatch3() {
    expectSyntaxError(
      "start p=node(2) match p-[:IS_A->dude return dude.name",
      "unclosed bracket", 30)
  }

  @Test def badMatch4() {
    expectSyntaxError(
      "start p=node(2) match p-[!]->dude return dude.name",
      "expected relationship information", 25)
  }

  @Test def badMatch5() {
    expectSyntaxError(
      "start p=node(2) match p[:likes]->dude return dude.name",
      "failed to parse MATCH pattern", 23)
  }

  @Test def badMatch7() {
    expectSyntaxError(
      "start p=node(2) match p->dude return dude.name",
      "expected [ or -", 24)
  }

  @Test def badMatch8() {
    expectSyntaxError(
      "start p=node(2) match p->dude return dude.name",
      "expected [ or -", 24)
  }

  @Ignore @Test def missingComaBetweenColumns() {
    expectSyntaxError(
      "start p=node(2) return sum wo.months",
      "Expected comma separated list of returnable values",
      22)
  }

  @Ignore @Test def missingComaBetweenStartNodes() {
    expectSyntaxError(
      "start a=node(0) b=node(1) return a",
      "Expected comma separated list of returnable values",
      22)
  }

  @Test def tooManyLinksInShortestPath() {
    expectSyntaxError(
      "start a=node(2),b=node(1) match shortestPath(a-->x-->b)  return sum wo.months",
      "expected single path segment",
      54)
  }

  @Test def noEqualsSignInStart() {
    expectSyntaxError(
      "start r:relationship:rels() return r",
      "expected identifier assignment",
      7)
  }

  @Test def relTypeInsteadOfRelIdInStart() {
    expectSyntaxError(
      "start r = relationship(:WORKED_ON) return r",
      "expected relationship id, or *",
      23)
  }

  @Test def nonExistingProperty() {
    expectError(
      "start n = node(0) return n.month",
      "The property 'month' does not exist on Node[0]")
  }

  @Test def noNodeIdInStart() {
    expectSyntaxError(
      "start r = node() return r",
      "expected node id, or *",
      15)
  }

  @Test def startExpressionWithoutIdentifier() {
    expectSyntaxError(
      "start a = node:node_auto_index(name=\"magnus\"),node:node_auto_index(name=\"sebastian) return b,c",
      "expected identifier assignment",
      50)
  }

  @Test def functions_and_stuff_have_to_be_renamed_when_sent_through_with() {
    expectError(
      "START a=node(0) with a, count(*) return a",
      "These columns can't be listen in the WITH statement without renaming: count(*)")
  }

  @Test def missing_dependency_correctly_reported() {
    expectError(
      "START a=node(0) CREATE UNIQUE a-[:KNOWS]->(b {name:missing}) RETURN b",
      "Unknown identifier `missing`")
  }

  @Test def missing_create_dependency_correctly_reported() {
    expectNotFoundError(
      "START a=node(0) CREATE a-[:KNOWS]->(b {name:missing}) RETURN b",
      "Unknown identifier `missing`")
  }

  @Test def missing_set_dependency_correctly_reported() {
    expectError(
      "START a=node(0) SET a.name = missing RETURN a",
      "Unknown identifier `missing`")
  }
<<<<<<< HEAD
=======

  @Test def create_with_identifier_already_existing() {
    expectError(
      "START a=node(0) CREATE a = {name:'foo'} RETURN a",
      "Can't create `a` with properties here. It already exists in this context")
  }

  @Test def create_with_identifier_already_existing2() {
    expectError(
      "START a=node(0) CREATE UNIQUE (a {name:'foo'})-[:KNOWS]->() RETURN a",
      "Can't create `a` with properties here. It already exists in this context")
  }

  @Test def type_of_identifier_is_wrong() {
    expectError(
      "start n=node(0) with [n] as users MATCH users-->messages RETURN messages",
      "Expected `users` to be a Node but it was a Collection")
  }



>>>>>>> b8d7223a
  private def expectError[T <: CypherException](query: String, expectedError: String)(implicit manifest: Manifest[T]): T = {
    val error = intercept[T](engine.execute(query).toList)
    val s = """
Wrong error message produced: %s
Expected: %s
     Got: %s
            """.format(query, expectedError, error)


    if(!error.getMessage.contains(expectedError)) {
      fail(s)
    }

    error
  }

  private def expectNotFoundError(query: String, expectedError: String)  {
    val error = intercept[NotFoundException](engine.execute(query).toList)
    val s = """
Wrong error message produced: %s
Expected: %s
     Got: %s
""".format(query, expectedError, error)


    if(!error.getMessage.contains(expectedError)) {
      fail(s)
    }

    error
  }

  private def expectSyntaxError(query: String, expectedError: String, expectedOffset: Int) {
    val exception = expectError[SyntaxException](query, expectedError)
    val s = query + "\n" + exception.toString()
    assertEquals(s, Some(expectedOffset), exception.offset)
  }

}<|MERGE_RESOLUTION|>--- conflicted
+++ resolved
@@ -196,8 +196,6 @@
       "START a=node(0) SET a.name = missing RETURN a",
       "Unknown identifier `missing`")
   }
-<<<<<<< HEAD
-=======
 
   @Test def create_with_identifier_already_existing() {
     expectError(
@@ -218,8 +216,6 @@
   }
 
 
-
->>>>>>> b8d7223a
   private def expectError[T <: CypherException](query: String, expectedError: String)(implicit manifest: Manifest[T]): T = {
     val error = intercept[T](engine.execute(query).toList)
     val s = """
