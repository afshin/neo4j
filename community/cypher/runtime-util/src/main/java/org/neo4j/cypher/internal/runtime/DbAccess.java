--- conflicted
+++ resolved
@@ -34,15 +34,7 @@
  */
 public interface DbAccess extends EntityById
 {
-<<<<<<< HEAD
-    NodeValue nodeById( long id );
-
-    RelationshipValue relationshipById( long id );
-
     Value nodeProperty( long node, int property, NodeCursor nodeCursor, PropertyCursor propertyCursor );
-=======
-    Value nodeProperty( long node, int property );
->>>>>>> ff9608df
 
     int[] nodePropertyIds( long node, NodeCursor nodeCursor, PropertyCursor propertyCursor );
 
