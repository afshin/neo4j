--- conflicted
+++ resolved
@@ -74,15 +74,9 @@
                                          preParsedQuery.planner.name,
                                          Some(helpers.as3_1(preParsedQuery.offset)), tracer))
     new ParsedQuery {
-<<<<<<< HEAD
       override def plan(transactionalContext: TransactionalContextWrapperV3_4,
                         tracer: frontend.v3_4.phases.CompilationPhaseTracer):
-      (ExecutionPlan, Map[String, Any]) =
-=======
-      override def plan(transactionalContext: TransactionalContextWrapperV3_3,
-                        tracer: frontend.v3_3.phases.CompilationPhaseTracer):
       (ExecutionPlan, Map[String, Any], Seq[String]) =
->>>>>>> 73c2a6f0
         exceptionHandler.runSafely {
           val tc = TransactionalContextWrapperV3_1(transactionalContext.tc)
           val planContext = new ExceptionTranslatingPlanContext(new TransactionBoundPlanContext(tc, notificationLogger))
