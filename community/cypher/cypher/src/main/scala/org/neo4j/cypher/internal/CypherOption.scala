--- conflicted
+++ resolved
@@ -28,11 +28,7 @@
 case object RulePlannerOption extends CypherOption
 case object IDPPlannerOption extends CypherOption
 case object DPPlannerOption extends CypherOption
-<<<<<<< HEAD
 case object InterpretedRuntimeOption extends CypherOption
 case object CompiledRuntimeOption extends CypherOption
-=======
 case class ConfigurationOptions(version: Option[VersionOption],
-                            options: Seq[CypherOption]) extends CypherOption
-
->>>>>>> 2b684292
+                            options: Seq[CypherOption]) extends CypherOption