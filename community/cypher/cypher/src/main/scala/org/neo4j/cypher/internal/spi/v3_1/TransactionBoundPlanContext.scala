/*
 * Copyright (c) 2002-2017 "Neo Technology,"
 * Network Engine for Objects in Lund AB [http://neotechnology.com]
 *
 * This file is part of Neo4j.
 *
 * Neo4j is free software: you can redistribute it and/or modify
 * it under the terms of the GNU General Public License as published by
 * the Free Software Foundation, either version 3 of the License, or
 * (at your option) any later version.
 *
 * This program is distributed in the hope that it will be useful,
 * but WITHOUT ANY WARRANTY; without even the implied warranty of
 * MERCHANTABILITY or FITNESS FOR A PARTICULAR PURPOSE.  See the
 * GNU General Public License for more details.
 *
 * You should have received a copy of the GNU General Public License
 * along with this program.  If not, see <http://www.gnu.org/licenses/>.
 */
package org.neo4j.cypher.internal.spi.v3_1

import java.util.Optional

import org.neo4j.cypher.MissingIndexException
import org.neo4j.cypher.internal.LastCommittedTxIdProvider
import org.neo4j.cypher.internal.compiler.v3_1.pipes.EntityProducer
import org.neo4j.cypher.internal.compiler.v3_1.pipes.matching.ExpanderStep
import org.neo4j.cypher.internal.compiler.v3_1.spi._
import org.neo4j.cypher.internal.compiler.v3_1.{IndexDescriptor, InternalNotificationLogger}
import org.neo4j.cypher.internal.frontend.v3_1.symbols.CypherType
import org.neo4j.cypher.internal.frontend.v3_1.{CypherExecutionException, symbols}
import org.neo4j.graphdb.Node
import org.neo4j.kernel.api.constraints.UniquenessConstraint
import org.neo4j.kernel.api.exceptions.KernelException
import org.neo4j.kernel.api.exceptions.schema.SchemaKernelException
import org.neo4j.kernel.api.index.InternalIndexState
import org.neo4j.kernel.api.proc.Neo4jTypes.AnyType
import org.neo4j.kernel.api.proc.{Neo4jTypes, QualifiedName => KernelQualifiedName}
import org.neo4j.kernel.api.schema_new.SchemaDescriptorFactory
import org.neo4j.kernel.api.schema_new.constaints.{ConstraintBoundary, ConstraintDescriptor}
import org.neo4j.kernel.api.schema_new.index.{NewIndexDescriptor => KernelIndexDescriptor}
import org.neo4j.kernel.impl.proc.Neo4jValue
import org.neo4j.procedure.Mode

import scala.collection.JavaConverters._

class TransactionBoundPlanContext(tc: TransactionalContextWrapper, logger: InternalNotificationLogger)
  extends TransactionBoundTokenContext(tc.statement) with PlanContext with IndexDescriptorCompatibility {

  @Deprecated
  def getIndexRule(labelName: String, propertyKey: String): Option[IndexDescriptor] = evalOrNone {
    val labelId = tc.statement.readOperations().labelGetForName(labelName)
    val propertyKeyId = tc.statement.readOperations().propertyKeyGetForName(propertyKey)

    getOnlineIndex(tc.statement.readOperations().indexGetForLabelAndPropertyKey(SchemaDescriptorFactory.forLabel(labelId, propertyKeyId)))
  }

  def hasIndexRule(labelName: String): Boolean = {
    val labelId = tc.statement.readOperations().labelGetForName(labelName)

    val indexDescriptors = tc.statement.readOperations().indexesGetForLabel(labelId).asScala
    val onlineIndexDescriptors = indexDescriptors.flatMap(getOnlineIndex)

    onlineIndexDescriptors.nonEmpty
  }

  def getUniqueIndexRule(labelName: String, propertyKey: String): Option[IndexDescriptor] = evalOrNone {
    val labelId = tc.statement.readOperations().labelGetForName(labelName)
    val propertyKeyId = tc.statement.readOperations().propertyKeyGetForName(propertyKey)

    // here we do not need to use getOnlineIndex method because uniqueness constraint creation is synchronous
    Some(tc.statement.readOperations().uniqueIndexGetForLabelAndPropertyKey(SchemaDescriptorFactory.forLabel(labelId, propertyKeyId)))
  }

  private def evalOrNone[T](f: => Option[T]): Option[T] =
    try { f } catch { case _: SchemaKernelException => None }

  private def getOnlineIndex(descriptor: KernelIndexDescriptor): Option[IndexDescriptor] =
    tc.statement.readOperations().indexGetState(descriptor) match {
      case InternalIndexState.ONLINE => Some(descriptor)
      case _                         => None
    }

  def getUniquenessConstraint(labelName: String, propertyKey: String): Option[UniquenessConstraint] = try {
    val labelId = tc.statement.readOperations().labelGetForName(labelName)
    val propertyKeyId = tc.statement.readOperations().propertyKeyGetForName(propertyKey)

    import scala.collection.JavaConverters._
    tc.statement.readOperations().constraintsGetForSchema(
      SchemaDescriptorFactory.forLabel(labelId, propertyKeyId)
    ).asScala.collectFirst {
        case constraint: ConstraintDescriptor if constraint.`type`() == ConstraintDescriptor.Type.UNIQUE =>
          ConstraintBoundary.map( constraint ).asInstanceOf[UniquenessConstraint]
    }
  } catch {
    case _: KernelException => None
  }

  override def hasPropertyExistenceConstraint(labelName: String, propertyKey: String): Boolean = {
    val labelId = tc.statement.readOperations().labelGetForName(labelName)
    val propertyKeyId = tc.statement.readOperations().propertyKeyGetForName(propertyKey)

    tc.statement.readOperations().constraintsGetForSchema(SchemaDescriptorFactory.forLabel(labelId, propertyKeyId)).hasNext
  }

  def checkNodeIndex(idxName: String) {
    if (!tc.statement.readOperations().nodeLegacyIndexesGetAll().contains(idxName)) {
      throw new MissingIndexException(idxName)
    }
  }

  def checkRelIndex(idxName: String)  {
    if (!tc.statement.readOperations().relationshipLegacyIndexesGetAll().contains(idxName)) {
      throw new MissingIndexException(idxName)
    }
  }

  def getOrCreateFromSchemaState[T](key: Any, f: => T): T = {
    val javaCreator = new java.util.function.Function[Any, T]() {
      def apply(key: Any) = f
    }
    tc.statement.readOperations().schemaStateGetOrCreate(key, javaCreator)
  }


  // Legacy traversal matchers (pre-Ronja) (These were moved out to remove the dependency on the kernel)
  override def monoDirectionalTraversalMatcher(steps: ExpanderStep, start: EntityProducer[Node]) =
    new MonoDirectionalTraversalMatcher(steps, start)

  override def bidirectionalTraversalMatcher(steps: ExpanderStep,
                                             start: EntityProducer[Node],
                                             end: EntityProducer[Node]) =
    new BidirectionalTraversalMatcher(steps, start, end)

  val statistics: GraphStatistics =
    InstrumentedGraphStatistics(TransactionBoundGraphStatistics(tc.readOperations), new MutableGraphStatisticsSnapshot())

  val txIdProvider = LastCommittedTxIdProvider(tc.graph)

  override def procedureSignature(name: QualifiedName) = {
    val kn = new KernelQualifiedName(name.namespace.asJava, name.name)
    val ks = tc.statement.readOperations().procedureGet(kn)
    val input = ks.inputSignature().asScala.map(s => FieldSignature(s.name(), asCypherType(s.neo4jType()), asOption(s.defaultValue()).map(asCypherValue))).toIndexedSeq
    val output = if (ks.isVoid) None else Some(ks.outputSignature().asScala.map(s => FieldSignature(s.name(), asCypherType(s.neo4jType()))).toIndexedSeq)
    val deprecationInfo = asOption(ks.deprecated())
    val mode = asCypherProcMode(ks.mode(), ks.allowed())
    val description = asOption(ks.description())

    ProcedureSignature(name, input, output, deprecationInfo, mode, description)
  }

  override def functionSignature(name: QualifiedName): Option[UserFunctionSignature] = {
    val kn = new KernelQualifiedName(name.namespace.asJava, name.name)
    val maybeFunction = tc.statement.readOperations().functionGet(kn)
    if (maybeFunction.isPresent) {
      val ks = maybeFunction.get
      val input = ks.inputSignature().asScala.map(s => FieldSignature(s.name(), asCypherType(s.neo4jType()), asOption(s.defaultValue()).map(asCypherValue))).toIndexedSeq
      val output = asCypherType(ks.outputType())
      val deprecationInfo = asOption(ks.deprecated())
      val description = asOption(ks.description())

      Some(UserFunctionSignature(name, input, output, deprecationInfo, ks.allowed(), description))
    }
    else None
  }

  private def asOption[T](optional: Optional[T]): Option[T] = if (optional.isPresent) Some(optional.get()) else None

  private def asCypherProcMode(mode: Mode, allowed: Array[String]): ProcedureAccessMode = mode match {
    case Mode.READ => ProcedureReadOnlyAccess(allowed)
    case Mode.DEFAULT => ProcedureReadOnlyAccess(allowed)
    case Mode.WRITE => ProcedureReadWriteAccess(allowed)
<<<<<<< HEAD
    case Mode.TOKEN => throw new UnsupportedOperationException("Token write procedures are not support for Cypher 3.1")  // TODO: Fix this once Neo4j 3.1.2 is released
=======
>>>>>>> d0e70026
    case Mode.SCHEMA => ProcedureSchemaWriteAccess(allowed)
    case Mode.DBMS => ProcedureDbmsAccess(allowed)

    case _ => throw new CypherExecutionException(
      "Unable to execute procedure, because it requires an unrecognized execution mode: " + mode.name(), null )
  }

  private def asCypherValue(neo4jValue: Neo4jValue) = CypherValue(neo4jValue.value, asCypherType(neo4jValue.neo4jType()))

  private def asCypherType(neoType: AnyType): CypherType = neoType match {
    case Neo4jTypes.NTString => symbols.CTString
    case Neo4jTypes.NTInteger => symbols.CTInteger
    case Neo4jTypes.NTFloat => symbols.CTFloat
    case Neo4jTypes.NTNumber => symbols.CTNumber
    case Neo4jTypes.NTBoolean => symbols.CTBoolean
    case l: Neo4jTypes.ListType => symbols.CTList(asCypherType(l.innerType()))
    case Neo4jTypes.NTPoint => symbols.CTPoint
    case Neo4jTypes.NTNode => symbols.CTNode
    case Neo4jTypes.NTRelationship => symbols.CTRelationship
    case Neo4jTypes.NTPath => symbols.CTPath
    case Neo4jTypes.NTGeometry => symbols.CTGeometry
    case Neo4jTypes.NTMap => symbols.CTMap
    case Neo4jTypes.NTAny => symbols.CTAny
  }

  override def notificationLogger(): InternalNotificationLogger = logger
}<|MERGE_RESOLUTION|>--- conflicted
+++ resolved
@@ -170,10 +170,6 @@
     case Mode.READ => ProcedureReadOnlyAccess(allowed)
     case Mode.DEFAULT => ProcedureReadOnlyAccess(allowed)
     case Mode.WRITE => ProcedureReadWriteAccess(allowed)
-<<<<<<< HEAD
-    case Mode.TOKEN => throw new UnsupportedOperationException("Token write procedures are not support for Cypher 3.1")  // TODO: Fix this once Neo4j 3.1.2 is released
-=======
->>>>>>> d0e70026
     case Mode.SCHEMA => ProcedureSchemaWriteAccess(allowed)
     case Mode.DBMS => ProcedureDbmsAccess(allowed)
 
