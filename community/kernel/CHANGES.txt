<<<<<<< HEAD
2.0.0-M02
---------
o Support for labels in the org.neo4j.unsafe.batchinsert APIs.
o BREAKING CHANGE: Replaced protected fields from org.neo4j.graphdb.factory.GraphDatabaseFactory with a single
  org.neo4j.graphdb.factory.GraphDatabaseFactoryState instance to avoid race conditions when creating multiple,
  lazily instantiated builders
o BREAKING CHANGE: org.neo4j.graphdb.index.BatchInserterIndex and org.neo4j.graphdb.index.BatchInserterIndexProvider
  has been removed in favor of the same interfaces available in org.neo4j.unsafe.batchinsert
o BREAKING CHANGE: The BatchInserter and the BatchGraphDatabase are not binary compatible with 1.9 due to some methods
  now taking a varargs array of labels as last argument.  Please recompile any code that depends on the BatchInserter.

2.0.0-M01
---------
o Adds support for adding, listing, removing, and testing of labels
o Adds support for creating, querying, and dropping label-based indexes
=======
1.9 (2013-05-13)
----------------
o Performance improvement on initial loading of relationship types during startup
>>>>>>> 199f76ca

1.9.RC2 (2013-04-30)
--------------------
o Fixes race conditions on usage of persistence windows' byte buffers that occasionally led to buffer over/underflows.

1.9.M05 (2013-03-05)
--------------------
o Concurrent modifications to relationship chains now do now lead to RecordNotInUse exceptions or
  cache poisoning
o Proper tx management will now make negative transaction counts impossible
o IndexProvider is now deprecated, replaced by KernelExtensionFactory
o Store locks are respected from read only instances too
o grab_file_lock configuration setting is now deprecated

1.9.M04 (2013-01-17)
--------------------
o Start entries are now explicitly marked as written, solves a bug that might cause recovery to fail

1.9.M02 (2012-11-30)
--------------------
o Made sure that auto-indexing removed graph elements from indexes when they are delete
o OrderByTypeExpander keeps ordering of type AND direction
o Fixed an issue where a lock on a store was sometimes not released
o Old GraphDatabaseSetting classes are now wrappers for Settings instances
o Fixes an issue where an incomplete 2PC transaction could cause recovery to not be triggered
o Optimizations for read performance
  - Cache refers to relationship types as ints instead of Strings.
  - Binary search on sorted arrays for finding properties and
    relationship types in the cache.
  - Less objects instantiated during getting and iterating relationships.
  - Reduced number of map lookups significantly for a getProperty call,
    especially outside transaction or in transactions without any changes.
    (previously 8 lookups whereof 2 synchronized, now down to as low as 2)
  - Uses ThreadLocal as mapper from thread to transaction
  - Refactored LockReleaser into TransactionState, associated with each
    transaction instead

1.9.M01 (2012-10-23)
--------------------
o XaDatasources now implement lifecycle and their registration with XaDatasourceManager triggers TxManager recovery
  on startup
o Neo4j logical log now handles running out of disk space at a critical point gracefully.
o Kernel extensions are now factories that create instances which participate in the database's lifecycle
o Fixes a race condition around relationship chain loading from multiple threads on the same node

1.8.RC1 (2012-09-05)
--------------------
o Removed contention around allocating and moving persistence windows so that a thread won't need to await
  another thread doing this refresh, instead just continue knowing that the windows will be optimally
  placed in a very near future.
o Removed contention around translating a key (as String) into the ID by using copy-on-write map instead
  of a concurrent hash map. Used in property key as well as relationship type translation.
o Fix for Node/Relationship#getPropertyValues() sometimes returning null values from the iterator.
o Important log messages from the transaction manager and the persistence window pool are now logged
  to messages.log, rather than to java.util.logging.

1.8.M07 (2012-08-08)
--------------------
o [DEPRECATION] Deprecated reference node. Indexes should be used for entry points in the graph
o Traversal framework backwards compatibility
  + Cleaned up any breaking changes
  + Removed Expander#addFilter
o Kernel JMX bean instance identifier is now reused and can optionally be set explicitly via forced_kernel_id config setting

1.8.M06 (2012-07-06)
--------------------
o Deprecated AbstractGraphDatabase.transactionRunning()
o Changed synchronization of applying transactions to prevent a deadlock scenario
o Original cause can be extracted from a transaction RollbackException

1.8.M05 (2012-06-25)
--------------------
o Configurable amount of logical logs to keep, by for example number of days or size on disk.
  keep_logical_logs configuration is extended to support values such as: "10 days", "200M size" a.s.o.
  Regardless of configuration there will always be at least the latest non-empty logical log left.
o Loosened contention in PersistenceWindowPool#acquire a bit not requiring any synchronization on the pool level.

1.8.M04 (2012-06-07)
--------------------
o Additions to the traversal framework:
  + Bidirectional traversals (with BidirectionalTraversalDescription). AllPaths/AllSimplePaths
    uses this feature and are now faster due to less relationships being traversed.
  + Multiple start nodes (as well as multiple end nodes for bidirectional traversals).
  + PathExpander (RelationshipExpander for Paths) which has the full Path passed in instead of
    just the end node of the path. It can also see and modify a user defined traversal branch state.
  + Metadata about the traversal, for the time being: number of relationships traversal and
    number paths returned.
  + Added Path#reverseNodes() and Path#reverseRelationships which gives all nodes/relationships in
    a path in reverse order (starting from the end node going back to the start node). More relevant
	in many scenarios as well as allowing for a more efficient implementation.
  + Sorting of traversal results, specify with TraversalDescription#sort(Comparable).
  + Some measure to reduce memory consumption and garbage generation during traversals.

1.8.M03 (2012-05-24)
--------------------
o Changed array map to CHM in property index manager, better multithreaded performance

1.8.M02 (2012-05-11)
--------------------
o Optimized short string and short array encoding algorithms
o Fixed problem with SpringTransactionManager during HA master switch

1.8.M01 (2012-04-26)
--------------------
o Byte array properties are handled in a more optimized way, increasing performance by a couple of times at least.
o Fix for an issue where update of cache when creating a relationship on a very dense node would take longer and longer time.
o Fix for an issue where a recovery would sometimes fail with it reporting that a start record already had been injected.

1.7 (2012-04-19)
----------------
o Moved BatchInserter to a different package.
o Fixed 'Record Not In Use' issue with creating and setting Node properties with the BatchInserter.
o Cleanup of configuration refactoring.

1.7.M03 (2012-04-11)
--------------------
o Refactoring of configuration and object instantiation.
o Removed old OSGi support in favor of the new and better one.
o Added possibility to use logback for logging.
o Renamed array cache to GC resistant cache (GCR) and moved it to enterprise.
o Fixed problem with GCR cache that could cause it to calculate incorrect size.
o Fixed problem with closing of messages.log on windows

1.7.M02 (2012-03-26)
--------------------
o Added lock free atomic array cache that avoids triggering full GCs.
o Added GC monitor that will keep track on how much the JVM blocks application threads.
o Fix for an issue where upgrading indices with an unclean shutdown.
o Replaced ArrayMap in TxManager with CHM.

1.7.M01 (2012-03-12)
--------------------
o Fixed bug in PropertyStore that during recovery would throw exception if the last record was incomplete.
o Fixes to transaction log start position caching which mitigates a performance issue and fixes a caching issue during rotation.
o Fixed a couple of issue around copying incomplete transaction to new log during a log rotation.
o Fixed a property cache poisoning bug and some stale references leaking.
o Lots of improved toString() of internal classes and better exception messages.
o Fixed a data race issue between threads removing the same property while the node is evicted from cache.
o Fixed an issue where a property record in the logical log was missing its owner.
o Added a checksum on a start record for a transaction combining Xid/master/me to get a pretty unique verification of equality.
o Log messages in messages.log are now printed in UTC time zone so that it's the same across servers.
o Fix for an issue where a full rebuild of an id generator (rebuild_idgenerators_fast=false) could result
  in exception when adding free ids.
o FileSystemAbstraction is in use everywhere instead of touch the FS directly.
o Fix for issue which would close an id generator as clean if a startup failed at the wrong time, which would make
  the id generator diverge from the store it held ids for and possible truncate that store file the next clean shutdown.

1.6 (2012-01-19)
----------------
o Minor performance optimization in property handling code.

1.6.M03 (2012-01-12)
--------------------
o Added means of introspecting locks taken by the LockManager.
o Added a diagnostics API.
o Added Index#putIfAbsent which ensures uniquely put key/value pair for an entity.
o Added UniqueFactory which gets or creates entities uniquely using Index#putIfAbsent
o Fixed an issue with upgrading an 1.5.M02 store where a "store version" record wouldn't be added and which caused problems after non-clean shutdown.
o Fixed an issue where sometimes dual start entries for a transaction would be added in the logical log.

1.6.M02 (2011-12-16)
--------------------
o Lower memory usage of ImpermanentGraphDatabase.
o Abstracted stores that stores id/name pairs into AbstractNameStore/AbstractNameRecord and removed lots of duplicated code.
o Fixed a race condition in the property cache which cuold poison the cache.
o Fixed an issue where a JVM crash in the wrong place would make the next startup rename the current logical log without
  incrementing the logVersion, making the next log rename fail.
o Start records in the logical log aren't written until the transaction starts preparing/committing. This fixes an issue
  with the logical log not being rotated sometimes.
o Added AbstractGraphDatabase#tx() which returns a TransactionBuilder possible of configuring the transaction to be "unforced"
  meaning that logical logs won't be forced when committing. Means better performance for small non-critical transactions.
o Reduced number of proxy object instantiation and node record loading in general.
o Added a wrapping graphdb abstraction, which makes instances survive even if the underlying db restarts.
o Detached LogExtractor from XaLogicaLog so that it can be used without having a db running.
o Added an API for progress indication. With a default implementation that prints dots (every 0.5%) and percentages
  (every 10%) to a PrintStream.
o Added Transaction#acquire{Read,Write}Lock for manually grabbing locks on nodes/relationships. Such locks can also be released earlier than tx.finish.

1.6.M01 (2011-11-24)
--------------------
o ImpermantentGraphDatabase now uses purely in-memory structures for speed during tests. It's done on a FileChannel level
  so that every other aspect of the database is intact, just that the bytes end up in ByteBuffers instead of files.
o Fixed an issue with evaluators not executing correctly for the start node of a traversal.
o Fixed an issue with BufferOverflowException thrown sometimes during extraction of prepared transactions.
o Added graph properties, i.e. properties that belongs to the graph itself as opposed to a specific node or relationship.
  Useful for extensions which would like to store configuration and what not.
o Better multi-line support in shell, as well as case insensitive app names.
o GraphDatabaseService#getAllNodes and #getRelationshipTypes @Deprecated and moved to GlobalGraphOperations class,
  where also #getAllRelationships is implemented.

1.5 (2011-10-18)
----------------
o Bug fixes for batch inserter and migration regarding new store format.
o Incremented log format version and added store version as a record in NeoStore for extra safety regarding migration.
o Lots of useful system/environment logging added to messages.log to help investiation of problems immensely.

1.5.M02 (2011-10-10)
--------------------
o Changes in 1.4.2
o [STORE FORMAT CHANGE] New layout of the property store(s) which results in roughly a 30% reduction in size on disk as well as fewer I/O read operations for reading properties.

1.4.2 (2011-09-27)
------------------
o Fixed bug where properties could temporarily disappear from cache if adding/removing properties on an entity in the same tx.
o Removed XaLogicalLog#getCommittedTransaction, which focused on extracting a single transaction and instead implemented getLogExtractor.
  It returns a LogExtractor which extracts transactions and keeps state after each extracted tx making it ideal to extract tx ranges.
  The implementation has got very limited and short-lived synchronization blocks.
o Fixed an issue where XaLogicalLog#applyCommittedTransaction didn't check log rotation.
o Fixed some issues with updating tx start position cache on log rotation.
o Keeping of logical logs is enabled if previous logs are discovered and configuration not explicitly disallowing it.
o Added DumpLogicalLog for index logs.
o Added an kernel panic event about TxManager set to "not OK" (and isn't able to begin any new transaction).

1.5.M01 (2011-08-31)
--------------------
o Changes in 1.4.1
o Auto indexing hooks in on each operation instead of transaction events.
o Fixed an issue where logical logs wouldn't be rotated if all transactions happened via applyPreparedTransaction (as in HA).
o Several recovery fixes which could produce an invalid state of the log files after a 2PC recovery.
o Loosened some synchronized regarding applying and getting committed transactions.
o Transaction semantics regarding call to success after failure was sync:ed with documentation.
o messages.log is rotated at 100Mb (configurable) and keeps at most three history files.
o Fixed bug where XaLogicalLog#applyTxWithoutTxId wouldn't force the logical log.
o Removed synchronization on TransactionImpl#toString() to avoid a deadlock issue.
o Fixed bug in StringLogger where it would stop logging to the underlying writer if an I/O error occurred or it was intermittently closed.

1.4.1 (2011-08-02)
------------------
o Improved file lock for an open database. Previously the file lock could be released after a full backup.
o Fixed a NPE exception during committing relationships to a NodeImpl representation.
o Fixed a data visibility issue for properties on newly created entities.
o Fixed a data visibility issue for relationships for nodes that didn't have the full relationship chain loaded.
o Fixed an issue where deleted relationships could be visible too long within the transaction deleting them.
o More relevant logging in messages.log.

1.4 (2011-07-08)
----------------
o Fixed a bug in TxLog which sometimes wouldn't write out data to the log file properly during shutdown.

1.4.M05 (2011-06-22)
--------------------
o Improved performance for recovery and extract of transaction when running HA using buffered reads to log.
o Fixed bug that returned wrong representation of cached values for longs and ints.
o Fixed bug with spurious wakeups that could cause threads to receive interrupts by the kernel in wrong context.
o Fixed invalidation problem where there were more than one iterator loading a relationship chain lazily.
o Changed ordering of writes for records during commit to make sure other transactions can't read inconsistent state.
o Fixed performance bug when loading relationship chains that caused the arrays to be resized to many times.

1.4.M04 (2011-06-10)
--------------------
o Added the ability to auto index properties for database primitives
o Locks on database primitives acquired by neostore XAResources are now released during afterCompletion()
  of the global transaction. This allows for nodes and relationships to be used as monitors in distributed
  settings. 

1.4.M03 (2011-05-26)
--------------------
o Kernel now supports self relationships or "loops".
o Added new relationship direction aware cache on nodes speeding up traversals by direction.
o Reduced memory usage by relationships.
o Reduced call stack removing the EventConsumer/ResourceConnection wrappers glue between nioneo and kernel.
o Fixed bug in global tx log that did not mark transactions finished when closed then crashed.
o Fixed cache invalidation when applying external transaction.

1.4.M02 (2011-05-12)
--------------------
o Changed the default implementation of the logical log to a DirectMappedLogBuffer.
o Changed the TxLog to use a DirectMappedLogBuffer instead of its ad hoc implementation.
o Added a configuration parameter (Config.USE_MEMORY_MAPPED_LOG) for controlling the log implementation (mmapped vs buffered)
  separately from the store files with a default value of 'false'.
  
1.3.M05 (2011-03-24)
--------------------
o Added support for HA and backup on Windows.
o Updated index API documentation.

1.3.M04 (2011-03-10)
--------------------
o A database can now contain 32 billion nodes/relationships and 64 billion properties.
o Fixed some issues with files not being closed, which also makes all tests pass on Windows.

1.3.M03 (2011-02-24)
--------------------
o Incremental and full backups can now be performed over the network (configurable port) using backup tool.
o Added optimized (compressed) storage for short strings.
o Refactored KernelExtension to make it easier to write implementations that follow the contract.
o Some refactorings and improvements around logging.

1.3.M02 (2011-02-10)
-----------------------
o Fixed a write performance bug in rotate of logical log.
o Modified persistence window allocation to be more optimistic when expanding a store file.

1.3-1.3 (2011-01-27)
--------------------

o Fix for a traverser issue where the first relationship could sometimes be skipped when choosing to traverse over relationships.
o Added SubProcess concept to ease development of tests which spawns other JVMs.
o More memory efficient extraction of transaction streams from logs.
o Better and safer upgrades from older index store formats.

1.2-1.2 (2010-12-29)
--------------------
o Made it possible to detect if recovery was performed as part of startup of the current instance.
o Fix for an issue that sometimes excluded the first relationship when iterating over the relationships of a traversal.

1.2-1.2.M06 (2010-12-21)
------------------------
- Fixed an issues with PruneEvaluators getting invoked with the start node as argument.
PruneEvaluators was never invoked with the start node before the arrival of Evaluator interface.
- Added logging of recovery completion.
- Added TransactionData#isDeleted(Node) and #isDeleted(Relationship) and also made
the collection to hold these a HashSet instead of ArrayList. This allows fast
lookups for asking if a node/relationship is deleted in a transaction.
- More flexible caching (can instantiate an arbitrary Cache object).

1.2-1.2.M05 (2010-12-02)
------------------------

-API
o Added a BatchInserterIndex.setCacheCapacity(String key, int size) method
  which can be used to enable cache for certain keys for a batch inserter
  index so that lookups will be significantly faster.
o Traversal: Added Evaluator which is a merge between PruneEvaluator and
  filter (Predicate<Path> during traversal). This allows for more flexible
  evaluators and also more performant because a pruner/filter can be merged
  together where it has a full view of the decision making.

-Optimizations
o A memory leak was fixed, leading to decreased memory usage.

1.2-1.2.M04 (2010-11-18)
------------------------

o Added ImpermanentDatabase to aid in testing

o Better toString method

1.2-1.2.M03 (2010-11-04)
------------------------

o Monitoring/management over JMX was moved to the neo4j-management component.

-API
o Added ability to get the names of existing integrated indexes:
  o Index#getName() and Index#getConfiguration()
  o IndexManager#nodeIndexNames() and #relationshipIndexNames()
o Added utility to expand traversals using a relationship type in any direction:
  o Traversal.expanderForTypes(RelationshipType)

1.2-1.2.M02 (2010-10-21)
------------------------

o HA branch merged into trunk
o Made the "soft reference" cache type default.

-New features
o Added GraphDatabaseService#index() which exposes an integrated index framework.

-Optimizations
o Getting relationships requires less cache lookups and is therefore faster.

1.2-1.2.M01 (2010-10-08)
------------------------

-New features
o Kernel extensions - additional services for the Neo4j Kernel are loaded
  automatically if they are present on the classpath.
o The ability to inject Kernel extensions in a running instance through JVM
  agents. This is used for loading the shell on an running instance.

-API
o Traversal: Uniqueness is now instantiated through a factory, with
  the previous enum (moved to org.neo4j.kernel) as default implementation.
o Filters in a traversal description are additive (just as PruneEvaluators).

-Bug fixes
o Circumvented the fact that Class.forName() sometimes throws a
  NoClassDefFoundError instead of ClassNotFoundException.

-Optimizations
o NodeImpl/RelationshipImpl takes less memory since they no longer have
  reference to NodeManager.
o Fixed some low-level throughput/concurrency issues.
o Added (default) weak reference cache option. Control with f.ex. "cache_type=weak"

1.1 (2010-07-29)
----------------

-New features
o Auto configuration by looking at available RAM and heap.
o New event framework, see http://wiki.neo4j.org/content/Event_framework
o JMX enabled kernel.
o New traversal framework, see http://wiki.neo4j.org/content/Traversal_Framework
o Block size for strings and arrays are now configurable when creating a new db.
o Read only operations can now execute without a transaction.

-API
o Added a method to get the GraphDatabaseService on Node and Relationship.
o Moved the commons component utilities into kernel component, 
  see helpers package.

-Bug fixes
o Fixed issues with logical log and active log that could cause recovery 
  to throw an exception.
o Fixed buffer overflow for large string/array properties.
o Fixed bug that could cause leak of NodeImpl.


1.0 (2010-02-16)
----------------

-API 
o Updated javadoc.

-Bug fixes
o Fixed leak of non committed property changes to other transactions.
o Fixed cache duplication bug of relationships.
o Fixed problem that could cause other exception to be thrown than 
  NotFoundException on getNodeById/RelationshipById.
o Fixed problem with recovery when LuceneFulltextIndex entries existed 
  in global transaction log.
o BatchInserter now throws exception when trying to create a relationship
  with same start and end node.
o Fixed problem with broken entries in logical log that could cause recovery 
  to throw an exception.

1.0-rc (2010-01-10)
------------------

o API: moved API to org.neo4j.grapdb and implementation to 
  org.neo4j.kernel.impl

1.0-b11 (2009-12-27)
--------------------

- Minor Enhancements, changes and tweaks
o Removed compile-time dependency on shell component.
o Batch inserter now has a NeoService version.
o Minor tweak of concurrency characteristics of array map implementation.

-Bug fixes
o Fixed problem with half entries in global tx log (due to full disk).
o Fixed some bugs in batch inserter.

1.0-b10 (2009-11-02)
--------------------

-Enhancements, new features and major changes
o Core: Read-only mode. It is now possible to start multiple read only 
  NeoServices to the same store (using EmbeddedReadOnlyNeo).
o Core:  Improved depth first traversal speed on nodes with many 
  relationships by loading relationships on demand. This will also
  reduce the stress on GC when traversing over a node with many
  relationships since much fewer objects will be created.

-Minor enhancements, changes and tweaks
o Core: Faster rebuild of id generators after a crash
o Core: Exception cleanup removing bad code either catching Throwable or 
  throwing RuntimeException.
o Core: Fixed so a read only NeoService can apply a logical log from a 
  backup.

-Bug Fixes
o Fixed a bug when using plain buffers instead of memory mapped ones that 
  could case recovery to fail due to buffers not being flushed properly.


1.0-b9 (2009-08-14)
-------------------

-Enhancements
o Core: New 'batch insert' mode, see http://wiki.neo4j.org/content/Batch_Insert,
  typically used for initial import of bulk data.
o Core: Added a "Windows mode" that uses plain Java buffers instead of mmap().
o Core: Expanded id space for all primitives by adding one more bit.
o Core: Read only transactions have been optimized to have much less overhead.
o Core: New cache implementation based on soft references, which employs faster
  gets and is more concurrent and memory efficient.
o Core: OSGi enabled [thanks Andreas Kollegger]

-Minor enhancements, changes and tweaks
o Shell: Added a traverser command for creating custom traversers.
o Shell: Added support of setting and listing array types.
o Shell: "cd" command can now position itself on a relationship.
o Shell: Output of "man" command has been improved.

-Bug fixes
o Core: Fixed all known batch inserter bugs.
o Core: Fixed a bug that could cause multiple remove of same property to fail
  (should just return null if it doesn't exist).


1.0-b8 (2009-05-03)
-------------------

-Enhancements, new features and major changes
o API: Added NeoService.getAllNodes for iterating across the entire node space
  and getRelationshipTypes() to get all reltypes in the underlying store.
o Core: Added logical log rotation and online-backup core features.
o Core: Reduced memory footprint and object allocation.
o Core: Moved all constraint checks to nioneo resulting in performance increase.
o Core: Improved traversal speed reworking set oriented caches to use arrays.

-Smaller enhancements, changes and tweaks
o API: Added a convenience implementation ofRelationshipType for dynamically
  created and named relationship types: DynamicRelationshipType.
o API: Deprecated PropertyContainer.getPropertyValues() to be removed in later
  releases.
o Core: Removed event manager dependency since it needs a rewrite (event
  generation still to be completely specified).
o Core: Transaction events have been removed, need proper specification.
o Core: Removed read lock on loading of non-cached node/relationship,
  replaced with reentrant lock stripe.
o Core: Persistence row windows in nioneo now only load data if acquired for 
  read operation.
o Core: Upgraded to JTA 1.1
o Core: Improved some error messages.
o Core: EmbeddedNeo.toString now reports object id and neo store path.
o Core: Cleaned up logging messages during recovery.
o Core: Increased default block size for string and array stores to better
  fit avg. data sets out there.

-Bug fixes
o Core: Fixed missing close on TM's active log file.
o Core: A bug with copy on write "diff" maps that could cause wrong cached value 
  to be read (for both properties and relationships) has been fixed.
o Core: Fixed an issue with non committed properties/relationships
  modifications leaking to other transactions (in cache layer during cache 
  resize).
o Core: Fixed bug in property index manager that could cause created index
  not to be published at the right time.
o Core: Fixed bug that allowed for relationship/property loads on deleted
  node (in same tx).
o Core: Fixed some bugs caused by use of JTA tx synchronization hooks (we can't 
  use them when ordering is required).
o Core: Fixed bug with relationship type store not handling "holes" correctly.
o Core: Fixed problem with multiple calls to close() on XaDataSources
o Core: Removed use IOException( Throwable ) since it is not in Java 1.5
o Core: Parsing of memory mapped settings can now handle G (1024*1024*1024).
o Core: Fixed silent catch of NotFoundException in traverser implementation.

-Notes
o Testing on Windows Vista platform has revealed a strange performance
  degradation for b8 that we've yet to find the cause of. The problem becomes
  more visible when running many concurrent transactions/threads hammering
  requests to Neo (10x performance decrease has been observed on same hardware).
  For production systems we recommend using GNU Linux or Solaris OS with Sun's
  1.6 JVM for best performance.


1.0-b7 (2008-09-29)
------------------

o API: Removed a number of deprecated methods (primarily for relationship type
  management) from EmbeddedNeo as per warning in the previous release.
o API: Transaction is now an interface.
o API: TraversalPosition now has an isStartNode() method.
o API: NotFound and NotInTransaction runtime exceptions have been moved from
  internal impl package to the api package.
o API: getRelationshipById is now exposed in NeoService.
o API: A common base interface for Node and Relationship has been added that
  contains the set/get/remove property operations.
o Core: Made it easy to embed Neo4j in a Spring application. Spring can also be 
  configured to use Neo4j's transaction manager.
o Core: All known bugs have been fixed.
o Core: Removed singletons and made everything IoC.
o Core: Lots of minor optimization and improvements above native store
  layer (nioneo).
o Core: Cleanup of code (removed non used code) and improved exception handling.
o Core: Improved read performance and parallelism by implementing MVCC-like 
  features. No locks are now taken during read-only operations, instead
  concurrent operations are working against snapshot versions. Rather than full
  versioning, for higher performance diffs are kept and applied to the right
  transactions (those that have modified data). Result is that read operations
  will execute taking no locks, make full use of what has already been cached
  and can execute concurrently with a transaction that modify the same data.
  Write operations will take locks and use diffs instead of full copy on write
  (this proved to be faster and scale better than actually doing a in memory
  copy of the required data).


1.0-b6 (2007-11-19)
-------------------

o API: Added a NeoService interface that EmbededNeo implements. Left a number
  of methods in EmbeddedNeo for backwards compatibility. They will be removed
  the next release.
o API: Changed relationship types to be dynamic, i.e. created in underlying
  store when they are first used. This means that clients won't have to
  register them with EmbeddedNeo at startup.
o API: The semantics of relationship type equivalence has changed from being
  based strictly on object identity to being based on name() equality.
o API: A a new method isType() has been added to Relatinship. Due to the less
  intuitive ways to check reltype equivalence, it's the prefered way to check
  whether a relationship is of a particular type.
o API: Added convenience methods hasRelationship(...) to Node.
o API: Added a convenience method notStartNode() to TraversalPositions to
  clean up the code (less cumbersome null-checks for edge cases) for evaluator
  implementations.
o Shell: Now detects and lists all available commands dynamically.
o Shell: Integration with Groovy for easy evaluation of Groovy scripts.
o Shell: Now auto-reconnects to server.
o Shell: Polish like cleaner output, filters to ls and bash-style prompt with
  variable expansion.
o Core: Lots of performance tweaks and improvements.
o Core: The internal version of the datastores have been changed. This release
  will transparently upgrade old versions of the store files so there's nothing
  manual involved. But after that, previous releases of Neo won't be able to
  read the store files.
o Core: Testing and robustification on Windows.
o Core: Now fully supports array properties for all primitives and Strings.<|MERGE_RESOLUTION|>--- conflicted
+++ resolved
@@ -1,4 +1,3 @@
-<<<<<<< HEAD
 2.0.0-M02
 ---------
 o Support for labels in the org.neo4j.unsafe.batchinsert APIs.
@@ -14,11 +13,10 @@
 ---------
 o Adds support for adding, listing, removing, and testing of labels
 o Adds support for creating, querying, and dropping label-based indexes
-=======
+
 1.9 (2013-05-13)
 ----------------
 o Performance improvement on initial loading of relationship types during startup
->>>>>>> 199f76ca
 
 1.9.RC2 (2013-04-30)
 --------------------
