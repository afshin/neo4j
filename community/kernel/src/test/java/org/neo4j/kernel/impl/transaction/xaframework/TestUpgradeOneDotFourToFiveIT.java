--- conflicted
+++ resolved
@@ -24,27 +24,20 @@
 import org.junit.BeforeClass;
 import org.junit.Test;
 
-<<<<<<< HEAD
-=======
 import org.neo4j.kernel.impl.transaction.KernelHealth;
->>>>>>> f26fcad2
 import org.neo4j.kernel.impl.transaction.TransactionStateFactory;
 import org.neo4j.kernel.logging.DevNullLoggingService;
 import org.neo4j.kernel.monitoring.Monitors;
 
 import static org.junit.Assert.fail;
-<<<<<<< HEAD
 
 import static org.neo4j.kernel.CommonFactories.defaultFileSystemAbstraction;
 import static org.neo4j.kernel.impl.storemigration.MigrationTestUtils.findDatabaseDirectory;
 import static org.neo4j.kernel.impl.transaction.xaframework.InjectedTransactionValidator.ALLOW_ALL;
-=======
-import static org.mockito.Mockito.mock;
-
-import static org.neo4j.kernel.CommonFactories.defaultFileSystemAbstraction;
->>>>>>> f26fcad2
 import static org.neo4j.kernel.impl.util.FileUtils.copyRecursively;
 import static org.neo4j.kernel.impl.util.FileUtils.deleteRecursively;
+
+import static org.mockito.Mockito.mock;
 
 public class TestUpgradeOneDotFourToFiveIT
 {
@@ -59,24 +52,11 @@
     @Test( expected=IllegalLogFormatException.class )
     public void cannotRecoverNoncleanShutdownDbWithOlderLogFormat() throws Exception
     {
-<<<<<<< HEAD
         copyRecursively( findDatabaseDirectory( getClass(), "non-clean-1.4.2-db" ), PATH );
-//        Map<Object, Object> config = new HashMap<Object, Object>();
-//        config.put( "store_dir", PATH.getAbsolutePath() );
-//        config.put( StringLogger.class, StringLogger.DEV_NULL );
-//        config.put( FileSystemAbstraction.class, CommonFactories.defaultFileSystemAbstraction() );
-//        config.put( LogBufferFactory.class, CommonFactories.defaultLogBufferFactory() );
-        
-        XaLogicalLog log = new XaLogicalLog( resourceFile(), null, null, null,
-                defaultFileSystemAbstraction(), new Monitors(), new DevNullLoggingService(), LogPruneStrategies.NO_PRUNING,
-                TransactionStateFactory.noStateFactory( new DevNullLoggingService() ), 25 * 1024 * 1024, ALLOW_ALL );
-=======
-        copyRecursively( new File( TestUpgradeOneDotFourToFiveIT.class.getResource( "non-clean-1.4.2-db/neostore" ).getFile() ).getParentFile(), PATH );
         KernelHealth kernelHealth = mock( KernelHealth.class );
         XaLogicalLog log = new XaLogicalLog( resourceFile(), null, null, null,
                 defaultFileSystemAbstraction(), new Monitors(), new DevNullLoggingService(), LogPruneStrategies.NO_PRUNING,
-                TransactionStateFactory.noStateFactory( new DevNullLoggingService() ), kernelHealth, 25 * 1024 * 1024 );
->>>>>>> f26fcad2
+                TransactionStateFactory.noStateFactory( new DevNullLoggingService() ), kernelHealth, 25 * 1024 * 1024, ALLOW_ALL );
         log.open();
         fail( "Shouldn't be able to start" );
     }
