/*
 * Copyright (c) 2002-2016 "Neo Technology,"
 * Network Engine for Objects in Lund AB [http://neotechnology.com]
 *
 * This file is part of Neo4j.
 *
 * Neo4j is free software: you can redistribute it and/or modify
 * it under the terms of the GNU General Public License as published by
 * the Free Software Foundation, either version 3 of the License, or
 * (at your option) any later version.
 *
 * This program is distributed in the hope that it will be useful,
 * but WITHOUT ANY WARRANTY; without even the implied warranty of
 * MERCHANTABILITY or FITNESS FOR A PARTICULAR PURPOSE.  See the
 * GNU General Public License for more details.
 *
 * You should have received a copy of the GNU General Public License
 * along with this program.  If not, see <http://www.gnu.org/licenses/>.
 */
package org.neo4j.kernel.impl.store;

import org.junit.AfterClass;
import org.junit.Before;
import org.junit.Rule;
import org.junit.Test;

import java.io.File;
import java.io.IOException;
import java.nio.file.OpenOption;
import java.util.ArrayList;
import java.util.Arrays;
import java.util.List;
import java.util.concurrent.CountDownLatch;
import java.util.concurrent.ExecutorService;
import java.util.concurrent.Executors;
import java.util.concurrent.Future;
import java.util.concurrent.Semaphore;
import java.util.concurrent.TimeUnit;
import java.util.concurrent.atomic.AtomicBoolean;
import java.util.concurrent.atomic.AtomicLong;
import java.util.stream.Collectors;

import org.neo4j.function.ThrowingAction;
import org.neo4j.graphdb.mockfs.EphemeralFileSystemAbstraction;
import org.neo4j.io.pagecache.DelegatingPageCache;
import org.neo4j.io.pagecache.DelegatingPagedFile;
import org.neo4j.io.pagecache.PageCache;
<<<<<<< HEAD
import org.neo4j.io.pagecache.PageCursor;
import org.neo4j.io.pagecache.PagedFile;
import org.neo4j.io.pagecache.impl.DelegatingPageCursor;
import org.neo4j.kernel.impl.store.format.standard.StandardV3_0;
import org.neo4j.kernel.impl.store.record.MetaDataRecord;
import org.neo4j.kernel.impl.store.record.RecordLoad;
import org.neo4j.logging.LogProvider;
=======
import org.neo4j.kernel.impl.transaction.log.TransactionIdStore;
>>>>>>> f81a2ce4
import org.neo4j.logging.NullLogProvider;
import org.neo4j.logging.NullLogger;
import org.neo4j.test.EphemeralFileSystemRule;
import org.neo4j.test.PageCacheRule;

import static org.hamcrest.Matchers.equalTo;
import static org.hamcrest.Matchers.instanceOf;
import static org.hamcrest.Matchers.is;
import static org.junit.Assert.assertEquals;
import static org.junit.Assert.assertThat;
import static org.junit.Assert.assertTrue;
import static org.junit.Assert.fail;
<<<<<<< HEAD
import static org.neo4j.kernel.impl.store.MetaDataStore.versionStringToLong;
=======
import static org.neo4j.kernel.impl.transaction.log.TransactionIdStore.BASE_TX_COMMIT_TIMESTAMP;
>>>>>>> f81a2ce4

public class MetaDataStoreTest
{
    private static final File STORE_DIR = new File( "store" );
    private static final ExecutorService executor = Executors.newCachedThreadPool();

    @Rule
    public final EphemeralFileSystemRule fsRule = new EphemeralFileSystemRule();

    @Rule
    public final PageCacheRule pageCacheRule = new PageCacheRule( false );

    private EphemeralFileSystemAbstraction fs;
    private PageCache pageCache;
    private boolean fakePageCursorOverflow;
    private PageCache pageCacheWithFakeOverflow;

    @AfterClass
    public static void shutDownExecutor()
    {
        executor.shutdown();
    }

    @Before
    public void setUp()
    {
        fs = fsRule.get();
        pageCache = pageCacheRule.getPageCache( fs );
        fakePageCursorOverflow = false;
        pageCacheWithFakeOverflow = new DelegatingPageCache( pageCache )
        {
            @Override
            public PagedFile map( File file, int pageSize, OpenOption... openOptions ) throws IOException
            {
                return new DelegatingPagedFile( super.map( file, pageSize, openOptions ) )
                {
                    @Override
                    public PageCursor io( long pageId, int pf_flags ) throws IOException
                    {
                        return new DelegatingPageCursor( super.io( pageId, pf_flags ) )
                        {
                            @Override
                            public boolean checkAndClearBoundsFlag()
                            {
                                return fakePageCursorOverflow | super.checkAndClearBoundsFlag();
                            }
                        };
                    }
                };
            }
        };
    }

    private MetaDataStore newMetaDataStore() throws IOException
    {
        LogProvider logProvider = NullLogProvider.getInstance();
        StoreFactory storeFactory = new StoreFactory( STORE_DIR, pageCacheWithFakeOverflow, fs, logProvider );
        return storeFactory.openNeoStores( true, StoreType.META_DATA ).getMetaDataStore();
    }

    @Test
    public void getCreationTimeShouldFailWhenStoreIsClosed() throws IOException
    {
        MetaDataStore metaDataStore = newMetaDataStore();
        metaDataStore.close();
        try
        {
            metaDataStore.getCreationTime();
            fail( "Expected exception reading from MetaDataStore after being closed." );
        }
        catch ( Exception e )
        {
            assertThat( e, instanceOf( IllegalStateException.class ) );
        }
    }

    @Test
    public void getCurrentLogVersionShouldFailWhenStoreIsClosed() throws IOException
    {
        MetaDataStore metaDataStore = newMetaDataStore();
        metaDataStore.close();
        try
        {
            metaDataStore.getCurrentLogVersion();
            fail( "Expected exception reading from MetaDataStore after being closed." );
        }
        catch ( Exception e )
        {
            assertThat( e, instanceOf( IllegalStateException.class ) );
        }
    }

    @Test
    public void getGraphNextPropShouldFailWhenStoreIsClosed() throws IOException
    {
        MetaDataStore metaDataStore = newMetaDataStore();
        metaDataStore.close();
        try
        {
            metaDataStore.getGraphNextProp();
            fail( "Expected exception reading from MetaDataStore after being closed." );
        }
        catch ( Exception e )
        {
            assertThat( e, instanceOf( IllegalStateException.class ) );
        }
    }

    @Test
    public void getLastClosedTransactionIdShouldFailWhenStoreIsClosed() throws IOException
    {
        MetaDataStore metaDataStore = newMetaDataStore();
        metaDataStore.close();
        try
        {
            metaDataStore.getLastClosedTransactionId();
            fail( "Expected exception reading from MetaDataStore after being closed." );
        }
        catch ( Exception e )
        {
            assertThat( e, instanceOf( IllegalStateException.class ) );
        }
    }

    @Test
    public void getLastClosedTransactionShouldFailWhenStoreIsClosed() throws Exception
    {
        MetaDataStore metaDataStore = newMetaDataStore();
        metaDataStore.close();
        try
        {
            metaDataStore.getLastClosedTransaction();
            fail( "Expected exception reading from MetaDataStore after being closed." );
        }
        catch ( Exception e )
        {
            assertThat( e, instanceOf( IllegalStateException.class ) );
        }
    }

    @Test
    public void getLastCommittedTransactionShouldFailWhenStoreIsClosed() throws IOException
    {
        MetaDataStore metaDataStore = newMetaDataStore();
        metaDataStore.close();
        try
        {
            metaDataStore.getLastCommittedTransaction();
            fail( "Expected exception reading from MetaDataStore after being closed." );
        }
        catch ( Exception e )
        {
            assertThat( e, instanceOf( IllegalStateException.class ) );
        }
    }

    @Test
    public void getLastCommittedTransactionIdShouldFailWhenStoreIsClosed() throws IOException
    {
        MetaDataStore metaDataStore = newMetaDataStore();
        metaDataStore.close();
        try
        {
            metaDataStore.getLastCommittedTransactionId();
            fail( "Expected exception reading from MetaDataStore after being closed." );
        }
        catch ( Exception e )
        {
            assertThat( e, instanceOf( IllegalStateException.class ) );
        }
    }

    @Test
    public void getLatestConstraintIntroducingTxShouldFailWhenStoreIsClosed() throws IOException
    {
        MetaDataStore metaDataStore = newMetaDataStore();
        metaDataStore.close();
        try
        {
            metaDataStore.getLatestConstraintIntroducingTx();
            fail( "Expected exception reading from MetaDataStore after being closed." );
        }
        catch ( Exception e )
        {
            assertThat( e, instanceOf( IllegalStateException.class ) );
        }
    }

    @Test
    public void getRandomNumberShouldFailWhenStoreIsClosed() throws IOException
    {
        MetaDataStore metaDataStore = newMetaDataStore();
        metaDataStore.close();
        try
        {
            metaDataStore.getRandomNumber();
            fail( "Expected exception reading from MetaDataStore after being closed." );
        }
        catch ( Exception e )
        {
            assertThat( e, instanceOf( IllegalStateException.class ) );
        }
    }

    @Test
    public void getStoreVersionShouldFailWhenStoreIsClosed() throws IOException
    {
        MetaDataStore metaDataStore = newMetaDataStore();
        metaDataStore.close();
        try
        {
            metaDataStore.getStoreVersion();
            fail( "Expected exception reading from MetaDataStore after being closed." );
        }
        catch ( Exception e )
        {
            assertThat( e, instanceOf( IllegalStateException.class ) );
        }
    }

    @Test
    public void getUpgradeTimeShouldFailWhenStoreIsClosed() throws IOException
    {
        MetaDataStore metaDataStore = newMetaDataStore();
        metaDataStore.close();
        try
        {
            metaDataStore.getUpgradeTime();
            fail( "Expected exception reading from MetaDataStore after being closed." );
        }
        catch ( Exception e )
        {
            assertThat( e, instanceOf( IllegalStateException.class ) );
        }
    }

    @Test
    public void getUpgradeTransactionShouldFailWhenStoreIsClosed() throws IOException
    {
        MetaDataStore metaDataStore = newMetaDataStore();
        metaDataStore.close();
        try
        {
            metaDataStore.getUpgradeTransaction();
            fail( "Expected exception reading from MetaDataStore after being closed." );
        }
        catch ( Exception e )
        {
            assertThat( e, instanceOf( IllegalStateException.class ) );
        }
    }

    @Test
    public void nextCommittingTransactionIdShouldFailWhenStoreIsClosed() throws IOException
    {
        MetaDataStore metaDataStore = newMetaDataStore();
        metaDataStore.close();
        try
        {
            metaDataStore.nextCommittingTransactionId();
            fail( "Expected exception reading from MetaDataStore after being closed." );
        }
        catch ( Exception e )
        {
            assertThat( e, instanceOf( IllegalStateException.class ) );
        }
    }

    @Test
    public void setLastCommittedAndClosedTransactionIdShouldFailWhenStoreIsClosed() throws IOException
    {
        MetaDataStore metaDataStore = newMetaDataStore();
        metaDataStore.close();
        try
        {
            metaDataStore.setLastCommittedAndClosedTransactionId( 1, 1, BASE_TX_COMMIT_TIMESTAMP, 1, 1 );
            fail( "Expected exception reading from MetaDataStore after being closed." );
        }
        catch ( Exception e )
        {
            assertThat( e, instanceOf( IllegalStateException.class ) );
        }
    }

    @Test
    public void transactionCommittedShouldFailWhenStoreIsClosed() throws IOException
    {
        MetaDataStore metaDataStore = newMetaDataStore();
        metaDataStore.close();
        try
        {
            metaDataStore.transactionCommitted( 1, 1, BASE_TX_COMMIT_TIMESTAMP );
            fail( "Expected exception reading from MetaDataStore after being closed." );
        }
        catch ( Exception e )
        {
            assertThat( e, instanceOf( IllegalStateException.class ) );
        }
    }

    @Test
<<<<<<< HEAD
    public void testRecordTransactionClosed() throws Exception
    {
        // GIVEN
        MetaDataStore metaDataStore = newMetaDataStore();
        long[] originalClosedTransaction = metaDataStore.getLastClosedTransaction();
        long transactionId = originalClosedTransaction[0] + 1;
        long version = 1L;
        long byteOffset = 777L;

        // WHEN
        metaDataStore.transactionClosed( transactionId, version, byteOffset );
        // long[] with the highest offered gap-free number and its meta data.
        long[] closedTransactionFlags = metaDataStore.getLastClosedTransaction();

        //EXPECT
        assertEquals( version, closedTransactionFlags[1] );
        assertEquals( byteOffset, closedTransactionFlags[2] );

        // WHEN
        metaDataStore.close();
        metaDataStore = newMetaDataStore();

        // EXPECT
        long[] lastClosedTransactionFlags = metaDataStore.getLastClosedTransaction();
        assertEquals( version, lastClosedTransactionFlags[1] );
        assertEquals( byteOffset, lastClosedTransactionFlags[2] );

        metaDataStore.close();
    }

    @Test
    public void setUpgradeTransactionMustBeAtomic() throws Exception
    {
        try ( MetaDataStore store = newMetaDataStore() )
        {
            PagedFile pf = store.storeFile;
            store.setUpgradeTransaction( 0, 0 );
            CountDownLatch runLatch = new CountDownLatch( 1 );
            AtomicBoolean stopped = new AtomicBoolean();
            AtomicLong counter = new AtomicLong();

            Runnable writer = untilStopped( stopped, runLatch, () -> {
                long count = counter.incrementAndGet();
                store.setUpgradeTransaction( count, count );
            } );

            Runnable fileReader = untilStopped( stopped, runLatch, () -> {
                try ( PageCursor cursor = pf.io( 0, PagedFile.PF_SHARED_READ_LOCK ) )
                {
                    assertTrue( cursor.next() );
                    long id, checksum;
                    do
                    {
                        id = store.getRecordValue( cursor, MetaDataStore.Position.UPGRADE_TRANSACTION_ID );
                        checksum = store.getRecordValue( cursor, MetaDataStore.Position.UPGRADE_TRANSACTION_CHECKSUM );
                    }
                    while ( cursor.shouldRetry() );
                    assertIdEqualsChecksum( id, checksum, "file" );
                }
            } );

            Runnable apiReader = untilStopped( stopped, runLatch, () -> {
                TransactionId transaction = store.getUpgradeTransaction();
                assertIdEqualsChecksum( transaction.transactionId(), transaction.checksum(), "API" );
            } );

            forkMultiple( 10, writer );
            List<Future<?>> readerFutures = forkMultiple( 5, fileReader );
            readerFutures.addAll( forkMultiple( 5, apiReader ) );

            runLatch.await( 1, TimeUnit.SECONDS );
            stopped.set( true );

            for ( Future<?> future : readerFutures )
            {
                future.get(); // We assert that this does not throw
            }
        }
    }

    private static Runnable untilStopped(
            AtomicBoolean stopped, CountDownLatch runLatch, ThrowingAction<? extends Exception> runnable )
    {
        return () -> {
            try
            {
                while ( !stopped.get() )
                {
                    runnable.apply();
                }
            }
            catch ( Exception e )
            {
                throw new RuntimeException( e );
            }
            finally
            {
                runLatch.countDown();
            }
        };
    }

    private static void assertIdEqualsChecksum( long id, long checksum, String source )
    {
        if ( id != checksum )
        {
            throw new AssertionError(
                    "id (" + id + ") and checksum (" + checksum + ") from " + source + " should be identical" );
        }
    }

    private static List<Future<?>> forkMultiple( int forks, Runnable runnable )
    {
        List<Future<?>> futures = new ArrayList<>();
        for ( int i = 0; i < forks; i++ )
        {
            futures.add( executor.submit( runnable ) );
        }
        return futures;
    }

    @Test
    public void incrementAndGetVersionMustBeAtomic() throws Exception
    {
        try ( MetaDataStore store = newMetaDataStore() )
        {
            long initialVersion = store.incrementAndGetVersion();
            int threads = 10, iterations = 2_000;
            Semaphore startLatch = new Semaphore( 0 );
            Runnable incrementer = () -> {
                startLatch.acquireUninterruptibly();
                for ( int i = 0; i < iterations; i++ )
                {
                    store.incrementAndGetVersion();
                }
            };
            List<Future<?>> futures = forkMultiple( threads, incrementer );
            startLatch.release( threads );
            for ( Future<?> future : futures )
            {
                future.get();
            }
            assertThat( store.incrementAndGetVersion(), is( initialVersion + (threads * iterations) + 1 ) );
        }
    }

    @Test
    public void transactionCommittedMustBeAtomic() throws Exception
    {
        try ( MetaDataStore store = newMetaDataStore() )
        {
            PagedFile pf = store.storeFile;
            store.transactionCommitted( 2, 2 );
            CountDownLatch runLatch = new CountDownLatch( 1 );
            AtomicBoolean stopped = new AtomicBoolean();
            AtomicLong counter = new AtomicLong( 2 );

            Runnable writer = untilStopped( stopped, runLatch, () -> {
                long count = counter.incrementAndGet();
                store.transactionCommitted( count, count );
            } );

            Runnable fileReader = untilStopped( stopped, runLatch, () -> {
                try ( PageCursor cursor = pf.io( 0, PagedFile.PF_SHARED_READ_LOCK ) )
                {
                    assertTrue( cursor.next() );
                    long id, checksum;
                    do
                    {
                        id = store.getRecordValue( cursor, MetaDataStore.Position.LAST_TRANSACTION_ID );
                        checksum = store.getRecordValue( cursor, MetaDataStore.Position.LAST_TRANSACTION_CHECKSUM );
                    }
                    while ( cursor.shouldRetry() );
                    assertIdEqualsChecksum( id, checksum, "file" );
                }
            } );

            Runnable apiReader = untilStopped( stopped, runLatch, () -> {
                TransactionId transaction = store.getLastCommittedTransaction();
                assertIdEqualsChecksum( transaction.transactionId(), transaction.checksum(), "API" );
            } );

            forkMultiple( 10, writer );
            List<Future<?>> readerFutures = forkMultiple( 5, fileReader );
            readerFutures.addAll( forkMultiple( 5, apiReader ) );

            runLatch.await( 1, TimeUnit.SECONDS );
            stopped.set( true );

            for ( Future<?> future : readerFutures )
            {
                future.get(); // We assert that this does not throw
            }
        }
    }

    @Test
    public void transactionClosedMustBeAtomic() throws Exception
    {
        try ( MetaDataStore store = newMetaDataStore() )
        {
            PagedFile pf = store.storeFile;
            int initialValue = 2;
            store.transactionClosed( initialValue, initialValue, initialValue );
            CountDownLatch runLatch = new CountDownLatch( 1 );
            AtomicBoolean stopped = new AtomicBoolean();
            AtomicLong counter = new AtomicLong( initialValue );

            Runnable writer = untilStopped( stopped, runLatch, () -> {
                long count = counter.incrementAndGet();
                store.transactionCommitted( count, count );
            } );

            Runnable fileReader = untilStopped( stopped, runLatch, () -> {
                try ( PageCursor cursor = pf.io( 0, PagedFile.PF_SHARED_READ_LOCK ) )
                {
                    assertTrue( cursor.next() );
                    long logVersion, byteOffset;
                    do
                    {
                        logVersion = store.getRecordValue( cursor,
                                MetaDataStore.Position.LAST_CLOSED_TRANSACTION_LOG_VERSION );
                        byteOffset = store.getRecordValue( cursor,
                                MetaDataStore.Position.LAST_CLOSED_TRANSACTION_LOG_BYTE_OFFSET );
                    }
                    while ( cursor.shouldRetry() );
                    assertLogVersionEqualsByteOffset( logVersion, byteOffset, "file" );
                }
            } );

            Runnable apiReader = untilStopped( stopped, runLatch, () -> {
                long[] transaction = store.getLastClosedTransaction();
                assertLogVersionEqualsByteOffset( transaction[0], transaction[1], "API" );
            } );

            forkMultiple( 0, writer );
            List<Future<?>> readerFutures = forkMultiple( 5, fileReader );
            readerFutures.addAll( forkMultiple( 5, apiReader ) );

            runLatch.await( 1, TimeUnit.SECONDS );
            stopped.set( true );

            for ( Future<?> future : readerFutures )
            {
                future.get(); // We assert that this does not throw
            }
        }
    }

    private static void assertLogVersionEqualsByteOffset( long logVersion, long byteOffset, String source )
    {
        if ( logVersion != byteOffset )
        {
            throw new AssertionError(
                    "logVersion (" + logVersion + ") and byteOffset (" + byteOffset + ") from " + source +
                    " should be identical" );
        }
    }

    @Test
    public void mustSupportScanningAllRecords() throws Exception
    {
        File file = createMetaDataFile();
        MetaDataStore.Position[] positions = MetaDataStore.Position.values();
        long storeVersion = versionStringToLong( StandardV3_0.RECORD_FORMATS.storeVersion());
        writeCorrectMetaDataRecord( file, positions, storeVersion );

        List<Long> actualValues = new ArrayList<>();
        try ( MetaDataStore store = newMetaDataStore() )
        {
            store.scanAllRecords( record -> {
                actualValues.add( record.getValue() );
                return false;
            } );
        }

        List<Long> expectedValues = Arrays.stream( positions ).map( p -> {
            if ( p == MetaDataStore.Position.STORE_VERSION )
            {
                return storeVersion;
            }
            else
            {
                return p.ordinal() + 1L;
            }
        } ).collect( Collectors.toList() );

        assertThat( actualValues, is( expectedValues ) );
    }

    private File createMetaDataFile() throws IOException
    {
        File file = new File( STORE_DIR, MetaDataStore.DEFAULT_NAME );
        fs.mkdir( STORE_DIR );
        fs.create( file ).close();
        return file;
    }

    @Test
    public void mustSupportScanningAllRecordsWithRecordCursor() throws Exception
    {
        File file = createMetaDataFile();
        MetaDataStore.Position[] positions = MetaDataStore.Position.values();
        long storeVersion = versionStringToLong( StandardV3_0.RECORD_FORMATS.storeVersion());
        writeCorrectMetaDataRecord( file, positions, storeVersion );

        List<Long> actualValues = new ArrayList<>();
        try ( MetaDataStore store = newMetaDataStore() )
        {
            MetaDataRecord record = store.newRecord();
            try ( RecordCursor<MetaDataRecord> cursor = store.newRecordCursor( record ) )
            {
                cursor.acquire( 0, RecordLoad.NORMAL );
                long highId = store.getHighId();
                for ( long id = 0; id < highId; id++ )
                {
                    if ( cursor.next( id ) )
                    {
                        actualValues.add( record.getValue() );
                    }
                }
            }
        }

        List<Long> expectedValues = Arrays.stream( positions ).map( p -> {
            if ( p == MetaDataStore.Position.STORE_VERSION )
            {
                return storeVersion;
            }
            else
            {
                return p.ordinal() + 1L;
            }
        } ).collect( Collectors.toList() );


        assertThat( actualValues, is( expectedValues ) );
    }

    private void writeCorrectMetaDataRecord( File file, MetaDataStore.Position[] positions, long storeVersion )
            throws IOException
    {
        for ( MetaDataStore.Position position : positions )
        {
            if ( position == MetaDataStore.Position.STORE_VERSION )
            {
                MetaDataStore.setRecord( pageCache, file, position, storeVersion );
            }
            else
            {
                MetaDataStore.setRecord( pageCache, file, position, position.ordinal() + 1 );
            }
        }
    }

    @Test( expected = UnderlyingStorageException.class )
    public void staticSetRecordMustThrowOnPageOverflow() throws Exception
    {
        fakePageCursorOverflow = true;
        MetaDataStore.setRecord(
                pageCacheWithFakeOverflow, createMetaDataFile(), MetaDataStore.Position.FIRST_GRAPH_PROPERTY, 4242 );
    }

    @Test( expected = UnderlyingStorageException.class )
    public void staticGetRecordMustThrowOnPageOverflow() throws Exception
    {
        File metaDataFile = createMetaDataFile();
        MetaDataStore.setRecord(
                pageCacheWithFakeOverflow, metaDataFile, MetaDataStore.Position.FIRST_GRAPH_PROPERTY, 4242 );
        fakePageCursorOverflow = true;
        MetaDataStore.getRecord(
                pageCacheWithFakeOverflow, metaDataFile, MetaDataStore.Position.FIRST_GRAPH_PROPERTY );
    }

    @Test( expected = UnderlyingStorageException.class )
    public void incrementVersionMustThrowOnPageOverflow() throws Exception
    {
        try ( MetaDataStore store = newMetaDataStore() )
        {
            fakePageCursorOverflow = true;
            store.incrementAndGetVersion();
        }
    }

    @Test( expected = UnderlyingStorageException.class )
    public void readAllFieldsMustThrowOnPageOverflow() throws Exception
=======
    public void lastTxCommitTimestampShouldBeBaseInNewStore() throws Exception
    {
        try ( MetaDataStore metaDataStore = newMetaDataStore() )
        {
            long timestamp = metaDataStore.getLastCommittedTransaction().commitTimestamp();
            assertThat( timestamp, equalTo( TransactionIdStore.BASE_TX_COMMIT_TIMESTAMP ) );
        }
    }

    private static MetaDataStore newMetaDataStore() throws IOException
>>>>>>> f81a2ce4
    {
        try ( MetaDataStore store = newMetaDataStore() )
        {
            // Apparently this is possible, and will trick MetaDataStore into thinking the field is not initialised.
            // Thus it will reload all fields from the file, even though this ends up being the actual value in the
            // file. We do this because creating a proper MetaDataStore automatically initialises all fields.
            store.setUpgradeTime( MetaDataStore.FIELD_NOT_INITIALIZED );
            fakePageCursorOverflow = true;
            store.getUpgradeTime();
        }
    }

    @Test( expected = UnderlyingStorageException.class )
    public void setRecordMustThrowOnPageOverflow() throws Exception
    {
        try ( MetaDataStore store = newMetaDataStore() )
        {
            fakePageCursorOverflow = true;
            store.setUpgradeTransaction( 13, 42 );
        }
    }

    @Test( expected = UnderlyingStorageException.class )
    public void getUpgradeTransactionMustThrowOnPageOverflow() throws Exception
    {
        try ( MetaDataStore store = newMetaDataStore() )
        {
            store.setUpgradeTransaction( 13, 42 );
            fakePageCursorOverflow = true;
            store.getUpgradeTransaction();
        }
    }

    @Test
    public void logRecordsMustIgnorePageOverflow() throws Exception
    {
        try ( MetaDataStore store = newMetaDataStore() )
        {
            fakePageCursorOverflow = true;
            store.logRecords( NullLogger.getInstance() );
        }
    }
}<|MERGE_RESOLUTION|>--- conflicted
+++ resolved
@@ -45,7 +45,6 @@
 import org.neo4j.io.pagecache.DelegatingPageCache;
 import org.neo4j.io.pagecache.DelegatingPagedFile;
 import org.neo4j.io.pagecache.PageCache;
-<<<<<<< HEAD
 import org.neo4j.io.pagecache.PageCursor;
 import org.neo4j.io.pagecache.PagedFile;
 import org.neo4j.io.pagecache.impl.DelegatingPageCursor;
@@ -53,9 +52,7 @@
 import org.neo4j.kernel.impl.store.record.MetaDataRecord;
 import org.neo4j.kernel.impl.store.record.RecordLoad;
 import org.neo4j.logging.LogProvider;
-=======
 import org.neo4j.kernel.impl.transaction.log.TransactionIdStore;
->>>>>>> f81a2ce4
 import org.neo4j.logging.NullLogProvider;
 import org.neo4j.logging.NullLogger;
 import org.neo4j.test.EphemeralFileSystemRule;
@@ -68,11 +65,8 @@
 import static org.junit.Assert.assertThat;
 import static org.junit.Assert.assertTrue;
 import static org.junit.Assert.fail;
-<<<<<<< HEAD
 import static org.neo4j.kernel.impl.store.MetaDataStore.versionStringToLong;
-=======
 import static org.neo4j.kernel.impl.transaction.log.TransactionIdStore.BASE_TX_COMMIT_TIMESTAMP;
->>>>>>> f81a2ce4
 
 public class MetaDataStoreTest
 {
@@ -374,7 +368,6 @@
     }
 
     @Test
-<<<<<<< HEAD
     public void testRecordTransactionClosed() throws Exception
     {
         // GIVEN
@@ -411,14 +404,14 @@
         try ( MetaDataStore store = newMetaDataStore() )
         {
             PagedFile pf = store.storeFile;
-            store.setUpgradeTransaction( 0, 0 );
+            store.setUpgradeTransaction( 0, 0, 0 );
             CountDownLatch runLatch = new CountDownLatch( 1 );
             AtomicBoolean stopped = new AtomicBoolean();
             AtomicLong counter = new AtomicLong();
 
             Runnable writer = untilStopped( stopped, runLatch, () -> {
                 long count = counter.incrementAndGet();
-                store.setUpgradeTransaction( count, count );
+                store.setUpgradeTransaction( count, count, count );
             } );
 
             Runnable fileReader = untilStopped( stopped, runLatch, () -> {
@@ -527,14 +520,14 @@
         try ( MetaDataStore store = newMetaDataStore() )
         {
             PagedFile pf = store.storeFile;
-            store.transactionCommitted( 2, 2 );
+            store.transactionCommitted( 2, 2, 2 );
             CountDownLatch runLatch = new CountDownLatch( 1 );
             AtomicBoolean stopped = new AtomicBoolean();
             AtomicLong counter = new AtomicLong( 2 );
 
             Runnable writer = untilStopped( stopped, runLatch, () -> {
                 long count = counter.incrementAndGet();
-                store.transactionCommitted( count, count );
+                store.transactionCommitted( count, count, count );
             } );
 
             Runnable fileReader = untilStopped( stopped, runLatch, () -> {
@@ -585,7 +578,7 @@
 
             Runnable writer = untilStopped( stopped, runLatch, () -> {
                 long count = counter.incrementAndGet();
-                store.transactionCommitted( count, count );
+                store.transactionCommitted( count, count, count );
             } );
 
             Runnable fileReader = untilStopped( stopped, runLatch, () -> {
@@ -759,20 +752,18 @@
         }
     }
 
+    @Test
+    public void lastTxCommitTimestampShouldBeBaseInNewStore() throws Exception
+    {
+        try ( MetaDataStore metaDataStore = newMetaDataStore() )
+        {
+            long timestamp = metaDataStore.getLastCommittedTransaction().commitTimestamp();
+            assertThat( timestamp, equalTo( TransactionIdStore.BASE_TX_COMMIT_TIMESTAMP ) );
+        }
+    }
+
     @Test( expected = UnderlyingStorageException.class )
     public void readAllFieldsMustThrowOnPageOverflow() throws Exception
-=======
-    public void lastTxCommitTimestampShouldBeBaseInNewStore() throws Exception
-    {
-        try ( MetaDataStore metaDataStore = newMetaDataStore() )
-        {
-            long timestamp = metaDataStore.getLastCommittedTransaction().commitTimestamp();
-            assertThat( timestamp, equalTo( TransactionIdStore.BASE_TX_COMMIT_TIMESTAMP ) );
-        }
-    }
-
-    private static MetaDataStore newMetaDataStore() throws IOException
->>>>>>> f81a2ce4
     {
         try ( MetaDataStore store = newMetaDataStore() )
         {
@@ -791,7 +782,7 @@
         try ( MetaDataStore store = newMetaDataStore() )
         {
             fakePageCursorOverflow = true;
-            store.setUpgradeTransaction( 13, 42 );
+            store.setUpgradeTransaction( 13, 42, 42 );
         }
     }
 
@@ -800,7 +791,7 @@
     {
         try ( MetaDataStore store = newMetaDataStore() )
         {
-            store.setUpgradeTransaction( 13, 42 );
+            store.setUpgradeTransaction( 13, 42, 42 );
             fakePageCursorOverflow = true;
             store.getUpgradeTransaction();
         }
