/*
 * Copyright (c) 2002-2015 "Neo Technology,"
 * Network Engine for Objects in Lund AB [http://neotechnology.com]
 *
 * This file is part of Neo4j.
 *
 * Neo4j is free software: you can redistribute it and/or modify
 * it under the terms of the GNU General Public License as published by
 * the Free Software Foundation, either version 3 of the License, or
 * (at your option) any later version.
 *
 * This program is distributed in the hope that it will be useful,
 * but WITHOUT ANY WARRANTY; without even the implied warranty of
 * MERCHANTABILITY or FITNESS FOR A PARTICULAR PURPOSE.  See the
 * GNU General Public License for more details.
 *
 * You should have received a copy of the GNU General Public License
 * along with this program.  If not, see <http://www.gnu.org/licenses/>.
 */
package org.neo4j.kernel.impl.transaction.state;

import org.junit.After;
import org.junit.Before;
import org.junit.ClassRule;
import org.junit.Test;
import org.mockito.Matchers;
import org.mockito.invocation.InvocationOnMock;
import org.mockito.stubbing.Answer;

import java.io.File;
import java.io.IOException;
import java.util.ArrayList;
import java.util.Arrays;
import java.util.Collection;
import java.util.Collections;
import java.util.HashSet;
import java.util.Iterator;
import java.util.LinkedList;
import java.util.List;
import java.util.Set;
import java.util.concurrent.atomic.AtomicBoolean;

import org.neo4j.collection.primitive.PrimitiveLongCollections;
import org.neo4j.graphdb.Direction;
import org.neo4j.graphdb.factory.GraphDatabaseSettings;
import org.neo4j.graphdb.mockfs.EphemeralFileSystemAbstraction;
import org.neo4j.helpers.Pair;
import org.neo4j.helpers.Provider;
import org.neo4j.helpers.collection.Visitor;
import org.neo4j.io.pagecache.PageCache;
import org.neo4j.kernel.DefaultIdGeneratorFactory;
import org.neo4j.kernel.IdType;
import org.neo4j.kernel.KernelHealth;
import org.neo4j.kernel.api.TokenNameLookup;
import org.neo4j.kernel.api.exceptions.TransactionFailureException;
import org.neo4j.kernel.api.index.NodePropertyUpdate;
import org.neo4j.kernel.api.labelscan.LabelScanStore;
import org.neo4j.kernel.api.properties.DefinedProperty;
import org.neo4j.kernel.configuration.Config;
import org.neo4j.kernel.impl.api.KernelSchemaStateStore;
import org.neo4j.kernel.impl.api.TransactionApplicationMode;
import org.neo4j.kernel.impl.api.TransactionRepresentationCommitProcess;
import org.neo4j.kernel.impl.api.TransactionRepresentationStoreApplier;
import org.neo4j.kernel.impl.api.UpdateableSchemaState;
import org.neo4j.kernel.impl.api.index.IndexMapReference;
import org.neo4j.kernel.impl.api.index.IndexProxySetup;
import org.neo4j.kernel.impl.api.index.IndexStoreView;
import org.neo4j.kernel.impl.api.index.IndexUpdatesValidator;
import org.neo4j.kernel.impl.api.index.IndexingService;
import org.neo4j.kernel.impl.api.index.SchemaIndexProviderMap;
import org.neo4j.kernel.impl.api.index.ValidatedIndexUpdates;
import org.neo4j.kernel.impl.api.index.sampling.IndexSamplingConfig;
import org.neo4j.kernel.impl.api.index.sampling.IndexSamplingController;
import org.neo4j.kernel.impl.api.index.sampling.IndexSamplingControllerFactory;
import org.neo4j.kernel.impl.core.CacheAccessBackDoor;
import org.neo4j.kernel.impl.locking.Lock;
import org.neo4j.kernel.impl.locking.LockGroup;
import org.neo4j.kernel.impl.locking.LockService;
import org.neo4j.kernel.impl.locking.Locks;
import org.neo4j.kernel.impl.store.NeoStore;
import org.neo4j.kernel.impl.store.NodeStore;
import org.neo4j.kernel.impl.store.SchemaStore;
import org.neo4j.kernel.impl.store.StoreFactory;
import org.neo4j.kernel.impl.store.record.DynamicRecord;
import org.neo4j.kernel.impl.store.record.IndexRule;
import org.neo4j.kernel.impl.store.record.NodeRecord;
import org.neo4j.kernel.impl.store.record.PropertyBlock;
import org.neo4j.kernel.impl.store.record.PropertyRecord;
import org.neo4j.kernel.impl.store.record.Record;
import org.neo4j.kernel.impl.store.record.RelationshipGroupRecord;
import org.neo4j.kernel.impl.store.record.RelationshipRecord;
import org.neo4j.kernel.impl.store.record.SchemaRule;
import org.neo4j.kernel.impl.transaction.TransactionRepresentation;
import org.neo4j.kernel.impl.transaction.command.Command;
import org.neo4j.kernel.impl.transaction.command.Command.NodeCommand;
import org.neo4j.kernel.impl.transaction.command.Command.PropertyCommand;
import org.neo4j.kernel.impl.transaction.command.Command.RelationshipGroupCommand;
import org.neo4j.kernel.impl.transaction.command.Command.SchemaRuleCommand;
import org.neo4j.kernel.impl.transaction.command.NeoCommandHandler;
import org.neo4j.kernel.impl.transaction.log.PhysicalTransactionRepresentation;
import org.neo4j.kernel.impl.transaction.log.TransactionAppender;
import org.neo4j.kernel.impl.transaction.tracing.CommitEvent;
import org.neo4j.kernel.impl.transaction.tracing.LogAppendEvent;
import org.neo4j.kernel.monitoring.Monitors;
import org.neo4j.logging.LogProvider;
import org.neo4j.logging.NullLogProvider;
import org.neo4j.test.PageCacheRule;
import org.neo4j.unsafe.batchinsert.LabelScanWriter;

import static java.lang.Integer.parseInt;
import static org.hamcrest.Matchers.equalTo;
import static org.junit.Assert.assertEquals;
import static org.junit.Assert.assertFalse;
import static org.junit.Assert.assertNotNull;
import static org.junit.Assert.assertNull;
import static org.junit.Assert.assertThat;
import static org.junit.Assert.assertTrue;
import static org.junit.Assert.fail;
import static org.mockito.Matchers.any;
import static org.mockito.Mockito.doAnswer;
import static org.mockito.Mockito.doReturn;
import static org.mockito.Mockito.mock;
import static org.mockito.Mockito.never;
import static org.mockito.Mockito.reset;
import static org.mockito.Mockito.times;
import static org.mockito.Mockito.verify;
import static org.mockito.Mockito.verifyNoMoreInteractions;
import static org.mockito.Mockito.when;
import static org.neo4j.graphdb.Direction.INCOMING;
import static org.neo4j.graphdb.Direction.OUTGOING;
import static org.neo4j.helpers.collection.Iterables.count;
import static org.neo4j.helpers.collection.IteratorUtil.asCollection;
import static org.neo4j.helpers.collection.IteratorUtil.asSet;
import static org.neo4j.helpers.collection.IteratorUtil.first;
import static org.neo4j.helpers.collection.MapUtil.stringMap;
import static org.neo4j.kernel.IdType.NODE;
import static org.neo4j.kernel.IdType.RELATIONSHIP;
import static org.neo4j.kernel.api.index.NodePropertyUpdate.add;
import static org.neo4j.kernel.api.index.NodePropertyUpdate.change;
import static org.neo4j.kernel.api.index.NodePropertyUpdate.remove;
import static org.neo4j.kernel.api.index.SchemaIndexProvider.NO_INDEX_PROVIDER;
import static org.neo4j.kernel.impl.api.TransactionApplicationMode.INTERNAL;
import static org.neo4j.kernel.impl.api.index.TestSchemaIndexProviderDescriptor.PROVIDER_DESCRIPTOR;
import static org.neo4j.kernel.impl.store.UniquenessConstraintRule.uniquenessConstraintRule;
import static org.neo4j.kernel.impl.store.record.IndexRule.indexRule;
import static org.neo4j.kernel.impl.transaction.log.TransactionIdStore.BASE_TX_ID;

public class NeoStoreTransactionTest
{
    public static final String LONG_STRING = "string value long enough not to be stored as a short string";
    private static final long[] none = new long[0];
    private static final LogProvider NULL_LOG_PROVIDER = NullLogProvider.getInstance();
    @ClassRule
    public static PageCacheRule pageCacheRule = new PageCacheRule();
    @SuppressWarnings( "deprecation" )
    private final DefaultIdGeneratorFactory idGeneratorFactory = new DefaultIdGeneratorFactory();
    private final List<Lock> lockMocks = new ArrayList<>();
    private final CommitEvent commitEvent = CommitEvent.NULL;
    private EphemeralFileSystemAbstraction fs;
    private PageCache pageCache;
    private Config config;
    private NeoStore neoStore;
    private long nextTxId = BASE_TX_ID + 1;

    // TODO change property record
    // TODO remove property record
    private LockService locks;
    private CacheAccessBackDoor cacheAccessBackDoor;
    private IndexingService mockIndexing;

    private static void assertRelationshipGroupDoesNotExist( NeoStoreTransactionContext txCtx, NodeRecord node,
                                                             int type )
    {
        assertNull( txCtx.getRelationshipGroup( node, type ) );
    }

    private static void assertDenseRelationshipCounts( TransactionRecordState tx, NeoStoreTransactionContext txCtx,
                                                       long nodeId, int type, int outCount, int inCount )
    {
        RelationshipGroupRecord group = txCtx.getRelationshipGroup(
                txCtx.getNodeRecords().getOrLoad( nodeId, null ).forReadingData(), type ).forReadingData();
        assertNotNull( group );

        RelationshipRecord rel;
        long relId = group.getFirstOut();
        if ( relId != Record.NO_NEXT_RELATIONSHIP.intValue() )
        {
            rel = txCtx.getRelRecords().getOrLoad( relId, null ).forReadingData();
            // count is stored in the back pointer of the first relationship in the chain
            assertEquals( "Stored relationship count for OUTGOING differs", outCount, rel.getFirstPrevRel() );
            assertEquals( "Manually counted relationships for OUTGOING differs", outCount,
                    manuallyCountRelationships( txCtx, nodeId, relId ) );
        }

        relId = group.getFirstIn();
        if ( relId != Record.NO_NEXT_RELATIONSHIP.intValue() )
        {
            rel = txCtx.getRelRecords().getOrLoad( relId, null ).forReadingData();
            assertEquals( "Stored relationship count for INCOMING differs", inCount, rel.getSecondPrevRel() );
            assertEquals( "Manually counted relationships for INCOMING differs", inCount,
                    manuallyCountRelationships( txCtx, nodeId, relId ) );
        }
    }

    private static int manuallyCountRelationships( NeoStoreTransactionContext txCtx, long nodeId,
                                                   long firstRelId )
    {
        int count = 0;
        long relId = firstRelId;
        while ( relId != Record.NO_NEXT_RELATIONSHIP.intValue() )
        {
            count++;
            RelationshipRecord record = txCtx.getRelRecords().getOrLoad( relId, null ).forReadingData();
            relId = record.getFirstNode() == nodeId ? record.getFirstNextRel() : record.getSecondNextRel();
        }
        return count;
    }

    @Test
    public void shouldValidateConstraintIndexAsPartOfPrepare() throws Exception
    {
        // GIVEN
        TransactionRecordState writeTransaction = newWriteTransaction().first();

        final long indexId = neoStore.getSchemaStore().nextId();
        final long constraintId = neoStore.getSchemaStore().nextId();

        writeTransaction.createSchemaRule( uniquenessConstraintRule( constraintId, 1, 1, indexId ) );

        // WHEN
        writeTransaction.extractCommands( new ArrayList<Command>() );

        // THEN
        verify( mockIndexing ).validateIndex( indexId );
    }

    @Test
    public void shouldAddSchemaRuleToCacheWhenApplyingTransactionThatCreatesOne() throws Exception
    {
        // GIVEN
        TransactionRecordState writeTransaction = newWriteTransaction().first();

        // WHEN
        final long ruleId = neoStore.getSchemaStore().nextId();
        IndexRule schemaRule = indexRule( ruleId, 10, 8, PROVIDER_DESCRIPTOR );
        writeTransaction.createSchemaRule( schemaRule );
        try ( LockGroup locks = new LockGroup() )
        {
            commitProcess().commit( transactionRepresentationOf( writeTransaction ), locks, commitEvent, INTERNAL );
        }

        // THEN
        verify( cacheAccessBackDoor ).addSchemaRule( schemaRule );
    }

    private PhysicalTransactionRepresentation transactionRepresentationOf( TransactionRecordState writeTransaction )
            throws TransactionFailureException
    {
        List<Command> commands = new ArrayList<>();
        writeTransaction.extractCommands( commands );
        return new PhysicalTransactionRepresentation( commands );
    }

    @Test
    public void shouldRemoveSchemaRuleFromCacheWhenApplyingTransactionThatDeletesOne() throws Exception
    {
        // GIVEN
        SchemaStore schemaStore = neoStore.getSchemaStore();
        int labelId = 10, propertyKey = 10;
        IndexRule rule = indexRule( schemaStore.nextId(), labelId, propertyKey, PROVIDER_DESCRIPTOR );
        Collection<DynamicRecord> records = schemaStore.allocateFrom( rule );
        for ( DynamicRecord record : records )
        {
            schemaStore.updateRecord( record );
        }
        long ruleId = first( records ).getId();
        TransactionRecordState writeTransaction = newWriteTransaction().first();

        // WHEN
        writeTransaction.dropSchemaRule( rule );
        try ( LockGroup locks = new LockGroup() )
        {
            commitProcess().commit( transactionRepresentationOf( writeTransaction ), locks, commitEvent, INTERNAL );
        }

        // THEN
        verify( cacheAccessBackDoor ).removeSchemaRuleFromCache( ruleId );
    }

    @Test
    public void shouldMarkDynamicLabelRecordsAsNotInUseWhenLabelsAreReInlined() throws Exception
    {
        // GIVEN
        final long nodeId = neoStore.getNodeStore().nextId();

        // A transaction that creates labels that just barely fit to be inlined
        TransactionRecordState writeTransaction = newWriteTransaction().first();
        writeTransaction.nodeCreate( nodeId );

        writeTransaction.addLabelToNode( 7, nodeId );
        writeTransaction.addLabelToNode( 11, nodeId );
        writeTransaction.addLabelToNode( 12, nodeId );
        writeTransaction.addLabelToNode( 15, nodeId );
        writeTransaction.addLabelToNode( 23, nodeId );
        writeTransaction.addLabelToNode( 27, nodeId );
        writeTransaction.addLabelToNode( 50, nodeId );

        PhysicalTransactionRepresentation transactionCommands = transactionRepresentationOf( writeTransaction );
        try ( LockGroup locks = new LockGroup() )
        {
            commitProcess().commit( transactionCommands, locks, commitEvent, INTERNAL );
        }


        // WHEN
        // I then remove multiple labels
        writeTransaction = newWriteTransaction().first();

        writeTransaction.removeLabelFromNode( 11, nodeId );
        writeTransaction.removeLabelFromNode( 23, nodeId );

        transactionCommands = transactionRepresentationOf( writeTransaction );

        try ( LockGroup locks = new LockGroup() )
        {
            commitProcess().commit( transactionCommands, locks, commitEvent, INTERNAL );
        }

        // THEN
        // The dynamic label record should be part of what is logged, and it should be set to not in use anymore.
        final AtomicBoolean nodeCommandsExist = new AtomicBoolean( false );

        transactionCommands.accept( new NeoCommandHandler.HandlerVisitor( new NeoCommandHandler.Adapter()
        {
            @Override
            public boolean visitNodeCommand( NodeCommand command ) throws IOException
            {
                nodeCommandsExist.set( true );
                Collection<DynamicRecord> beforeDynLabels = command.getAfter().getDynamicLabelRecords();
                assertThat( beforeDynLabels.size(), equalTo( 1 ) );
                assertThat( beforeDynLabels.iterator().next().inUse(), equalTo( false ) );
                return false;
            }
        } ) );

        assertTrue( "No node commands found", nodeCommandsExist.get() );
    }

    @Test
    public void shouldReUseOriginalDynamicRecordWhenInlinedAndThenExpandedLabelsInSameTx() throws Exception
    {
        // GIVEN
        final long nodeId = neoStore.getNodeStore().nextId();

        // A transaction that creates labels that just barely fit to be inlined
        TransactionRecordState writeTransaction = newWriteTransaction().first();
        writeTransaction.nodeCreate( nodeId );

        writeTransaction.addLabelToNode( 16, nodeId );
        writeTransaction.addLabelToNode( 29, nodeId );
        writeTransaction.addLabelToNode( 32, nodeId );
        writeTransaction.addLabelToNode( 41, nodeId );
        writeTransaction.addLabelToNode( 44, nodeId );
        writeTransaction.addLabelToNode( 45, nodeId );
        writeTransaction.addLabelToNode( 50, nodeId );
        writeTransaction.addLabelToNode( 51, nodeId );
        writeTransaction.addLabelToNode( 52, nodeId );

        PhysicalTransactionRepresentation transactionCommands = transactionRepresentationOf( writeTransaction );
        try ( LockGroup locks = new LockGroup() )
        {
            commitProcess().commit( transactionCommands, locks, commitEvent, INTERNAL );
        }

        // WHEN
        // I remove enough labels to inline them, but then add enough new labels to expand it back to dynamic
        writeTransaction = newWriteTransaction().first();

        writeTransaction.removeLabelFromNode( 50, nodeId );
        writeTransaction.removeLabelFromNode( 51, nodeId );
        writeTransaction.removeLabelFromNode( 52, nodeId );
        writeTransaction.addLabelToNode( 60, nodeId );
        writeTransaction.addLabelToNode( 61, nodeId );
        writeTransaction.addLabelToNode( 62, nodeId );

        transactionCommands = transactionRepresentationOf( writeTransaction );

        try ( LockGroup locks = new LockGroup() )
        {
            commitProcess().commit( transactionCommands, locks, commitEvent, INTERNAL );
        }

        final AtomicBoolean nodeCommandsExist = new AtomicBoolean( false );

        transactionCommands.accept( new NeoCommandHandler.HandlerVisitor( new NeoCommandHandler.Adapter()
        {
            @Override
            public boolean visitNodeCommand( NodeCommand command ) throws IOException
            {
                nodeCommandsExist.set( true );
                DynamicRecord before = command.getBefore().getDynamicLabelRecords().iterator().next();
                DynamicRecord after = command.getAfter().getDynamicLabelRecords().iterator().next();

                assertThat( before.getId(), equalTo( after.getId() ) );
                assertThat( after.inUse(), equalTo( true ) );

                return false;
            }
        } ) );

        assertTrue( "No node commands found", nodeCommandsExist.get() );
    }

    @Test
    public void shouldRemoveSchemaRuleWhenRollingBackTransaction() throws Exception
    {
        // GIVEN
        TransactionRecordState writeTransaction = newWriteTransaction().first();

        // WHEN
        final long ruleId = neoStore.getSchemaStore().nextId();
        writeTransaction.createSchemaRule( indexRule( ruleId, 10, 7, PROVIDER_DESCRIPTOR ) );
        transactionRepresentationOf( writeTransaction );
        // rollback simply means do not commit

        // THEN
        verifyNoMoreInteractions( cacheAccessBackDoor );
    }

    @Test
    public void shouldWriteProperBeforeAndAfterPropertyRecordsWhenAddingProperty() throws Exception
    {
        // THEN
        Visitor<Command,RuntimeException> verifier = new Visitor<Command,RuntimeException>()
        {
            @Override
            public boolean visit( Command element )
            {
                if ( element instanceof PropertyCommand )
                {
                    PropertyRecord before = ((PropertyCommand) element).getBefore();
                    assertFalse( before.inUse() );
                    assertFalse( before.iterator().hasNext() );

                    PropertyRecord after = ((PropertyCommand) element).getAfter();
                    assertTrue( after.inUse() );
                    assertEquals( 1, count( after ) );
                }
                return true;
            }
        };

        // GIVEN
        TransactionRecordState writeTransaction = newWriteTransaction().first();
        int nodeId = 1;
        writeTransaction.nodeCreate( nodeId );
        int propertyKey = 1;
        Object value = 5;

        // WHEN
        writeTransaction.nodeAddProperty( nodeId, propertyKey, value );
        transactionRepresentationOf( writeTransaction );
    }

    @Test
    public void shouldConvertAddedPropertyToNodePropertyUpdates() throws Exception
    {
        // GIVEN
        long nodeId = 0;
        CapturingIndexingService indexingService = createCapturingIndexingService();
        TransactionRecordState writeTransaction = newWriteTransaction( indexingService ).first();
        int labelId = 3;
        int propertyKey1 = 1, propertyKey2 = 2;
        Object value1 = "first", value2 = 4;

        // WHEN
        writeTransaction.nodeCreate( nodeId );
        writeTransaction.addLabelToNode( labelId, nodeId );
        writeTransaction.nodeAddProperty( nodeId, propertyKey1, value1 );
        writeTransaction.nodeAddProperty( nodeId, propertyKey2, value2 );
        PhysicalTransactionRepresentation transactionCommands = transactionRepresentationOf( writeTransaction );
        try ( LockGroup locks = new LockGroup() )
        {
            commitProcess( indexingService ).commit( transactionCommands, locks, commitEvent, INTERNAL );
        }

        // THEN
        assertEquals( asSet(
                        add( nodeId, propertyKey1, value1, new long[]{labelId} ),
                        add( nodeId, propertyKey2, value2, new long[]{labelId} )
                ),
                indexingService.updates );
    }

    @Test
    public void shouldConvertChangedPropertyToNodePropertyUpdates() throws Exception
    {
        // GIVEN
        int nodeId = 0;
        TransactionRecordState writeTransaction = newWriteTransaction().first();
        int propertyKey1 = 1, propertyKey2 = 2;
        Object value1 = "first", value2 = 4;
        writeTransaction.nodeCreate( nodeId );
        DefinedProperty property1 = writeTransaction.nodeAddProperty( nodeId, propertyKey1, value1 );
        DefinedProperty property2 = writeTransaction.nodeAddProperty( nodeId, propertyKey2, value2 );
        PhysicalTransactionRepresentation transactionCommands = transactionRepresentationOf( writeTransaction );
        try ( LockGroup locks = new LockGroup() )
        {
            commitProcess().commit( transactionCommands, locks, commitEvent, INTERNAL );
        }

        // WHEN
        CapturingIndexingService indexingService = createCapturingIndexingService();
        Object newValue1 = "new", newValue2 = "new 2";
        writeTransaction = newWriteTransaction( indexingService ).first();
        writeTransaction.nodeChangeProperty( nodeId, property1.propertyKeyId(), newValue1 );
        writeTransaction.nodeChangeProperty( nodeId, property2.propertyKeyId(), newValue2 );
        transactionCommands = transactionRepresentationOf( writeTransaction );
        try ( LockGroup locks = new LockGroup() )
        {
            commitProcess( indexingService ).commit( transactionCommands, locks, commitEvent, INTERNAL );
        }

        // THEN
        assertEquals( asSet(
                        change( nodeId, propertyKey1, value1, none, newValue1, none ),
                        change( nodeId, propertyKey2, value2, none, newValue2, none ) ),

                indexingService.updates );
    }

    @Test
    public void shouldConvertRemovedPropertyToNodePropertyUpdates() throws Exception
    {
        // GIVEN
        int nodeId = 0;
        TransactionRecordState writeTransaction = newWriteTransaction().first();
        int propertyKey1 = 1, propertyKey2 = 2;
        int labelId = 3;
        Object value1 = "first", value2 = 4;
        writeTransaction.nodeCreate( nodeId );
        writeTransaction.addLabelToNode( labelId, nodeId );
        DefinedProperty property1 = writeTransaction.nodeAddProperty( nodeId, propertyKey1, value1 );
        DefinedProperty property2 = writeTransaction.nodeAddProperty( nodeId, propertyKey2, value2 );
        PhysicalTransactionRepresentation transactionCommands = transactionRepresentationOf( writeTransaction );
        try ( LockGroup locks = new LockGroup() )
        {
            commitProcess().commit( transactionCommands, locks, commitEvent, INTERNAL );
        }

        // WHEN
        CapturingIndexingService indexingService = createCapturingIndexingService();
        writeTransaction = newWriteTransaction( indexingService ).first();
        writeTransaction.nodeRemoveProperty( nodeId, property1.propertyKeyId() );
        writeTransaction.nodeRemoveProperty( nodeId, property2.propertyKeyId() );
        transactionCommands = transactionRepresentationOf( writeTransaction );
        try ( LockGroup locks = new LockGroup() )
        {
            commitProcess( indexingService ).commit( transactionCommands, locks, commitEvent, INTERNAL );
        }

        // THEN
        assertEquals( asSet(
                        remove( nodeId, propertyKey1, value1, new long[]{labelId} ),
                        remove( nodeId, propertyKey2, value2, new long[]{labelId} )
                ),
                indexingService.updates );
    }

    @Test
    public void shouldConvertLabelAdditionToNodePropertyUpdates() throws Exception
    {
        // GIVEN
        long nodeId = 0;
        TransactionRecordState writeTransaction = newWriteTransaction().first();
        int propertyKey1 = 1, propertyKey2 = 2, labelId = 3;
        long[] labelIds = new long[]{labelId};
        Object value1 = LONG_STRING, value2 = LONG_STRING.getBytes();
        writeTransaction.nodeCreate( nodeId );
        writeTransaction.nodeAddProperty( nodeId, propertyKey1, value1 );
        writeTransaction.nodeAddProperty( nodeId, propertyKey2, value2 );
        PhysicalTransactionRepresentation transactionCommands = transactionRepresentationOf( writeTransaction );
        try ( LockGroup locks = new LockGroup() )
        {
            commitProcess().commit( transactionCommands, locks, commitEvent, INTERNAL );
        }

        // WHEN
        CapturingIndexingService indexingService = createCapturingIndexingService();
        writeTransaction = newWriteTransaction( indexingService ).first();
        writeTransaction.addLabelToNode( labelId, nodeId );
        transactionCommands = transactionRepresentationOf( writeTransaction );
        try ( LockGroup locks = new LockGroup() )
        {
            commitProcess( indexingService ).commit( transactionCommands, locks, commitEvent, INTERNAL );
        }

        // THEN
        assertEquals( asSet(
                        add( nodeId, propertyKey1, value1, labelIds ),
                        add( nodeId, propertyKey2, value2, labelIds ) ),

                indexingService.updates );
    }

    @Test
    public void shouldConvertMixedLabelAdditionAndSetPropertyToNodePropertyUpdates() throws Exception
    {
        // GIVEN
        long nodeId = 0;
        TransactionRecordState writeTransaction = newWriteTransaction().first();
        int propertyKey1 = 1, propertyKey2 = 2, labelId1 = 3, labelId2 = 4;
        Object value1 = "first", value2 = 4;
        writeTransaction.nodeCreate( nodeId );
        writeTransaction.nodeAddProperty( nodeId, propertyKey1, value1 );
        writeTransaction.addLabelToNode( labelId1, nodeId );
        PhysicalTransactionRepresentation transactionCommands = transactionRepresentationOf( writeTransaction );
        try ( LockGroup locks = new LockGroup() )
        {
            commitProcess().commit( transactionCommands, locks, commitEvent, INTERNAL );
        }

        // WHEN
        CapturingIndexingService indexingService = createCapturingIndexingService();
        writeTransaction = newWriteTransaction( indexingService ).first();
        writeTransaction.nodeAddProperty( nodeId, propertyKey2, value2 );
        writeTransaction.addLabelToNode( labelId2, nodeId );
        transactionCommands = transactionRepresentationOf( writeTransaction );
        try ( LockGroup locks = new LockGroup() )
        {
            commitProcess( indexingService ).commit( transactionCommands, locks, commitEvent, INTERNAL );
        }

        // THEN
        assertEquals( asSet(
                        add( nodeId, propertyKey1, value1, new long[]{labelId2} ),
                        add( nodeId, propertyKey2, value2, new long[]{labelId2} ),
                        add( nodeId, propertyKey2, value2, new long[]{labelId1} ) ),
                indexingService.updates );
    }

    @Test
    public void shouldConvertLabelRemovalToNodePropertyUpdates() throws Exception
    {
        // GIVEN
        long nodeId = 0;
        TransactionRecordState writeTransaction = newWriteTransaction().first();
        int propertyKey1 = 1, propertyKey2 = 2, labelId = 3;
        long[] labelIds = new long[]{labelId};
        Object value1 = "first", value2 = 4;
        writeTransaction.nodeCreate( nodeId );
        writeTransaction.nodeAddProperty( nodeId, propertyKey1, value1 );
        writeTransaction.nodeAddProperty( nodeId, propertyKey2, value2 );
        writeTransaction.addLabelToNode( labelId, nodeId );
        PhysicalTransactionRepresentation transactionCommands = transactionRepresentationOf( writeTransaction );
        try ( LockGroup locks = new LockGroup() )
        {
            commitProcess().commit( transactionCommands, locks, commitEvent, INTERNAL );
        }

        // WHEN
        CapturingIndexingService indexingService = createCapturingIndexingService();
        writeTransaction = newWriteTransaction( indexingService ).first();
        writeTransaction.removeLabelFromNode( labelId, nodeId );
        transactionCommands = transactionRepresentationOf( writeTransaction );
        try ( LockGroup locks = new LockGroup() )
        {
            commitProcess( indexingService ).commit( transactionCommands, locks, commitEvent, INTERNAL );
        }

        // THEN
        assertEquals( asSet(
                        remove( nodeId, propertyKey1, value1, labelIds ),
                        remove( nodeId, propertyKey2, value2, labelIds ) ),

                indexingService.updates );
    }

    @Test
    public void shouldConvertMixedLabelRemovalAndRemovePropertyToNodePropertyUpdates() throws Exception
    {
        // GIVEN
        long nodeId = 0;
        TransactionRecordState writeTransaction = newWriteTransaction().first();
        int propertyKey1 = 1, propertyKey2 = 2, labelId1 = 3, labelId2 = 4;
        Object value1 = "first", value2 = 4;
        writeTransaction.nodeCreate( nodeId );
        DefinedProperty property1 = writeTransaction.nodeAddProperty( nodeId, propertyKey1, value1 );
        writeTransaction.nodeAddProperty( nodeId, propertyKey2, value2 );
        writeTransaction.addLabelToNode( labelId1, nodeId );
        writeTransaction.addLabelToNode( labelId2, nodeId );
        PhysicalTransactionRepresentation transactionCommands = transactionRepresentationOf( writeTransaction );
        try ( LockGroup locks = new LockGroup() )
        {
            commitProcess().commit( transactionCommands, locks, commitEvent, INTERNAL );
        }

        // WHEN
        CapturingIndexingService indexingService = createCapturingIndexingService();
        writeTransaction = newWriteTransaction( indexingService ).first();
        writeTransaction.nodeRemoveProperty( nodeId, property1.propertyKeyId() );
        writeTransaction.removeLabelFromNode( labelId2, nodeId );
        transactionCommands = transactionRepresentationOf( writeTransaction );
        try ( LockGroup locks = new LockGroup() )
        {
            commitProcess( indexingService ).commit( transactionCommands, locks, commitEvent, INTERNAL );
        }

        // THEN
        assertEquals( asSet(
                        remove( nodeId, propertyKey1, value1, new long[]{labelId1, labelId2} ),
                        remove( nodeId, propertyKey2, value2, new long[]{labelId2} ) ),

                indexingService.updates );
    }

    @Test
    public void shouldConvertMixedLabelRemovalAndAddPropertyToNodePropertyUpdates() throws Exception
    {
        // GIVEN
        long nodeId = 0;
        TransactionRecordState writeTransaction = newWriteTransaction().first();
        int propertyKey1 = 1, propertyKey2 = 2, labelId1 = 3, labelId2 = 4;
        Object value1 = "first", value2 = 4;
        writeTransaction.nodeCreate( nodeId );
        writeTransaction.nodeAddProperty( nodeId, propertyKey1, value1 );
        writeTransaction.addLabelToNode( labelId1, nodeId );
        writeTransaction.addLabelToNode( labelId2, nodeId );
        PhysicalTransactionRepresentation transactionCommands = transactionRepresentationOf( writeTransaction );
        try ( LockGroup locks = new LockGroup() )
        {
            commitProcess().commit( transactionCommands, locks, commitEvent, INTERNAL );
        }

        // WHEN
        CapturingIndexingService indexingService = createCapturingIndexingService();
        writeTransaction = newWriteTransaction( indexingService ).first();
        writeTransaction.nodeAddProperty( nodeId, propertyKey2, value2 );
        writeTransaction.removeLabelFromNode( labelId2, nodeId );
        transactionCommands = transactionRepresentationOf( writeTransaction );
        try ( LockGroup locks = new LockGroup() )
        {
            commitProcess( indexingService ).commit( transactionCommands, locks, commitEvent, INTERNAL );
        }

        // THEN
        assertEquals( asSet(
                        add( nodeId, propertyKey2, value2, new long[]{labelId1} ),
                        remove( nodeId, propertyKey1, value1, new long[]{labelId2} ),
                        remove( nodeId, propertyKey2, value2, new long[]{labelId2} ) ),

                indexingService.updates );
    }

    @Test
    public void shouldUpdateHighIdsOnExternalTransaction() throws Exception
    {
        // GIVEN
        TransactionRecordState tx = newWriteTransaction().first();
        int nodeId = 5, relId = 10, relationshipType = 3, propertyKeyId = 4, ruleId = 8;

        // WHEN
        tx.nodeCreate( nodeId );
        tx.createRelationshipTypeToken( "type", relationshipType );
        tx.relCreate( relId, 0, nodeId, nodeId );
        tx.relAddProperty( relId, propertyKeyId,
                new long[]{1l << 60, 1l << 60, 1l << 60, 1l << 60, 1l << 60, 1l << 60, 1l << 60, 1l << 60, 1l << 60,
                        1l << 60} );
        tx.createPropertyKeyToken( "key", propertyKeyId );
        tx.nodeAddProperty( nodeId, propertyKeyId,
                "something long and nasty that requires dynamic records for sure I would think and hope. Ok then " +
                "åäö%!=" );
        for ( int i = 0; i < 10; i++ )
        {
            tx.addLabelToNode( 10000 + i, nodeId );
        }
        tx.createSchemaRule( indexRule( ruleId, 100, propertyKeyId, PROVIDER_DESCRIPTOR ) );

        PhysicalTransactionRepresentation toCommit = transactionRepresentationOf( tx );
        RecoveryCreatingCopyingNeoCommandHandler recoverer = new RecoveryCreatingCopyingNeoCommandHandler();
        toCommit.accept( recoverer );

        commit( recoverer.getAsRecovered(), TransactionApplicationMode.EXTERNAL );

        // THEN
        assertEquals( "NodeStore", nodeId + 1, neoStore.getNodeStore().getHighId() );
        assertEquals( "DynamicNodeLabelStore", 2, neoStore.getNodeStore().getDynamicLabelStore().getHighId() );
        assertEquals( "RelationshipStore", relId + 1, neoStore.getRelationshipStore().getHighId() );
        assertEquals( "RelationshipTypeStore", relationshipType + 1,
                neoStore.getRelationshipTypeTokenStore().getHighId() );
        assertEquals( "RelationshipType NameStore", 2,
                neoStore.getRelationshipTypeTokenStore().getNameStore().getHighId() );
        assertEquals( "PropertyStore", 2, neoStore.getPropertyStore().getHighId() );
        assertEquals( "PropertyStore DynamicStringStore", 2, neoStore.getPropertyStore().getStringStore().getHighId() );
        assertEquals( "PropertyStore DynamicArrayStore", 2, neoStore.getPropertyStore().getArrayStore().getHighId() );
        assertEquals( "PropertyIndexStore", propertyKeyId + 1, neoStore.getPropertyKeyTokenStore().getHighId() );
        assertEquals( "PropertyKeyToken NameStore", 2,
                neoStore.getPropertyStore().getPropertyKeyTokenStore().getNameStore().getHighId() );
        assertEquals( "SchemaStore", ruleId + 1, neoStore.getSchemaStore().getHighId() );
    }

    @Test
    public void createdSchemaRuleRecordMustBeWrittenHeavy() throws Exception
    {
        // GIVEN
        TransactionRecordState tx = newWriteTransaction().first();
        long ruleId = 0;
        int labelId = 5, propertyKeyId = 7;
        SchemaRule rule = indexRule( ruleId, labelId, propertyKeyId, PROVIDER_DESCRIPTOR );

        // WHEN
        tx.createSchemaRule( rule );
        PhysicalTransactionRepresentation transactionCommands = transactionRepresentationOf( tx );

        transactionCommands.accept( new NeoCommandHandler.HandlerVisitor( new NeoCommandHandler.Adapter()
        {
            @Override
            public boolean visitSchemaRuleCommand( SchemaRuleCommand command ) throws IOException
            {
                for ( DynamicRecord record : command.getRecordsAfter() )
                {
                    assertFalse( record + " should have been heavy", record.isLight() );
                }
                return false;
            }
        } ) );
    }

    @Test
    public void shouldWriteProperPropertyRecordsWhenOnlyChangingLinkage() throws Exception
    {
        /* There was an issue where GIVEN:
         *
         *   Legend: () = node, [] = property record
         *
         *   ()-->[0:block{size:1}]
         *
         * WHEN adding a new property record in front of if, not changing any data in that record i.e:
         *
         *   ()-->[1:block{size:4}]-->[0:block{size:1}]
         *
         * The state of property record 0 would be that it had loaded value records for that block,
         * but those value records weren't heavy, so writing that record to the log would fail
         * w/ an assertion data != null.
         */

        // GIVEN
        TransactionRecordState tx = newWriteTransaction().first();
        int nodeId = 0;
        tx.nodeCreate( nodeId );
        int index = 0;
        tx.nodeAddProperty( nodeId, index, string( 70 ) ); // will require a block of size 1
        try ( LockGroup locks = new LockGroup() )
        {
            commitProcess().commit( transactionRepresentationOf( tx ), locks, commitEvent, INTERNAL );
        }

        // WHEN
        Visitor<Command, IOException> verifier = new NeoCommandHandler.HandlerVisitor( new NeoCommandHandler.Adapter()
        {
            @Override
            public boolean visitPropertyCommand( PropertyCommand command ) throws IOException
            {
                // THEN
                verifyPropertyRecord( command.getBefore() );
                verifyPropertyRecord( command.getAfter() );
                return false;
            }

            private void verifyPropertyRecord( PropertyRecord record )
            {
                if ( record.getPrevProp() != Record.NO_NEXT_PROPERTY.intValue() )
                {
                    for ( PropertyBlock block : record )
                    {
                        assertTrue( block.isLight() );
                    }
                }
            }
        } );
        tx = newWriteTransaction( mockIndexing ).first();
        int index2 = 1;
        tx.nodeAddProperty( nodeId, index2, string( 40 ) ); // will require a block of size 4
        PhysicalTransactionRepresentation representation = transactionRepresentationOf( tx );
        representation.accept( verifier );
        try ( LockGroup locks = new LockGroup() )
        {
            commitProcess().commit( representation, locks, commitEvent, INTERNAL );
        }
    }

    @Test
    @SuppressWarnings( "unchecked" )
    public void shouldCreateEqualNodePropertyUpdatesOnRecoveryOfCreatedNode() throws Exception
    {
        /* There was an issue where recovering a tx where a node with a label and a property
         * was created resulted in two exact copies of NodePropertyUpdates. */

        // GIVEN
        long nodeId = 0;
        int labelId = 5, propertyKeyId = 7;
        NodePropertyUpdate expectedUpdate = NodePropertyUpdate.add( nodeId, propertyKeyId, "Neo", new long[]{labelId} );

        // -- an index
        long ruleId = 0;
        TransactionRecordState tx = newWriteTransaction().first();
        SchemaRule rule = indexRule( ruleId, labelId, propertyKeyId, PROVIDER_DESCRIPTOR );
        tx.createSchemaRule( rule );
        try ( LockGroup locks = new LockGroup() )
        {
            commitProcess().commit( transactionRepresentationOf( tx ), locks, commitEvent, INTERNAL );
        }

        // -- and a tx creating a node with that label and property key
        IteratorCollector<NodePropertyUpdate> indexUpdates = new IteratorCollector<>( 0 );
        doAnswer( indexUpdates ).when( mockIndexing ).validate( any( Iterable.class ) );
        tx = newWriteTransaction().first();
        tx.nodeCreate( nodeId );
        tx.addLabelToNode( labelId, nodeId );
        tx.nodeAddProperty( nodeId, propertyKeyId, "Neo" );
        PhysicalTransactionRepresentation representation = transactionRepresentationOf( tx );
        RecoveryCreatingCopyingNeoCommandHandler recoverer = new RecoveryCreatingCopyingNeoCommandHandler();
        representation.accept( recoverer );
        try ( LockGroup locks = new LockGroup() )
        {
            commitProcess().commit( representation, locks, commitEvent, INTERNAL );
        }
        verify( mockIndexing, times( 1 ) ).validate( any( Iterable.class ) );
        indexUpdates.assertContent( expectedUpdate );

        reset( mockIndexing );
        indexUpdates = new IteratorCollector<>( 0 );
        doAnswer( indexUpdates ).when( mockIndexing ).validate( any( Iterable.class ) );

        // WHEN
        // -- later recovering that tx, there should be only one update
        commit( recoverer.getAsRecovered(), TransactionApplicationMode.RECOVERY );
        verify( mockIndexing, times( 1 ) ).addRecoveredNodeIds( PrimitiveLongCollections.setOf( nodeId ) );
        verify( mockIndexing, never() ).validate( any( Iterable.class ) );
    }

    @Test
    public void shouldLockUpdatedNodes() throws Exception
    {
        // given
        NodeStore nodeStore = neoStore.getNodeStore();
        long[] nodes = { // allocate ids
                nodeStore.nextId(),
                nodeStore.nextId(),
                nodeStore.nextId(),
                nodeStore.nextId(),
                nodeStore.nextId(),
                nodeStore.nextId(),
                nodeStore.nextId(),
        };
        // create the node records that we will modify in our main tx.
        try ( LockGroup lockGroup = new LockGroup() )
        {
            TransactionRecordState tx = newWriteTransaction().first();
            for ( int i = 1; i < nodes.length - 1; i++ )
            {
                tx.nodeCreate( nodes[i] );
            }
            tx.nodeAddProperty( nodes[3], 0, "old" );
            tx.nodeAddProperty( nodes[4], 0, "old" );
            commitProcess().commit( transactionRepresentationOf( tx ), lockGroup, commitEvent, INTERNAL );
            reset( locks ); // reset the lock counts
        }

        // These are the changes we want to assert locking on
        TransactionRecordState tx = newWriteTransaction().first();
        tx.nodeCreate( nodes[0] );
        tx.addLabelToNode( 0, nodes[1] );
        tx.nodeAddProperty( nodes[2], 0, "value" );
        tx.nodeChangeProperty( nodes[3], 0, "value" );
        tx.nodeRemoveProperty( nodes[4], 0 );
        tx.nodeDelete( nodes[5] );

        tx.nodeCreate( nodes[6] );
        tx.addLabelToNode( 0, nodes[6] );
        tx.nodeAddProperty( nodes[6], 0, "value" );

        // when
        try ( LockGroup locks = new LockGroup() )
        {
            commitProcess().commit( transactionRepresentationOf( tx ), locks, commitEvent, INTERNAL );
        }

        // then
        // create node, NodeCommand == 1 update
        verify( locks, times( 1 ) ).acquireNodeLock( nodes[0], LockService.LockType.WRITE_LOCK );
        // add label, NodeCommand == 1 update
        verify( locks, times( 1 ) ).acquireNodeLock( nodes[1], LockService.LockType.WRITE_LOCK );
        // add property, NodeCommand and PropertyCommand == 2 updates
        verify( locks, times( 2 ) ).acquireNodeLock( nodes[2], LockService.LockType.WRITE_LOCK );
        // update property, in place, PropertyCommand == 1 update
        verify( locks, times( 1 ) ).acquireNodeLock( nodes[3], LockService.LockType.WRITE_LOCK );
        // remove property, updates the Node and the Property == 2 updates
        verify( locks, times( 2 ) ).acquireNodeLock( nodes[4], LockService.LockType.WRITE_LOCK );
        // delete node, single NodeCommand == 1 update
        verify( locks, times( 1 ) ).acquireNodeLock( nodes[5], LockService.LockType.WRITE_LOCK );
        // create and add-label goes into the NodeCommand, add property is a PropertyCommand == 2 updates
        verify( locks, times( 2 ) ).acquireNodeLock( nodes[6], LockService.LockType.WRITE_LOCK );
    }

    @Test
    public void shouldConvertToDenseNodeRepresentationWhenHittingThresholdWithDifferentTypes() throws Exception
    {
        // GIVEN a node with a total of denseNodeThreshold-1 relationships
        resetFileSystem();
        instantiateNeoStore( 50 );
        Pair<TransactionRecordState, NeoStoreTransactionContext> transactionContextPair =
                newWriteTransaction();
        TransactionRecordState tx = transactionContextPair.first();
        NeoStoreTransactionContext txCtx = transactionContextPair.other();
        long nodeId = nextId( NODE );
        int typeA = 0, typeB = 1, typeC = 2;
        tx.nodeCreate( nodeId );
        tx.createRelationshipTypeToken( "A", typeA );
        createRelationships( tx, nodeId, typeA, OUTGOING, 6 );
        createRelationships( tx, nodeId, typeA, INCOMING, 7 );

        tx.createRelationshipTypeToken( "B", typeB );
        createRelationships( tx, nodeId, typeB, OUTGOING, 8 );
        createRelationships( tx, nodeId, typeB, INCOMING, 9 );

        tx.createRelationshipTypeToken( "C", typeC );
        createRelationships( tx, nodeId, typeC, OUTGOING, 10 );
        createRelationships( tx, nodeId, typeC, INCOMING, 10 );
        // here we're at the edge
        assertFalse( txCtx.getNodeRecords().getOrLoad( nodeId, null ).forReadingData().isDense() );

        // WHEN creating the relationship that pushes us over the threshold
        createRelationships( tx, nodeId, typeC, INCOMING, 1 );

        // THEN the node should have been converted into a dense node
        assertTrue( txCtx.getNodeRecords().getOrLoad( nodeId, null ).forReadingData().isDense() );
        assertDenseRelationshipCounts( tx, txCtx, nodeId, typeA, 6, 7 );
        assertDenseRelationshipCounts( tx, txCtx, nodeId, typeB, 8, 9 );
        assertDenseRelationshipCounts( tx, txCtx, nodeId, typeC, 10, 11 );
    }

    @Test
    public void shouldConvertToDenseNodeRepresentationWhenHittingThresholdWithTheSameTypeDifferentDirection()
            throws Exception
    {
        // GIVEN a node with a total of denseNodeThreshold-1 relationships
        resetFileSystem();
        instantiateNeoStore( 49 );
        Pair<TransactionRecordState, NeoStoreTransactionContext> transactionContextPair =
                newWriteTransaction();
        TransactionRecordState tx = transactionContextPair.first();
        NeoStoreTransactionContext txCtx = transactionContextPair.other();
        long nodeId = nextId( NODE );
        int typeA = 0;
        tx.nodeCreate( nodeId );
        tx.createRelationshipTypeToken( "A", typeA );
        createRelationships( tx, nodeId, typeA, OUTGOING, 24 );
        createRelationships( tx, nodeId, typeA, INCOMING, 25 );

        // here we're at the edge
        assertFalse( txCtx.getNodeRecords().getOrLoad( nodeId, null ).forReadingData().isDense() );

        // WHEN creating the relationship that pushes us over the threshold
        createRelationships( tx, nodeId, typeA, INCOMING, 1 );

        // THEN the node should have been converted into a dense node
        assertTrue( txCtx.getNodeRecords().getOrLoad( nodeId, null ).forReadingData().isDense() );
        assertDenseRelationshipCounts( tx, txCtx, nodeId, typeA, 24, 26 );
    }

    @Test
    public void shouldConvertToDenseNodeRepresentationWhenHittingThresholdWithTheSameTypeSameDirection()
            throws Exception
    {
        // GIVEN a node with a total of denseNodeThreshold-1 relationships
        resetFileSystem();
        instantiateNeoStore( 8 );
        Pair<TransactionRecordState, NeoStoreTransactionContext> transactionContextPair =
                newWriteTransaction();
        TransactionRecordState tx = transactionContextPair.first();
        NeoStoreTransactionContext txCtx = transactionContextPair.other();
        long nodeId = nextId( NODE );
        int typeA = 0;
        tx.nodeCreate( nodeId );
        tx.createRelationshipTypeToken( "A", typeA );
        createRelationships( tx, nodeId, typeA, OUTGOING, 8 );

        // here we're at the edge
        assertFalse( txCtx.getNodeRecords().getOrLoad( nodeId, null ).forReadingData().isDense() );

        // WHEN creating the relationship that pushes us over the threshold
        createRelationships( tx, nodeId, typeA, OUTGOING, 1 );

        // THEN the node should have been converted into a dense node
        assertTrue( txCtx.getNodeRecords().getOrLoad( nodeId, null ).forReadingData().isDense() );
        assertDenseRelationshipCounts( tx, txCtx, nodeId, typeA, 9, 0 );
    }

    @Test
    public void shouldMaintainCorrectDataWhenDeletingFromDenseNodeWithOneType() throws Exception
    {
        // GIVEN a node with a total of denseNodeThreshold-1 relationships
        resetFileSystem();
        instantiateNeoStore( 13 );
        Pair<TransactionRecordState, NeoStoreTransactionContext> transactionContextPair =
                newWriteTransaction();
        TransactionRecordState tx = transactionContextPair.first();
        NeoStoreTransactionContext txCtx = transactionContextPair.other();
        int nodeId = (int) nextId( NODE ), typeA = 0;
        tx.nodeCreate( nodeId );
        tx.createRelationshipTypeToken( "A", typeA );
        long[] relationshipsCreated = createRelationships( tx, nodeId, typeA, INCOMING, 15 );

        //WHEN
        deleteRelationship( tx, relationshipsCreated[0] );

        // THEN the node should have been converted into a dense node
        assertDenseRelationshipCounts( tx, txCtx, nodeId, typeA, 0, 14 );
    }

    @Test
    public void shouldMaintainCorrectDataWhenDeletingFromDenseNodeWithManyTypes() throws Exception
    {
        // GIVEN a node with a total of denseNodeThreshold-1 relationships
        resetFileSystem();
        instantiateNeoStore( 1 );
        Pair<TransactionRecordState, NeoStoreTransactionContext> transactionAndContextPair =
                newWriteTransaction();
        TransactionRecordState tx = transactionAndContextPair.first();
        NeoStoreTransactionContext txCtx = transactionAndContextPair.other();
        long nodeId = nextId( NODE );
        int typeA = 0, typeB = 12, typeC = 600;
        tx.nodeCreate( nodeId );
        tx.createRelationshipTypeToken( "A", typeA );
        long[] relationshipsCreatedAIncoming = createRelationships( tx, nodeId, typeA, INCOMING, 1 );
        long[] relationshipsCreatedAOutgoing = createRelationships( tx, nodeId, typeA, OUTGOING, 1 );

        tx.createRelationshipTypeToken( "B", typeB );
        long[] relationshipsCreatedBIncoming = createRelationships( tx, nodeId, typeB, INCOMING, 1 );
        long[] relationshipsCreatedBOutgoing = createRelationships( tx, nodeId, typeB, OUTGOING, 1 );

        tx.createRelationshipTypeToken( "C", typeC );
        long[] relationshipsCreatedCIncoming = createRelationships( tx, nodeId, typeC, INCOMING, 1 );
        long[] relationshipsCreatedCOutgoing = createRelationships( tx, nodeId, typeC, OUTGOING, 1 );

        // WHEN
        deleteRelationship( tx, relationshipsCreatedAIncoming[0] );

        // THEN
        assertDenseRelationshipCounts( tx, txCtx, nodeId, typeA, 1, 0 );
        assertDenseRelationshipCounts( tx, txCtx, nodeId, typeB, 1, 1 );
        assertDenseRelationshipCounts( tx, txCtx, nodeId, typeC, 1, 1 );

        // WHEN
        deleteRelationship( tx, relationshipsCreatedAOutgoing[0] );

        // THEN
        assertRelationshipGroupDoesNotExist(
                txCtx, txCtx.getNodeRecords().getOrLoad( nodeId, null ).forReadingData(), typeA );
        assertDenseRelationshipCounts( tx, txCtx, nodeId, typeB, 1, 1 );
        assertDenseRelationshipCounts( tx, txCtx, nodeId, typeC, 1, 1 );

        // WHEN
        deleteRelationship( tx, relationshipsCreatedBIncoming[0] );

        // THEN
        assertRelationshipGroupDoesNotExist(
                txCtx, txCtx.getNodeRecords().getOrLoad( nodeId, null ).forReadingData(), typeA );
        assertDenseRelationshipCounts( tx, txCtx, nodeId, typeB, 1, 0 );
        assertDenseRelationshipCounts( tx, txCtx, nodeId, typeC, 1, 1 );

        // WHEN
        deleteRelationship( tx, relationshipsCreatedBOutgoing[0] );

        // THEN
        assertRelationshipGroupDoesNotExist(
                txCtx, txCtx.getNodeRecords().getOrLoad( nodeId, null ).forReadingData(), typeA );
        assertRelationshipGroupDoesNotExist(
                txCtx, txCtx.getNodeRecords().getOrLoad( nodeId, null ).forReadingData(), typeB );
        assertDenseRelationshipCounts( tx, txCtx, nodeId, typeC, 1, 1 );

        // WHEN
        deleteRelationship( tx, relationshipsCreatedCIncoming[0] );

        // THEN
        assertRelationshipGroupDoesNotExist(
                txCtx, txCtx.getNodeRecords().getOrLoad( nodeId, null ).forReadingData(), typeA );
        assertRelationshipGroupDoesNotExist(
                txCtx, txCtx.getNodeRecords().getOrLoad( nodeId, null ).forReadingData(), typeB );
        assertDenseRelationshipCounts( tx, txCtx, nodeId, typeC, 1, 0 );

        // WHEN
        deleteRelationship( tx, relationshipsCreatedCOutgoing[0] );

        // THEN
        assertRelationshipGroupDoesNotExist(
                txCtx, txCtx.getNodeRecords().getOrLoad( nodeId, null ).forReadingData(), typeA );
        assertRelationshipGroupDoesNotExist(
                txCtx, txCtx.getNodeRecords().getOrLoad( nodeId, null ).forReadingData(), typeB );
        assertRelationshipGroupDoesNotExist(
                txCtx, txCtx.getNodeRecords().getOrLoad( nodeId, null ).forReadingData(), typeC );
    }

    @Test
    public void movingBilaterallyOfTheDenseNodeThresholdIsConsistent() throws Exception
    {
        // GIVEN
        resetFileSystem();
        instantiateNeoStore( 10 );
        final long nodeId = neoStore.getNodeStore().nextId();

        TransactionRecordState writeTransaction = newWriteTransaction().first();
        writeTransaction.nodeCreate( nodeId );

        int typeA = (int) neoStore.getRelationshipTypeTokenStore().nextId();
        writeTransaction.createRelationshipTypeToken( "A", typeA );
        createRelationships( writeTransaction, nodeId, typeA, INCOMING, 20 );

        try ( LockGroup locks = new LockGroup() )
        {
            commitProcess().commit( transactionRepresentationOf( writeTransaction ), locks, commitEvent, INTERNAL );
        }
        writeTransaction = newWriteTransaction().first();

        int typeB = 1;
        writeTransaction.createRelationshipTypeToken( "B", typeB );


        // WHEN
        // i remove enough relationships to become dense and remove enough to become not dense
        long[] relationshipsOfTypeB = createRelationships( writeTransaction, nodeId, typeB, OUTGOING, 5 );
        for ( long relationshipToDelete : relationshipsOfTypeB )
        {
            deleteRelationship( writeTransaction, relationshipToDelete );
        }

        PhysicalTransactionRepresentation tx = transactionRepresentationOf( writeTransaction );
        try ( LockGroup locks = new LockGroup() )
        {
            commitProcess().commit( tx, locks, commitEvent, INTERNAL );
        }

        // THEN
        // The dynamic label record in before should be the same id as in after, and should be in use
        final AtomicBoolean foundRelationshipGroupInUse = new AtomicBoolean();

        tx.accept( new NeoCommandHandler.HandlerVisitor( new NeoCommandHandler.Adapter()
        {
            @Override
            public boolean visitRelationshipGroupCommand(
                    RelationshipGroupCommand command ) throws IOException
            {
                if ( command.getRecord().inUse() )
                {
                    if ( !foundRelationshipGroupInUse.get() )
                    {
                        foundRelationshipGroupInUse.set( true );
                    }
                    else
                    {
                        fail();
                    }
                }
                return false;
            }
        } ) );

        assertTrue( "Did not create relationship group command", foundRelationshipGroupInUse.get() );
    }

    @Test
    public void shouldSortRelationshipGroups() throws Exception
    {
        // GIVEN a node with group of type 10
        resetFileSystem();
        instantiateNeoStore( 1 );
        int type5 = 5, type10 = 10, type15 = 15;
        try ( LockGroup locks = new LockGroup() )
        {
            TransactionRecordState tx = newWriteTransaction().first();
            neoStore.getRelationshipTypeTokenStore().setHighId( 16 );
            tx.createRelationshipTypeToken( "5", type5 );
            tx.createRelationshipTypeToken( "10", type10 );
            tx.createRelationshipTypeToken( "15", type15 );
            commitProcess().commit( transactionRepresentationOf( tx ), locks, commitEvent, INTERNAL );
        }
        long nodeId = neoStore.getNodeStore().nextId();
        try ( LockGroup locks = new LockGroup() )
        {
            TransactionRecordState tx = newWriteTransaction().first();
            long otherNode1Id = neoStore.getNodeStore().nextId();
            long otherNode2Id = neoStore.getNodeStore().nextId();
            tx.nodeCreate( nodeId );
            tx.nodeCreate( otherNode1Id );
            tx.nodeCreate( otherNode2Id );
            tx.relCreate( neoStore.getRelationshipStore().nextId(), type10, nodeId, otherNode1Id );
            // This relationship will cause the switch to dense
            tx.relCreate( neoStore.getRelationshipStore().nextId(), type10, nodeId, otherNode2Id );
            commitProcess().commit( transactionRepresentationOf( tx ), locks, commitEvent, INTERNAL );
            // Just a little validation of assumptions
            assertRelationshipGroupsInOrder( nodeId, type10 );
        }

        // WHEN inserting a relationship of type 5
        try ( LockGroup locks = new LockGroup() )
        {
            TransactionRecordState tx = newWriteTransaction().first();
            long otherNodeId = neoStore.getNodeStore().nextId();
            tx.nodeCreate( otherNodeId );
            tx.relCreate( neoStore.getRelationshipStore().nextId(), type5, nodeId, otherNodeId );
            commitProcess().commit( transactionRepresentationOf( tx ), locks, commitEvent, INTERNAL );
        }

        // THEN that group should end up first in the chain
        assertRelationshipGroupsInOrder( nodeId, type5, type10 );

        // WHEN inserting a relationship of type 15
        try ( LockGroup locks = new LockGroup() )
        {
            TransactionRecordState tx = newWriteTransaction().first();
            long otherNodeId = neoStore.getNodeStore().nextId();
            tx.nodeCreate( otherNodeId );
            tx.relCreate( neoStore.getRelationshipStore().nextId(), type15, nodeId, otherNodeId );
            commitProcess().commit( transactionRepresentationOf( tx ), locks, commitEvent, INTERNAL );
        }

        // THEN that group should end up last in the chain
        assertRelationshipGroupsInOrder( nodeId, type5, type10, type15 );
    }

    private void assertRelationshipGroupsInOrder( long nodeId, int... types )
    {
        NodeRecord node = neoStore.getNodeStore().getRecord( nodeId );
        assertTrue( "Node should be dense, is " + node, node.isDense() );
        long groupId = node.getNextRel();
        int cursor = 0;
        List<RelationshipGroupRecord> seen = new ArrayList<>();
        while ( groupId != Record.NO_NEXT_RELATIONSHIP.intValue() )
        {
            RelationshipGroupRecord group = neoStore.getRelationshipGroupStore().getRecord( groupId );
            seen.add( group );
            assertEquals( "Invalid type, seen groups so far " + seen, types[cursor++], group.getType() );
            groupId = group.getNext();
        }
        assertEquals( "Not enough relationship group records found in chain for " + node, types.length, cursor );
    }

    private long nextId( IdType type )
    {
        return idGeneratorFactory.get( type ).nextId();
    }

    private long[] createRelationships( TransactionRecordState tx, long nodeId, int type, Direction direction,
                                        int count )
    {
        long[] result = new long[count];
        for ( int i = 0; i < count; i++ )
        {
            long otherNodeId = nextId( NODE );
            tx.nodeCreate( otherNodeId );
            long first = direction == OUTGOING ? nodeId : otherNodeId;
            long other = direction == INCOMING ? nodeId : otherNodeId;
            long relId = nextId( RELATIONSHIP );
            result[i] = relId;
            tx.relCreate( relId, type, first, other );
        }
        return result;
    }

    private void deleteRelationship( TransactionRecordState tx, long relId )
    {
        tx.relDelete( relId );
    }

    private String string( int length )
    {
        StringBuilder result = new StringBuilder();
        char ch = 'a';
        for ( int i = 0; i < length; i++ )
        {
            result.append( (char) ((ch + (i % 10))) );
        }
        return result.toString();
    }

    @Before
    public void before() throws Exception
    {
        fs = new EphemeralFileSystemAbstraction();
        pageCache = pageCacheRule.getPageCache( fs );
        instantiateNeoStore( parseInt( GraphDatabaseSettings.dense_node_threshold.getDefaultValue() ) );
    }

    @SuppressWarnings( "unchecked" )
    private void instantiateNeoStore( int denseNodeThreshold ) throws Exception
    {
        config = new Config( stringMap(
                GraphDatabaseSettings.dense_node_threshold.name(), "" + denseNodeThreshold ) );

        File storeDir = new File( "dir" );

        StoreFactory storeFactory = new StoreFactory(
                storeDir,
                config,
                idGeneratorFactory,
                pageCache,
                fs,
                NULL_LOG_PROVIDER,
                new Monitors() );
        neoStore = storeFactory.createNeoStore();
        neoStore.rebuildCountStoreIfNeeded();
        lockMocks.clear();
        locks = mock( LockService.class, new Answer()
        {
            @Override
            public synchronized Object answer( final InvocationOnMock invocation ) throws Throwable
            {
                // This is necessary because finalize() will also be called
                if ( invocation.getMethod().getName().equals( "acquireNodeLock" ) )
                {
                    final Lock mock = mock( Lock.class, new Answer()
                    {
                        @Override
                        public Object answer( InvocationOnMock invocationOnMock ) throws Throwable
                        {
                            return null;
                        }
                    } );
                    lockMocks.add( mock );
                    return mock;
                }
                else
                {
                    return null;
                }
            }
        } );

        cacheAccessBackDoor = mock( CacheAccessBackDoor.class );
        mockIndexing = mock( IndexingService.class );
        doReturn( ValidatedIndexUpdates.NONE ).when( mockIndexing ).validate( any( Iterable.class ) );
    }

    private TransactionRepresentationCommitProcess commitProcess() throws IOException
    {
        return commitProcess( mockIndexing );
    }

    private TransactionRepresentationCommitProcess commitProcess( IndexingService indexing) throws IOException
    {
        return commitProcess(indexing, INTERNAL);
    }

    private TransactionRepresentationCommitProcess commitProcess( IndexingService indexing,
            TransactionApplicationMode mode ) throws IOException
    {
        TransactionAppender appenderMock = mock( TransactionAppender.class );
        when( appenderMock.append(
                Matchers.<TransactionRepresentation>any(),
                any( LogAppendEvent.class ) ) ).thenReturn( nextTxId++ );
        @SuppressWarnings( "unchecked" )
        Provider<LabelScanWriter> labelScanStore = mock( Provider.class );
        when( labelScanStore.instance() ).thenReturn( mock( LabelScanWriter.class ) );
        TransactionRepresentationStoreApplier applier = new TransactionRepresentationStoreApplier(
                indexing, labelScanStore, neoStore, cacheAccessBackDoor, locks, null, null, null );

        // Call this just to make sure the counters have been initialized.
        // This is only a problem in a mocked environment like this.
        neoStore.nextCommittingTransactionId();

        PropertyLoader propertyLoader = new PropertyLoader( neoStore );

<<<<<<< HEAD
        return new TransactionRepresentationCommitProcess( appenderMock, mock( KernelHealth.class ),
                neoStore, applier, new IndexUpdatesValidator( neoStore, propertyLoader, indexing ), mode );
=======
        return new TransactionRepresentationCommitProcess( txStoreMock, mock( KernelHealth.class ),
                neoStore, applier, new IndexUpdatesValidator( neoStore, propertyLoader, indexing ) );
>>>>>>> de204b94
    }

    @After
    public void shouldReleaseAllLocks()
    {
        for ( Lock lock : lockMocks )
        {
            verify( lock ).release();
        }
        neoStore.close();
    }

    public void resetFileSystem()
    {
        if ( neoStore != null )
        {
            neoStore.close();
        }
        fs = new EphemeralFileSystemAbstraction();
        pageCache = pageCacheRule.getPageCache( fs );
    }

    private Pair<TransactionRecordState, NeoStoreTransactionContext> newWriteTransaction()
    {
        return newWriteTransaction( mockIndexing );
    }

    private Pair<TransactionRecordState, NeoStoreTransactionContext> newWriteTransaction( IndexingService indexing )
    {
        NeoStoreTransactionContext context =
                new NeoStoreTransactionContext( mock( NeoStoreTransactionContextSupplier.class ), neoStore );
        context.bind( mock( Locks.Client.class ) );
        TransactionRecordState result = new TransactionRecordState( neoStore,
                new IntegrityValidator( neoStore, indexing ), context );

        return Pair.of( result, context );
    }

    private void commit( TransactionRepresentation recoveredTx, TransactionApplicationMode mode ) throws Exception
    {
        LabelScanStore labelScanStore = mock( LabelScanStore.class );
        when( labelScanStore.newWriter() ).thenReturn( mock( LabelScanWriter.class ) );

        try ( LockGroup locks = new LockGroup() )
        {
            commitProcess().commit( recoveredTx, locks, CommitEvent.NULL, mode );
        }
    }

    public static class RecoveryCreatingCopyingNeoCommandHandler implements Visitor<Command,IOException>
    {
        private final List<Command> commands = new LinkedList<>();

        @Override
        public boolean visit( Command element ) throws IOException
        {
            commands.add( element );
            return false;
        }

        public TransactionRepresentation getAsRecovered()
        {
            return new PhysicalTransactionRepresentation( commands );
        }
    }

    private class CapturingIndexingService extends IndexingService
    {
        private final Set<NodePropertyUpdate> updates = new HashSet<>();

        public CapturingIndexingService( IndexProxySetup proxySetup, SchemaIndexProviderMap providerMap,
                                         IndexMapReference indexMapRef, IndexStoreView storeView,
                                         Iterable<IndexRule> indexRules, IndexSamplingController samplingController,
                                         LogProvider logProvider, Monitor monitor )
        {
            super( proxySetup, providerMap, indexMapRef, storeView, indexRules, samplingController, null, logProvider,
                    monitor );
        }

        @Override
        public ValidatedIndexUpdates validate( Iterable<NodePropertyUpdate> indexUpdates )
        {
            this.updates.addAll( asCollection( indexUpdates ) );
            return ValidatedIndexUpdates.NONE;
        }
    }

    private CapturingIndexingService createCapturingIndexingService()
    {
        NeoStoreIndexStoreView storeView = new NeoStoreIndexStoreView( locks, neoStore );
        SchemaIndexProviderMap providerMap = new DefaultSchemaIndexProviderMap( NO_INDEX_PROVIDER );
        IndexingService.Monitor monitor = IndexingService.NO_MONITOR;
        UpdateableSchemaState schemaState = new KernelSchemaStateStore( NULL_LOG_PROVIDER );
        IndexSamplingConfig samplingConfig = new IndexSamplingConfig( new Config() );
        TokenNameLookup tokenNameLookup = mock( TokenNameLookup.class );
        IndexMapReference indexMapRef = new IndexMapReference();
        IndexSamplingControllerFactory
                samplingFactory = new IndexSamplingControllerFactory(
                samplingConfig, storeView, null, tokenNameLookup, NULL_LOG_PROVIDER
        );
        IndexProxySetup proxySetup =
                new IndexProxySetup( samplingConfig, storeView, providerMap, schemaState, null, null, NULL_LOG_PROVIDER );
        IndexSamplingController samplingController = samplingFactory.create( indexMapRef );
        return new CapturingIndexingService(
                proxySetup,
                providerMap,
                indexMapRef,
                storeView,
                Collections.<IndexRule>emptyList(),
                samplingController,
                NULL_LOG_PROVIDER,
                monitor
        );
    }

    private class IteratorCollector<T> implements Answer<Object>
    {
        private final int arg;
        private final List<T> elements = new ArrayList<>();

        public IteratorCollector( int arg )
        {
            this.arg = arg;
        }

        @SafeVarargs
        public final void assertContent( T... expected )
        {
            assertEquals( Arrays.asList( expected ), elements );
        }

        @Override
        @SuppressWarnings( "unchecked" )
        public Object answer( InvocationOnMock invocation ) throws Throwable
        {
            Object iterator = invocation.getArguments()[arg];
            if ( iterator instanceof Iterable )
            {
                iterator = ((Iterable<T>) iterator).iterator();
            }
            if ( iterator instanceof Iterator )
            {
                collect( (Iterator<T>) iterator );
            }
            return ValidatedIndexUpdates.NONE;
        }

        private void collect( Iterator<T> iterator )
        {
            while ( iterator.hasNext() )
            {
                elements.add( iterator.next() );
            }
        }
    }
}<|MERGE_RESOLUTION|>--- conflicted
+++ resolved
@@ -107,7 +107,6 @@
 import org.neo4j.test.PageCacheRule;
 import org.neo4j.unsafe.batchinsert.LabelScanWriter;
 
-import static java.lang.Integer.parseInt;
 import static org.hamcrest.Matchers.equalTo;
 import static org.junit.Assert.assertEquals;
 import static org.junit.Assert.assertFalse;
@@ -126,6 +125,9 @@
 import static org.mockito.Mockito.verify;
 import static org.mockito.Mockito.verifyNoMoreInteractions;
 import static org.mockito.Mockito.when;
+
+import static java.lang.Integer.parseInt;
+
 import static org.neo4j.graphdb.Direction.INCOMING;
 import static org.neo4j.graphdb.Direction.OUTGOING;
 import static org.neo4j.helpers.collection.Iterables.count;
@@ -1471,13 +1473,8 @@
 
         PropertyLoader propertyLoader = new PropertyLoader( neoStore );
 
-<<<<<<< HEAD
         return new TransactionRepresentationCommitProcess( appenderMock, mock( KernelHealth.class ),
-                neoStore, applier, new IndexUpdatesValidator( neoStore, propertyLoader, indexing ), mode );
-=======
-        return new TransactionRepresentationCommitProcess( txStoreMock, mock( KernelHealth.class ),
                 neoStore, applier, new IndexUpdatesValidator( neoStore, propertyLoader, indexing ) );
->>>>>>> de204b94
     }
 
     @After
