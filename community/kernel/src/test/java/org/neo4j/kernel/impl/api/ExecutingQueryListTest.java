/*
 * Copyright (c) 2002-2017 "Neo Technology,"
 * Network Engine for Objects in Lund AB [http://neotechnology.com]
 *
 * This file is part of Neo4j.
 *
 * Neo4j is free software: you can redistribute it and/or modify
 * it under the terms of the GNU General Public License as published by
 * the Free Software Foundation, either version 3 of the License, or
 * (at your option) any later version.
 *
 * This program is distributed in the hope that it will be useful,
 * but WITHOUT ANY WARRANTY; without even the implied warranty of
 * MERCHANTABILITY or FITNESS FOR A PARTICULAR PURPOSE.  See the
 * GNU General Public License for more details.
 *
 * You should have received a copy of the GNU General Public License
 * along with this program.  If not, see <http://www.gnu.org/licenses/>.
 */
package org.neo4j.kernel.impl.api;

import org.junit.Test;

import java.util.Collections;
import java.util.List;
import java.util.stream.Collectors;

import org.neo4j.io.pagecache.tracing.cursor.PageCursorTracer;
import org.neo4j.kernel.api.query.ExecutingQuery;
import org.neo4j.kernel.impl.query.clientconnection.ClientConnectionInfo;
import org.neo4j.resources.CpuClock;
import org.neo4j.resources.HeapAllocation;
import org.neo4j.time.Clocks;

import static java.util.Arrays.asList;
import static org.hamcrest.Matchers.equalTo;
import static org.junit.Assert.assertThat;
import static org.neo4j.values.virtual.VirtualValues.EMPTY_MAP;

public class ExecutingQueryListTest
{
    @Test
    public void removingTheLastQueryReturnsAnEmptyList()
    {
        // Given
        ExecutingQuery aQuery = createExecutingQuery( 1, "query" );
        ExecutingQueryList list = ExecutingQueryList.EMPTY.push( aQuery );

        // When
        ExecutingQueryList result = list.remove( aQuery );

        // Then
        assertThat( result, equalTo( ExecutingQueryList.EMPTY ) );
    }

    @Test
    public void shouldNotChangeAListWhenRemovingAQueryThatIsNotInTheList() throws Exception
    {
        // given
        ExecutingQuery query1 = createExecutingQuery( 1, "query1" );
        ExecutingQuery query2 = createExecutingQuery( 2, "query2" );
        ExecutingQueryList list = ExecutingQueryList.EMPTY.push( query1 );

        // when
        ExecutingQueryList result = list.remove( query2 );

        // then
        assertThat( result, equalTo( list ) );
    }

    @Test
    public void addingQueriesKeepsInsertOrder()
    {
        // Given
        ExecutingQuery query1 = createExecutingQuery( 1, "query1" );
        ExecutingQuery query2 = createExecutingQuery( 2, "query2" );
        ExecutingQuery query3 = createExecutingQuery( 3, "query3" );
        ExecutingQuery query4 = createExecutingQuery( 4, "query4" );
        ExecutingQuery query5 = createExecutingQuery( 5, "query5" );

        ExecutingQueryList list = ExecutingQueryList.EMPTY
                .push( query1 )
                .push( query2 )
                .push( query3 )
                .push( query4 )
                .push( query5 );

        // When
        List<ExecutingQuery> result = list.queries().collect( Collectors.toList() );

        // Then
        assertThat( result, equalTo( asList( query5, query4, query3, query2, query1 ) ) );
    }

    @Test
    public void removingQueryInTheMiddleKeepsOrder()
    {
        // Given
        ExecutingQuery query1 = createExecutingQuery( 1, "query1" );
        ExecutingQuery query2 = createExecutingQuery( 2, "query2" );
        ExecutingQuery query3 = createExecutingQuery( 3, "query3" );
        ExecutingQuery query4 = createExecutingQuery( 4, "query4" );
        ExecutingQuery query5 = createExecutingQuery( 5, "query5" );

        ExecutingQueryList list = ExecutingQueryList.EMPTY
                .push( query1 )
                .push( query2 )
                .push( query3 )
                .push( query4 )
                .push( query5 );

        // When
        List<ExecutingQuery> result = list.remove( query3 ).queries().collect( Collectors.toList() );

        // Then
        assertThat( result, equalTo( asList( query5, query4, query2, query1 ) ) );
    }

    private ExecutingQuery createExecutingQuery( int queryId, String query )
    {
        return new ExecutingQuery( queryId, ClientConnectionInfo.EMBEDDED_CONNECTION, "me", query,
<<<<<<< HEAD
                EMPTY_MAP, Collections.emptyMap(), () -> 0, PageCursorTracer.NULL, Thread.currentThread(),
=======
                Collections.emptyMap(), Collections.emptyMap(), () -> 0, PageCursorTracer.NULL,
                Thread.currentThread().getId(), Thread.currentThread().getName(),
>>>>>>> 69984d0f
                Clocks.nanoClock(), CpuClock.CPU_CLOCK, HeapAllocation.HEAP_ALLOCATION );
    }
}<|MERGE_RESOLUTION|>--- conflicted
+++ resolved
@@ -119,12 +119,8 @@
     private ExecutingQuery createExecutingQuery( int queryId, String query )
     {
         return new ExecutingQuery( queryId, ClientConnectionInfo.EMBEDDED_CONNECTION, "me", query,
-<<<<<<< HEAD
-                EMPTY_MAP, Collections.emptyMap(), () -> 0, PageCursorTracer.NULL, Thread.currentThread(),
-=======
-                Collections.emptyMap(), Collections.emptyMap(), () -> 0, PageCursorTracer.NULL,
+                EMPTY_MAP, Collections.emptyMap(), () -> 0, PageCursorTracer.NULL,
                 Thread.currentThread().getId(), Thread.currentThread().getName(),
->>>>>>> 69984d0f
                 Clocks.nanoClock(), CpuClock.CPU_CLOCK, HeapAllocation.HEAP_ALLOCATION );
     }
 }