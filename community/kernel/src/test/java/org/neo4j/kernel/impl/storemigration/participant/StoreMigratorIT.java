--- conflicted
+++ resolved
@@ -30,11 +30,7 @@
 import java.util.Collection;
 import java.util.function.Function;
 
-<<<<<<< HEAD
-=======
 import org.neo4j.graphdb.factory.GraphDatabaseSettings;
-import org.neo4j.io.fs.DefaultFileSystemAbstraction;
->>>>>>> d5f72250
 import org.neo4j.io.fs.FileSystemAbstraction;
 import org.neo4j.io.pagecache.PageCache;
 import org.neo4j.kernel.api.index.SchemaIndexProvider;
@@ -71,14 +67,11 @@
 @RunWith( Parameterized.class )
 public class StoreMigratorIT
 {
-<<<<<<< HEAD
     private final TestDirectory directory = TestDirectory.testDirectory();
     private final PageCacheRule pageCacheRule = new PageCacheRule();
     private final DefaultFileSystemRule fileSystemRule = new DefaultFileSystemRule();
-=======
     private static final Config CONFIG = Config.defaults().with(
             stringMap( GraphDatabaseSettings.pagecache_memory.name(), "8m" ) );
->>>>>>> d5f72250
 
     @Rule
     public RuleChain ruleChain = RuleChain.outerRule( directory ).around( fileSystemRule ).around( pageCacheRule );
