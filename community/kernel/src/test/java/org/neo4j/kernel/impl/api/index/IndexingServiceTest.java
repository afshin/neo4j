/*
 * Copyright (c) 2002-2018 "Neo Technology,"
 * Network Engine for Objects in Lund AB [http://neotechnology.com]
 *
 * This file is part of Neo4j.
 *
 * Neo4j is free software: you can redistribute it and/or modify
 * it under the terms of the GNU General Public License as published by
 * the Free Software Foundation, either version 3 of the License, or
 * (at your option) any later version.
 *
 * This program is distributed in the hope that it will be useful,
 * but WITHOUT ANY WARRANTY; without even the implied warranty of
 * MERCHANTABILITY or FITNESS FOR A PARTICULAR PURPOSE.  See the
 * GNU General Public License for more details.
 *
 * You should have received a copy of the GNU General Public License
 * along with this program.  If not, see <http://www.gnu.org/licenses/>.
 */
package org.neo4j.kernel.impl.api.index;

import org.hamcrest.Description;
import org.hamcrest.Matcher;
import org.hamcrest.TypeSafeMatcher;
import org.junit.Before;
import org.junit.Rule;
import org.junit.Test;
import org.junit.rules.ExpectedException;
import org.mockito.ArgumentCaptor;
import org.mockito.InOrder;
import org.mockito.invocation.InvocationOnMock;
import org.mockito.stubbing.Answer;

import java.io.File;
import java.io.IOException;
import java.io.UncheckedIOException;
import java.util.ArrayList;
import java.util.Arrays;
import java.util.Collection;
import java.util.Collections;
import java.util.Iterator;
import java.util.List;
import java.util.concurrent.CountDownLatch;
import java.util.concurrent.atomic.AtomicLong;
import java.util.function.IntPredicate;

import org.neo4j.collection.primitive.PrimitiveLongObjectMap;
import org.neo4j.graphdb.ResourceIterator;
import org.neo4j.graphdb.factory.GraphDatabaseSettings;
import org.neo4j.helpers.collection.BoundedIterable;
import org.neo4j.helpers.collection.Iterators;
import org.neo4j.helpers.collection.Visitor;
import org.neo4j.io.fs.FileSystemAbstraction;
import org.neo4j.io.pagecache.IOLimiter;
import org.neo4j.io.pagecache.PageCache;
import org.neo4j.kernel.api.TokenNameLookup;
import org.neo4j.kernel.api.exceptions.index.IndexEntryConflictException;
import org.neo4j.kernel.api.exceptions.index.IndexNotFoundKernelException;
import org.neo4j.kernel.api.exceptions.index.IndexPopulationFailedKernelException;
import org.neo4j.kernel.api.index.IndexAccessor;
import org.neo4j.kernel.api.index.IndexEntryUpdate;
import org.neo4j.kernel.api.index.IndexPopulator;
import org.neo4j.kernel.api.index.IndexUpdater;
import org.neo4j.kernel.api.index.InternalIndexState;
import org.neo4j.kernel.api.index.SchemaIndexProvider;
import org.neo4j.kernel.api.schema.LabelSchemaDescriptor;
import org.neo4j.kernel.api.schema.SchemaDescriptorFactory;
import org.neo4j.kernel.api.schema.index.IndexDescriptor;
import org.neo4j.kernel.api.schema.index.IndexDescriptorFactory;
import org.neo4j.kernel.configuration.Config;
import org.neo4j.kernel.impl.api.SchemaState;
import org.neo4j.kernel.impl.api.index.sampling.IndexSamplingConfig;
import org.neo4j.kernel.impl.api.index.sampling.IndexSamplingController;
import org.neo4j.kernel.impl.api.index.sampling.IndexSamplingMode;
import org.neo4j.kernel.impl.store.UnderlyingStorageException;
import org.neo4j.kernel.impl.store.record.IndexRule;
import org.neo4j.kernel.impl.storemigration.StoreMigrationParticipant;
import org.neo4j.kernel.impl.transaction.command.Command.NodeCommand;
import org.neo4j.kernel.impl.transaction.command.Command.PropertyCommand;
import org.neo4j.kernel.impl.transaction.state.DefaultSchemaIndexProviderMap;
import org.neo4j.kernel.impl.transaction.state.DirectIndexUpdates;
import org.neo4j.kernel.impl.transaction.state.IndexUpdates;
import org.neo4j.kernel.impl.util.Neo4jJobScheduler;
import org.neo4j.kernel.lifecycle.LifeRule;
import org.neo4j.kernel.lifecycle.LifecycleException;
import org.neo4j.logging.AssertableLogProvider;
import org.neo4j.logging.AssertableLogProvider.LogMatcherBuilder;
import org.neo4j.logging.NullLogProvider;
import org.neo4j.register.Register.DoubleLongRegister;
import org.neo4j.scheduler.JobScheduler;
import org.neo4j.storageengine.api.schema.IndexReader;
import org.neo4j.storageengine.api.schema.IndexSample;
import org.neo4j.storageengine.api.schema.PopulationProgress;
import org.neo4j.test.Barrier;
import org.neo4j.test.DoubleLatch;
import org.neo4j.test.mockito.answer.AwaitAnswer;
import org.neo4j.values.storable.Values;

import static java.lang.String.format;
import static java.lang.System.currentTimeMillis;
import static java.util.Arrays.asList;
import static java.util.concurrent.TimeUnit.SECONDS;
import static org.hamcrest.CoreMatchers.containsString;
import static org.hamcrest.CoreMatchers.startsWith;
import static org.hamcrest.Matchers.equalTo;
import static org.junit.Assert.assertEquals;
import static org.junit.Assert.assertThat;
import static org.junit.Assert.fail;
import static org.mockito.Matchers.any;
import static org.mockito.Matchers.anyBoolean;
import static org.mockito.Matchers.anyInt;
import static org.mockito.Matchers.anyLong;
import static org.mockito.Matchers.eq;
import static org.mockito.Mockito.RETURNS_MOCKS;
import static org.mockito.Mockito.doAnswer;
import static org.mockito.Mockito.doThrow;
import static org.mockito.Mockito.inOrder;
import static org.mockito.Mockito.mock;
import static org.mockito.Mockito.reset;
import static org.mockito.Mockito.spy;
import static org.mockito.Mockito.timeout;
import static org.mockito.Mockito.times;
import static org.mockito.Mockito.verify;
import static org.mockito.Mockito.verifyNoMoreInteractions;
import static org.mockito.Mockito.verifyZeroInteractions;
import static org.mockito.Mockito.when;
import static org.neo4j.helpers.collection.Iterators.asCollection;
import static org.neo4j.helpers.collection.Iterators.asResourceIterator;
import static org.neo4j.helpers.collection.Iterators.asSet;
import static org.neo4j.helpers.collection.Iterators.iterator;
import static org.neo4j.helpers.collection.Iterators.loop;
import static org.neo4j.kernel.api.index.InternalIndexState.FAILED;
import static org.neo4j.kernel.api.index.InternalIndexState.ONLINE;
import static org.neo4j.kernel.api.index.InternalIndexState.POPULATING;
import static org.neo4j.kernel.impl.api.index.IndexUpdateMode.RECOVERY;
import static org.neo4j.kernel.impl.api.index.TestSchemaIndexProviderDescriptor.PROVIDER_DESCRIPTOR;
import static org.neo4j.kernel.impl.api.index.sampling.IndexSamplingMode.TRIGGER_REBUILD_ALL;
import static org.neo4j.logging.AssertableLogProvider.inLog;
import static org.neo4j.register.Registers.newDoubleLongRegister;

public class IndexingServiceTest
{
    @Rule
    public final LifeRule life = new LifeRule();
    @Rule
    public ExpectedException expectedException = ExpectedException.none();

    private static final LogMatcherBuilder logMatch = inLog( IndexingService.class );
    private final SchemaState schemaState = mock( SchemaState.class );
    private final int labelId = 7;
    private final int propertyKeyId = 15;
    private final IndexDescriptor index = IndexDescriptorFactory.forLabel( labelId, propertyKeyId );
    private final IndexPopulator populator = mock( IndexPopulator.class );
    private final IndexUpdater updater = mock( IndexUpdater.class );
    private final SchemaIndexProvider indexProvider = mock( SchemaIndexProvider.class );
    private final IndexAccessor accessor = mock( IndexAccessor.class, RETURNS_MOCKS );
    private final IndexStoreView storeView  = mock( IndexStoreView.class );
    private final TokenNameLookup nameLookup = mock( TokenNameLookup.class );
    private final AssertableLogProvider logProvider = new AssertableLogProvider();

    @Before
    public void setUp()
    {
        when( populator.sampleResult() ).thenReturn( new IndexSample() );
        when( storeView.indexSample( anyLong(), any( DoubleLongRegister.class ) ) )
                .thenAnswer( invocation -> invocation.getArguments()[1] );
    }

    @Test
    public void shouldBringIndexOnlineAndFlipOverToIndexAccessor() throws Exception
    {
        // given
        when( accessor.newUpdater( any( IndexUpdateMode.class ) ) ).thenReturn(updater);

        IndexingService indexingService = newIndexingServiceWithMockedDependencies( populator, accessor, withData() );

        life.start();

        // when
        indexingService.createIndexes( IndexRule.indexRule( 0, index, PROVIDER_DESCRIPTOR ) );
        IndexProxy proxy = indexingService.getIndexProxy( 0 );

        waitForIndexesToComeOnline( indexingService, 0 );
        verify( populator, timeout( 10000 ) ).close( true );

        try ( IndexUpdater updater = proxy.newUpdater( IndexUpdateMode.ONLINE ) )
        {
            updater.process( add( 10, "foo" ) );
        }

        // then
        assertEquals( InternalIndexState.ONLINE, proxy.getState() );
        InOrder order = inOrder( populator, accessor, updater);
        order.verify( populator ).create();
        order.verify( populator ).close( true );
        order.verify( accessor ).newUpdater( IndexUpdateMode.ONLINE_IDEMPOTENT );
        order.verify( updater ).process( add( 10, "foo" ) );
        order.verify( updater ).close();
    }

    @Test
    public void indexCreationShouldBeIdempotent() throws Exception
    {
        // given
        when( accessor.newUpdater( any( IndexUpdateMode.class ) ) ).thenReturn( updater );

        IndexingService indexingService = newIndexingServiceWithMockedDependencies( populator, accessor, withData() );

        life.start();

        // when
        indexingService.createIndexes( IndexRule.indexRule( 0, index, PROVIDER_DESCRIPTOR ) );
        indexingService.createIndexes( IndexRule.indexRule( 0, index, PROVIDER_DESCRIPTOR ) );

        // We are asserting that the second call to createIndex does not throw an exception.
        waitForIndexesToComeOnline( indexingService, 0 );
    }

    @SuppressWarnings( "unchecked" )
    @Test
    public void shouldDeliverUpdatesThatOccurDuringPopulationToPopulator() throws Exception
    {
        // given
        when( populator.newPopulatingUpdater( storeView ) ).thenReturn( updater );

<<<<<<< HEAD
        CountDownLatch latch = new CountDownLatch( 1 );
        AwaitAnswer<Void> awaitAnswer = afterAwaiting( latch );
        doAnswer( awaitAnswer ).when( populator ).add( any( Collection.class ) );
=======
        CountDownLatch populationLatch = new CountDownLatch( 1 );
>>>>>>> ab110e9d

        Barrier.Control populationStartBarrier = new Barrier.Control();
        IndexingService.Monitor monitor = new IndexingService.MonitorAdapter()
        {
            @Override
            public void indexPopulationScanStarting()
            {
                populationStartBarrier.reached();
            }

            @Override
            public void indexPopulationScanComplete()
            {
                try
                {
                    populationLatch.await();
                }
                catch ( InterruptedException e )
                {
                    Thread.currentThread().interrupt();
                    throw new RuntimeException( "Index population monitor was interrupted", e );
                }
            }
        };
        IndexingService indexingService =
                newIndexingServiceWithMockedDependencies( populator, accessor, withData( addNodeUpdate( 1, "value1" ) ), monitor );

        life.start();

        // when

        indexingService.createIndexes( IndexRule.indexRule( 0, index, PROVIDER_DESCRIPTOR ) );
        IndexProxy proxy = indexingService.getIndexProxy( 0 );
        assertEquals( InternalIndexState.POPULATING, proxy.getState() );
        populationStartBarrier.await();
        populationStartBarrier.release();

        IndexEntryUpdate<?> value2 = add( 2, "value2" );
        try ( IndexUpdater updater = proxy.newUpdater( IndexUpdateMode.ONLINE ) )
        {
            updater.process( value2 );
        }

        populationLatch.countDown();

        waitForIndexesToComeOnline( indexingService, 0 );
<<<<<<< HEAD
        verify( populator, timeout( 10000 ) ).close( true );
=======
        verify( populator ).close( true );
>>>>>>> ab110e9d

        // then
        assertEquals( InternalIndexState.ONLINE, proxy.getState() );
        InOrder order = inOrder( populator, accessor, updater);
        order.verify( populator ).create();
        order.verify( populator ).includeSample( add( 1, "value1" ) );
        order.verify( populator, times( 2 ) ).add( any( Collection.class ) );

        // invoked from indexAllNodes(), empty because the id we added (2) is bigger than the one we indexed (1)
        //
        // (We don't get an update for value2 here because we mock a fake store that doesn't contain it
        //  just for the purpose of testing this behavior)
        order.verify( populator ).newPopulatingUpdater( storeView );
        order.verify( updater ).close();
        order.verify( populator ).sampleResult();
        order.verify( populator ).close( true );
        verifyNoMoreInteractions( updater );
        verifyNoMoreInteractions( populator );

        verifyZeroInteractions( accessor );
    }

    @Test
    public void shouldStillReportInternalIndexStateAsPopulatingWhenConstraintIndexIsDonePopulating() throws Exception
    {
        // given
        when( accessor.newUpdater( any( IndexUpdateMode.class ) ) ).thenReturn(updater);

        IndexingService indexingService = newIndexingServiceWithMockedDependencies( populator, accessor, withData() );

        life.start();

        // when
        indexingService.createIndexes( constraintIndexRule( 0, labelId, propertyKeyId, PROVIDER_DESCRIPTOR ) );
        IndexProxy proxy = indexingService.getIndexProxy( 0 );

        // don't wait for index to come ONLINE here since we're testing that it doesn't
        verify( populator, timeout( 20000 ) ).close( true );

        try ( IndexUpdater updater = proxy.newUpdater( IndexUpdateMode.ONLINE ) )
        {
            updater.process( add( 10, "foo" ) );
        }

        // then
        assertEquals( InternalIndexState.POPULATING, proxy.getState() );
        InOrder order = inOrder( populator, accessor, updater );
        order.verify( populator ).create();
        order.verify( populator ).close( true );
        order.verify( accessor ).newUpdater( IndexUpdateMode.ONLINE );
        order.verify(updater).process( add( 10, "foo" ) );
        order.verify(updater).close();
    }

    @Test
    public void shouldBringConstraintIndexOnlineWhenExplicitlyToldTo() throws Exception
    {
        // given
        IndexingService indexingService = newIndexingServiceWithMockedDependencies( populator, accessor, withData() );

        life.start();

        // when
        indexingService.createIndexes( constraintIndexRule( 0, labelId, propertyKeyId, PROVIDER_DESCRIPTOR ) );
        IndexProxy proxy = indexingService.getIndexProxy( 0 );

        indexingService.activateIndex( 0 );

        // then
        assertEquals( ONLINE, proxy.getState() );
        InOrder order = inOrder( populator, accessor );
        order.verify( populator ).create();
        order.verify( populator ).close( true );
    }

    @Test
    public void shouldLogIndexStateOnInit() throws Exception
    {
        // given
        SchemaIndexProvider provider = mock( SchemaIndexProvider.class );
        when( provider.getProviderDescriptor() ).thenReturn( PROVIDER_DESCRIPTOR );
        when( provider.getOnlineAccessor( anyLong(), any( IndexDescriptor.class ), any( IndexSamplingConfig.class ) ) )
                .thenReturn( mock( IndexAccessor.class ) );
        SchemaIndexProviderMap providerMap = new DefaultSchemaIndexProviderMap( provider );
        TokenNameLookup mockLookup = mock( TokenNameLookup.class );

        IndexRule onlineIndex     = indexRule( 1, 1, 1, PROVIDER_DESCRIPTOR );
        IndexRule populatingIndex = indexRule( 2, 1, 2, PROVIDER_DESCRIPTOR );
        IndexRule failedIndex     = indexRule( 3, 2, 2, PROVIDER_DESCRIPTOR );

        life.add( IndexingServiceFactory.createIndexingService( Config.defaults(), mock( JobScheduler.class ), providerMap,
                mock( IndexStoreView.class ), mockLookup, asList( onlineIndex, populatingIndex, failedIndex ),
                logProvider, IndexingService.NO_MONITOR, schemaState ) );

        when( provider.getInitialState( onlineIndex.getId(), onlineIndex.getIndexDescriptor() ) )
                .thenReturn( ONLINE );
        when( provider.getInitialState( populatingIndex.getId(), populatingIndex.getIndexDescriptor() ) )
                .thenReturn( InternalIndexState.POPULATING );
        when( provider.getInitialState( failedIndex.getId(), failedIndex.getIndexDescriptor() ) )
                .thenReturn( InternalIndexState.FAILED );

        when(mockLookup.labelGetName( 1 )).thenReturn( "LabelOne" );
        when( mockLookup.labelGetName( 2 ) ).thenReturn( "LabelTwo" );
        when( mockLookup.propertyKeyGetName( 1 ) ).thenReturn( "propertyOne" );
        when( mockLookup.propertyKeyGetName( 2 ) ).thenReturn( "propertyTwo" );

        // when
        life.init();

        // then
        logProvider.assertAtLeastOnce(
                logMatch.debug( "IndexingService.init: index 1 on :LabelOne(propertyOne) is ONLINE" ),
                logMatch.debug( "IndexingService.init: index 2 on :LabelOne(propertyTwo) is POPULATING" ),
                logMatch.debug( "IndexingService.init: index 3 on :LabelTwo(propertyTwo) is FAILED" )
        );
    }

    @Test
    public void shouldLogIndexStateOnStart() throws Exception
    {
        // given
        SchemaIndexProvider provider = mock( SchemaIndexProvider.class );
        when( provider.getProviderDescriptor() ).thenReturn( PROVIDER_DESCRIPTOR );
        SchemaIndexProviderMap providerMap = new DefaultSchemaIndexProviderMap( provider );
        TokenNameLookup mockLookup = mock( TokenNameLookup.class );

        IndexRule onlineIndex     = indexRule( 1, 1, 1, PROVIDER_DESCRIPTOR );
        IndexRule populatingIndex = indexRule( 2, 1, 2, PROVIDER_DESCRIPTOR );
        IndexRule failedIndex     = indexRule( 3, 2, 2, PROVIDER_DESCRIPTOR );

        IndexingService indexingService = IndexingServiceFactory.createIndexingService( Config.defaults(),
                mock( JobScheduler.class ), providerMap, storeView, mockLookup,
                asList( onlineIndex, populatingIndex, failedIndex ), logProvider, IndexingService.NO_MONITOR,
                schemaState );

        when( provider.getInitialState( onlineIndex.getId(), onlineIndex.getIndexDescriptor() ) )
                .thenReturn( ONLINE );
        when( provider.getInitialState( populatingIndex.getId(), populatingIndex.getIndexDescriptor() ) )
                .thenReturn( InternalIndexState.POPULATING );
        when( provider.getInitialState( failedIndex.getId(), failedIndex.getIndexDescriptor() ) )
                .thenReturn( InternalIndexState.FAILED );
        when( provider.getOnlineAccessor( anyLong(), any( IndexDescriptor.class ), any( IndexSamplingConfig.class ) ) ).thenAnswer(
                invocation -> mock( IndexAccessor.class ) );

        indexingService.init();

        when(mockLookup.labelGetName( 1 )).thenReturn( "LabelOne" );
        when(mockLookup.labelGetName( 2 )).thenReturn( "LabelTwo" );
        when(mockLookup.propertyKeyGetName( 1 )).thenReturn( "propertyOne" );
        when(mockLookup.propertyKeyGetName( 2 )).thenReturn( "propertyTwo" );
        when( storeView.indexSample( anyLong(), any( DoubleLongRegister.class ) ) ).thenReturn( newDoubleLongRegister( 32L, 32L ) );

        logProvider.clear();

        // when
        indexingService.start();

        // then
        verify( provider ).getPopulationFailure( 3 );
        logProvider.assertAtLeastOnce(
                logMatch.debug( "IndexingService.start: index 1 on :LabelOne(propertyOne) is ONLINE" ),
                logMatch.debug( "IndexingService.start: index 2 on :LabelOne(propertyTwo) is POPULATING" ),
                logMatch.debug( "IndexingService.start: index 3 on :LabelTwo(propertyTwo) is FAILED" )
        );
    }

    @Test
    public void shouldFailToStartIfMissingIndexProvider() throws Exception
    {
        // GIVEN an indexing service that has a schema index provider X
        String otherProviderKey = "something-completely-different";
        SchemaIndexProvider.Descriptor otherDescriptor = new SchemaIndexProvider.Descriptor(
                otherProviderKey, "no-version" );
        IndexRule rule = indexRule( 1, 2, 3, otherDescriptor );
        IndexingService indexing = newIndexingServiceWithMockedDependencies(
                mock( IndexPopulator.class ), mock( IndexAccessor.class ),
                new DataUpdates(), rule );

        // WHEN trying to start up and initialize it with an index from provider Y
        try
        {
            life.init();
            fail( "initIndexes with mismatching index provider should fail" );
        }
        catch ( LifecycleException e )
        {   // THEN starting up should fail
            assertThat( e.getCause().getMessage(), containsString( "existing index" ) );
            assertThat( e.getCause().getMessage(), containsString( otherProviderKey ) );
        }
    }

    @Test
    public void shouldSnapshotOnlineIndexes() throws Exception
    {
        // GIVEN
        int indexId = 1;
        int indexId2 = 2;
        IndexRule rule1 = indexRule( indexId, 2, 3, PROVIDER_DESCRIPTOR );
        IndexRule rule2 = indexRule( indexId2, 4, 5, PROVIDER_DESCRIPTOR );

        IndexAccessor indexAccessor = mock( IndexAccessor.class );
        IndexingService indexing = newIndexingServiceWithMockedDependencies(
                mock( IndexPopulator.class ), indexAccessor,
                new DataUpdates( ), rule1, rule2 );
        File theFile = new File( "Blah" );

        when( indexAccessor.snapshotFiles()).thenAnswer( newResourceIterator( theFile ) );
        when( indexProvider.getInitialState( indexId, rule1.getIndexDescriptor() ) ).thenReturn( ONLINE );
        when( indexProvider.getInitialState( indexId2, rule2.getIndexDescriptor() ) ).thenReturn( ONLINE );
        when( storeView.indexSample( anyLong(), any( DoubleLongRegister.class ) ) )
                .thenReturn( newDoubleLongRegister( 32L, 32L ) );

        life.start();

        // WHEN
        ResourceIterator<File> files = indexing.snapshotStoreFiles();

        // THEN
        // We get a snapshot per online index
        assertThat( asCollection( files ), equalTo( asCollection( iterator( theFile, theFile ) ) ) );
    }

    @Test
    public void shouldNotSnapshotPopulatingIndexes() throws Exception
    {
        // GIVEN
        CountDownLatch populatorLatch = new CountDownLatch( 1 );
        IndexAccessor indexAccessor = mock(IndexAccessor.class);
        int indexId = 1;
        int indexId2 = 2;
        IndexRule rule1 = indexRule( indexId, 2, 3, PROVIDER_DESCRIPTOR );
        IndexRule rule2 = indexRule( indexId2, 4, 5, PROVIDER_DESCRIPTOR );
        IndexingService indexing = newIndexingServiceWithMockedDependencies(
                populator, indexAccessor,
                new DataUpdates(), rule1, rule2 );
        File theFile = new File( "Blah" );

        doAnswer( waitForLatch( populatorLatch ) ).when( populator ).create();
        when( indexAccessor.snapshotFiles() ).thenAnswer( newResourceIterator( theFile ) );
        when( indexProvider.getInitialState( indexId, rule1.getIndexDescriptor() ) ).thenReturn( POPULATING );
        when( indexProvider.getInitialState( indexId2, rule2.getIndexDescriptor() ) ).thenReturn( ONLINE );
        when( storeView.indexSample( anyLong(), any( DoubleLongRegister.class ) ) ).thenReturn( newDoubleLongRegister( 32L, 32L ) );
        life.start();

        // WHEN
        ResourceIterator<File> files = indexing.snapshotStoreFiles();
        populatorLatch.countDown(); // only now, after the snapshot, is the population job allowed to finish
        waitForIndexesToComeOnline( indexing, indexId, indexId2 );

        // THEN
        // We get a snapshot from the online index, but no snapshot from the populating one
        assertThat( asCollection( files ), equalTo( asCollection( iterator( theFile ) ) ) );
    }

    @Test
    public void shouldIgnoreActivateCallDuringRecovery() throws Exception
    {
        // given
        IndexingService indexingService = newIndexingServiceWithMockedDependencies( populator, accessor, withData() );

        // when
        indexingService.activateIndex( 0 );

        // then no exception should be thrown.
    }

    @Test
    public void shouldLogTriggerSamplingOnAllIndexes() throws Exception
    {
        // given
        IndexingService indexingService = newIndexingServiceWithMockedDependencies( populator, accessor, withData() );
        IndexSamplingMode mode = TRIGGER_REBUILD_ALL;

        // when
        indexingService.triggerIndexSampling( mode );

        // then
        logProvider.assertAtLeastOnce(
                logMatch.info( "Manual trigger for sampling all indexes [" + mode + "]" )
        );
    }

    @Test
    public void shouldLogTriggerSamplingOnAnIndexes() throws Exception
    {
        // given
        long indexId = 0;
        IndexSamplingMode mode = TRIGGER_REBUILD_ALL;
        IndexDescriptor descriptor = IndexDescriptorFactory.forLabel( 0, 1 );
        IndexingService indexingService = newIndexingServiceWithMockedDependencies( populator, accessor, withData(),
                IndexRule.indexRule( indexId, descriptor, PROVIDER_DESCRIPTOR ) );
        life.init();
        life.start();

        // when
        indexingService.triggerIndexSampling( descriptor.schema() , mode );

        // then
        String userDescription = descriptor.schema().userDescription( nameLookup );
        logProvider.assertAtLeastOnce(
                logMatch.info( "Manual trigger for sampling index " + userDescription + " [" + mode + "]" )
        );
    }

    @Test
    public void applicationOfIndexUpdatesShouldThrowIfServiceIsShutdown()
            throws IOException, IndexEntryConflictException
    {
        // Given
        IndexingService indexingService = newIndexingServiceWithMockedDependencies( populator, accessor, withData() );
        life.start();
        life.shutdown();

        try
        {
            // When
            indexingService.apply( updates( asSet( add( 1, "foo" ) ) ) );
            fail( "Should have thrown " + IllegalStateException.class.getSimpleName() );
        }
        catch ( IllegalStateException e )
        {
            // Then
            assertThat( e.getMessage(), startsWith( "Can't apply index updates" ) );
        }
    }

    private IndexUpdates updates( Iterable<IndexEntryUpdate<LabelSchemaDescriptor>> updates )
    {
        return new DirectIndexUpdates( updates );
    }

    @Test
    public void applicationOfUpdatesShouldFlush() throws Exception
    {
        // Given
        when( accessor.newUpdater( any( IndexUpdateMode.class ) ) ).thenReturn( updater );
        IndexingService indexing = newIndexingServiceWithMockedDependencies( populator, accessor, withData() );
        life.start();

        indexing.createIndexes( IndexRule.indexRule( 0, index, PROVIDER_DESCRIPTOR ) );
        waitForIndexesToComeOnline( indexing, 0 );
        verify( populator, timeout( 10000 ) ).close( true );

        // When
        indexing.apply( updates( asList( add( 1, "foo" ), add( 2, "bar" ) ) ) );

        // Then
        InOrder inOrder = inOrder( updater );
        inOrder.verify( updater ).process( add( 1, "foo" ) );
        inOrder.verify( updater ).process( add( 2, "bar" ) );
        inOrder.verify( updater ).close();
        inOrder.verifyNoMoreInteractions();
    }

    @Test
    public void closingOfValidatedUpdatesShouldCloseUpdaters() throws Exception
    {
        // Given
        long indexId1 = 1;
        long indexId2 = 2;

        int labelId1 = 24;
        int labelId2 = 42;

        IndexingService indexing = newIndexingServiceWithMockedDependencies( populator, accessor, withData() );

        IndexAccessor accessor1 = mock( IndexAccessor.class );
        IndexUpdater updater1 = mock( IndexUpdater.class );
        when( accessor1.newUpdater( any( IndexUpdateMode.class ) ) ).thenReturn( updater1 );

        IndexAccessor accessor2 = mock( IndexAccessor.class );
        IndexUpdater updater2 = mock( IndexUpdater.class );
        when( accessor2.newUpdater( any( IndexUpdateMode.class ) ) ).thenReturn( updater2 );

        when( indexProvider.getOnlineAccessor( eq( 1L ), any( IndexDescriptor.class ),
                any( IndexSamplingConfig.class ) ) ).thenReturn( accessor1 );
        when( indexProvider.getOnlineAccessor( eq( 2L ), any( IndexDescriptor.class ),
                any( IndexSamplingConfig.class ) ) ).thenReturn( accessor2 );

        life.start();

        indexing.createIndexes( indexRule( indexId1, labelId1, propertyKeyId, PROVIDER_DESCRIPTOR ) );
        indexing.createIndexes( indexRule( indexId2, labelId2, propertyKeyId, PROVIDER_DESCRIPTOR ) );

        waitForIndexesToComeOnline( indexing, indexId1, indexId2 );

        verify( populator, timeout( 10000 ).times( 2 ) ).close( true );

        // When
        indexing.apply( updates( asList(
                add( 1, "foo", labelId1 ),
                add( 2, "bar", labelId2 ) ) ) );

        // Then
        verify( updater1 ).close();
        verify( updater2 ).close();
    }

    private void waitForIndexesToComeOnline( IndexingService indexing, long... indexRuleIds )
            throws IndexNotFoundKernelException
    {
        waitForIndexesToGetIntoState( indexing, ONLINE, indexRuleIds );
    }

    private void waitForIndexesToGetIntoState( IndexingService indexing, InternalIndexState state,
            long... indexRuleIds )
            throws IndexNotFoundKernelException
    {
        long end = currentTimeMillis() + SECONDS.toMillis( 30 );
        while ( !allInState( indexing, state, indexRuleIds ) )
        {
            if ( currentTimeMillis() > end )
            {
                fail( "Indexes couldn't come online" );
            }
        }
    }

    private boolean allInState( IndexingService indexing, InternalIndexState state,
            long[] indexRuleIds ) throws IndexNotFoundKernelException
    {
        for ( long indexRuleId : indexRuleIds )
        {
            if ( indexing.getIndexProxy( indexRuleId ).getState() != state )
            {
                return false;
            }
        }
        return true;
    }

    private IndexUpdates nodeIdsAsIndexUpdates( long... nodeIds )
    {
        return new IndexUpdates()
        {
            @Override
            public Iterator<IndexEntryUpdate<LabelSchemaDescriptor>> iterator()
            {
                List<IndexEntryUpdate<LabelSchemaDescriptor>> updates = new ArrayList<>();
                for ( long nodeId : nodeIds )
                {
                    updates.add( IndexEntryUpdate.add( nodeId, index.schema(), Values.of( 1 ) ) );
                }
                return updates.iterator();
            }

            @Override
            public void feed( PrimitiveLongObjectMap<List<PropertyCommand>> propCommands,
                    PrimitiveLongObjectMap<NodeCommand> nodeCommands )
            {
                throw new UnsupportedOperationException();
            }

            @Override
            public boolean hasUpdates()
            {
                return nodeIds.length > 0;
            }
        };
    }

    /*
     * See comments in IndexingService#createIndex
     */
    @Test
    public void shouldNotLoseIndexDescriptorDueToOtherSimilarIndexDuringRecovery() throws Exception
    {
        // GIVEN
        long nodeId = 0;
        long indexId = 1;
        long otherIndexId = 2;
        NodeUpdates update = addNodeUpdate( nodeId, "value" );
        when( storeView.nodeAsUpdates( eq( nodeId ) ) ).thenReturn( update );
        DoubleLongRegister register = mock( DoubleLongRegister.class );
        when( register.readSecond() ).thenReturn( 42L );
        when( storeView.indexSample( anyLong(), any( DoubleLongRegister.class ) ) )
                .thenReturn( register );
        // For some reason the usual accessor returned null from newUpdater, even when told to return the updater
        // so spying on a real object instead.
        IndexAccessor accessor = spy( new TrackingIndexAccessor() );
        IndexRule index = IndexRule.indexRule( 1, this.index, PROVIDER_DESCRIPTOR );
        IndexingService indexing = newIndexingServiceWithMockedDependencies(
                populator, accessor, withData( update ), index
        );
        when( indexProvider.getInitialState( indexId, index.getIndexDescriptor() ) ).thenReturn( ONLINE );
        life.init();

        // WHEN dropping another index, which happens to have the same label/property... while recovering
        IndexRule otherIndex = IndexRule.indexRule( otherIndexId, index.getIndexDescriptor(), PROVIDER_DESCRIPTOR );
        indexing.createIndexes( otherIndex );
        indexing.dropIndex( otherIndex );
        // and WHEN finally creating our index again (at a later point in recovery)
        indexing.createIndexes( index );
        reset( accessor );
        indexing.apply( nodeIdsAsIndexUpdates( nodeId ) );
        // and WHEN starting, i.e. completing recovery
        life.start();

        verify( accessor ).newUpdater( RECOVERY );
    }

    @Test
    public void shouldWaitForRecoveredUniquenessConstraintIndexesToBeFullyPopulated() throws Exception
    {
        // I.e. when a uniqueness constraint is created, but database crashes before that schema record
        // ends up in the store, so that next start have no choice but to rebuild it.

        // GIVEN
        final DoubleLatch latch = new DoubleLatch();
        ControlledIndexPopulator populator = new ControlledIndexPopulator( latch );
        final AtomicLong indexId = new AtomicLong( -1 );
        IndexingService.Monitor monitor = new IndexingService.MonitorAdapter()
        {
            @Override
            public void awaitingPopulationOfRecoveredIndex( long index, IndexDescriptor descriptor )
            {
                // When we see that we start to await the index to populate, notify the slow-as-heck
                // populator that it can actually go and complete its job.
                indexId.set( index );
                latch.startAndWaitForAllToStart();
            }
        };
        // leaving out the IndexRule here will have the index being populated from scratch
        IndexingService indexing = newIndexingServiceWithMockedDependencies( populator, accessor,
                withData( addNodeUpdate( 0, "value", 1 ) ), monitor );

        // WHEN initializing, i.e. preparing for recovery
        life.init();
        // simulating an index being created as part of applying recovered transactions
        long fakeOwningConstraintRuleId = 1;
        indexing.createIndexes( constraintIndexRule( 2, labelId, propertyKeyId, PROVIDER_DESCRIPTOR,
                fakeOwningConstraintRuleId ) );
        // and then starting, i.e. considering recovery completed
        life.start();

        // THEN afterwards the index should be ONLINE
        assertEquals( 2, indexId.get() );
        assertEquals( ONLINE, indexing.getIndexProxy( indexId.get() ).getState() );
    }

    @Test
    public void shouldCreateMultipleIndexesInOneCall() throws Exception
    {
        // GIVEN
        IndexingService.Monitor monitor = IndexingService.NO_MONITOR;
        IndexingService indexing = newIndexingServiceWithMockedDependencies( populator, accessor,
                withData( addNodeUpdate( 0, "value", 1 ) ), monitor );
        life.start();

        // WHEN
        IndexRule indexRule1 = indexRule( 0, 0, 0, PROVIDER_DESCRIPTOR );
        IndexRule indexRule2 = indexRule( 1, 0, 1, PROVIDER_DESCRIPTOR );
        IndexRule indexRule3 = indexRule( 2, 1, 0, PROVIDER_DESCRIPTOR );
        indexing.createIndexes( indexRule1, indexRule2, indexRule3 );

        // THEN
        verify( indexProvider ).getPopulator( eq( 0L ), eq( IndexDescriptorFactory.forLabel( 0, 0 ) ),
                any( IndexSamplingConfig.class ) );
        verify( indexProvider ).getPopulator( eq( 1L ), eq( IndexDescriptorFactory.forLabel( 0, 1 ) ),
                any( IndexSamplingConfig.class ) );
        verify( indexProvider ).getPopulator( eq( 2L ), eq( IndexDescriptorFactory.forLabel( 1, 0 ) ),
                any( IndexSamplingConfig.class ) );

        waitForIndexesToComeOnline( indexing, 0, 1, 2 );
    }

    @Test
    public void shouldStoreIndexFailureWhenFailingToCreateOnlineAccessorAfterPopulating() throws Exception
    {
        // given
        long indexId = 1;
        IndexingService indexing = newIndexingServiceWithMockedDependencies( populator, accessor, withData() );

        IOException exception = new IOException( "Expected failure" );
        when( nameLookup.labelGetName( labelId ) ).thenReturn( "TheLabel" );
        when( nameLookup.propertyKeyGetName( propertyKeyId ) ).thenReturn( "propertyKey" );

        when( indexProvider.getOnlineAccessor(
                eq( indexId ), any( IndexDescriptor.class ), any( IndexSamplingConfig.class ) ) )
                .thenThrow( exception );

        life.start();
        ArgumentCaptor<Boolean> closeArgs = ArgumentCaptor.forClass( Boolean.class );

        // when
        indexing.createIndexes( IndexRule.indexRule( indexId, index, PROVIDER_DESCRIPTOR ) );
        waitForIndexesToGetIntoState( indexing, InternalIndexState.FAILED, indexId );
        verify( populator, timeout( 10000 ).times( 2 ) ).close( closeArgs.capture() );

        // then
        assertEquals( FAILED, indexing.getIndexProxy( 1 ).getState() );
        assertEquals( asList( true, false ), closeArgs.getAllValues() );
        assertThat( storedFailure(), containsString( format( "java.io.IOException: Expected failure%n\tat " ) ) );
        logProvider.assertAtLeastOnce( inLog( IndexPopulationJob.class ).error( equalTo(
                "Failed to populate index: [:TheLabel(propertyKey) [provider: {key=quantum-dex, version=25.0}]]" ),
                causedBy( exception ) ) );
        logProvider.assertNone( inLog( IndexPopulationJob.class ).info(
                "Index population completed. Index is now online: [%s]",
                ":TheLabel(propertyKey) [provider: {key=quantum-dex, version=25.0}]" ) );
    }

    @Test
    public void shouldStoreIndexFailureWhenFailingToCreateOnlineAccessorAfterRecoveringPopulatingIndex() throws Exception
    {
        // given
        long indexId = 1;
        IndexRule indexRule = IndexRule.indexRule( indexId, index, PROVIDER_DESCRIPTOR );
        IndexingService indexing = newIndexingServiceWithMockedDependencies( populator, accessor, withData(), indexRule );

        IOException exception = new IOException( "Expected failure" );
        when( nameLookup.labelGetName( labelId ) ).thenReturn( "TheLabel" );
        when( nameLookup.propertyKeyGetName( propertyKeyId ) ).thenReturn( "propertyKey" );

        when( indexProvider.getInitialState( indexId, indexRule.getIndexDescriptor() ) ).thenReturn( POPULATING );
        when( indexProvider.getOnlineAccessor(
                eq( indexId ), any( IndexDescriptor.class ), any( IndexSamplingConfig.class ) ) )
                .thenThrow( exception );

        life.start();
        ArgumentCaptor<Boolean> closeArgs = ArgumentCaptor.forClass( Boolean.class );

        // when
        waitForIndexesToGetIntoState( indexing, InternalIndexState.FAILED, indexId );
        verify( populator, timeout( 10000 ).times( 2 ) ).close( closeArgs.capture() );

        // then
        assertEquals( FAILED, indexing.getIndexProxy( 1 ).getState() );
        assertEquals( asList( true, false ), closeArgs.getAllValues() );
        assertThat( storedFailure(), containsString( format( "java.io.IOException: Expected failure%n\tat " ) ) );
        logProvider.assertAtLeastOnce( inLog( IndexPopulationJob.class ).error( equalTo(
                "Failed to populate index: [:TheLabel(propertyKey) [provider: {key=quantum-dex, version=25.0}]]" ),
                causedBy( exception ) ) );
        logProvider.assertNone( inLog( IndexPopulationJob.class ).info(
                "Index population completed. Index is now online: [%s]",
                ":TheLabel(propertyKey) [provider: {key=quantum-dex, version=25.0}]" ) );
    }

    @Test
    public void shouldLogIndexStateOutliersOnInit() throws Exception
    {
        // given
        SchemaIndexProvider provider = mock( SchemaIndexProvider.class );
        when( provider.getProviderDescriptor() ).thenReturn( PROVIDER_DESCRIPTOR );
        when( provider.getOnlineAccessor( anyLong(), any( IndexDescriptor.class ), any( IndexSamplingConfig.class ) ) )
                .thenReturn( mock( IndexAccessor.class ) );
        SchemaIndexProviderMap providerMap = new DefaultSchemaIndexProviderMap( provider );
        TokenNameLookup mockLookup = mock( TokenNameLookup.class );

        List<IndexRule> indexes = new ArrayList<>();
        int nextIndexId = 1;
        IndexRule populatingIndex = indexRule( nextIndexId, nextIndexId++, 1, PROVIDER_DESCRIPTOR );
        when( provider.getInitialState( populatingIndex.getId(), populatingIndex.getIndexDescriptor() ) ).thenReturn( POPULATING );
        indexes.add( populatingIndex );
        IndexRule failedIndex = indexRule( nextIndexId, nextIndexId++, 1, PROVIDER_DESCRIPTOR );
        when( provider.getInitialState( failedIndex.getId(), failedIndex.getIndexDescriptor() ) ).thenReturn( FAILED );
        indexes.add( failedIndex );
        for ( int i = 0; i < 10; i++ )
        {
            IndexRule indexRule = indexRule( nextIndexId, nextIndexId++, 1, PROVIDER_DESCRIPTOR );
            when( provider.getInitialState( indexRule.getId(), indexRule.getIndexDescriptor() ) ).thenReturn( ONLINE );
            indexes.add( indexRule );
        }
        for ( int i = 0; i < nextIndexId; i++ )
        {
            when( mockLookup.labelGetName( i ) ).thenReturn( "Label" + i );
        }

        life.add( IndexingServiceFactory.createIndexingService( Config.defaults(), mock( JobScheduler.class ), providerMap,
                mock( IndexStoreView.class ), mockLookup, indexes, logProvider, IndexingService.NO_MONITOR,
                schemaState ) );

        when( mockLookup.propertyKeyGetName( 1 ) ).thenReturn( "prop" );

        // when
        life.init();

        // then
        logProvider.assertAtLeastOnce(
                logMatch.info( "IndexingService.init: index 1 on :Label1(prop) is POPULATING" ),
                logMatch.info( "IndexingService.init: index 2 on :Label2(prop) is FAILED" ),
                logMatch.info( "IndexingService.init: indexes not specifically mentioned above are ONLINE" )
        );
        logProvider.assertNone( logMatch.info( "IndexingService.init: index 3 on :Label3(prop) is ONLINE" ) );
    }

    @Test
    public void shouldLogIndexStateOutliersOnStart() throws Exception
    {
        // given
        SchemaIndexProvider provider = mock( SchemaIndexProvider.class );
        when( provider.getProviderDescriptor() ).thenReturn( PROVIDER_DESCRIPTOR );
        when( provider.getOnlineAccessor( anyLong(), any( IndexDescriptor.class ), any( IndexSamplingConfig.class ) ) )
                .thenReturn( mock( IndexAccessor.class ) );
        SchemaIndexProviderMap providerMap = new DefaultSchemaIndexProviderMap( provider );
        TokenNameLookup mockLookup = mock( TokenNameLookup.class );

        List<IndexRule> indexes = new ArrayList<>();
        int nextIndexId = 1;
        IndexRule populatingIndex = indexRule( nextIndexId, nextIndexId++, 1, PROVIDER_DESCRIPTOR );
        when( provider.getInitialState( populatingIndex.getId(), populatingIndex.getIndexDescriptor() ) ).thenReturn( POPULATING );
        indexes.add( populatingIndex );
        IndexRule failedIndex = indexRule( nextIndexId, nextIndexId++, 1, PROVIDER_DESCRIPTOR );
        when( provider.getInitialState( failedIndex.getId(), failedIndex.getIndexDescriptor() ) ).thenReturn( FAILED );
        indexes.add( failedIndex );
        for ( int i = 0; i < 10; i++ )
        {
            IndexRule indexRule = indexRule( nextIndexId, nextIndexId++, 1, PROVIDER_DESCRIPTOR );
            when( provider.getInitialState( indexRule.getId(), indexRule.getIndexDescriptor() ) ).thenReturn( ONLINE );
            indexes.add( indexRule );
        }
        for ( int i = 0; i < nextIndexId; i++ )
        {
            when( mockLookup.labelGetName( i ) ).thenReturn( "Label" + i );
        }

        IndexingService indexingService = IndexingServiceFactory.createIndexingService( Config.defaults(),
                mock( JobScheduler.class ), providerMap, storeView, mockLookup, indexes,
                logProvider, IndexingService.NO_MONITOR, schemaState );
        when( storeView.indexSample( anyLong(), any( DoubleLongRegister.class ) ) )
                .thenReturn( newDoubleLongRegister( 32L, 32L ) );
        when( mockLookup.propertyKeyGetName( 1 ) ).thenReturn( "prop" );

        // when
        indexingService.init();
        logProvider.clear();
        indexingService.start();

        // then
        logProvider.assertAtLeastOnce(
                logMatch.info( "IndexingService.start: index 1 on :Label1(prop) is POPULATING" ),
                logMatch.info( "IndexingService.start: index 2 on :Label2(prop) is FAILED" ),
                logMatch.info( "IndexingService.start: indexes not specifically mentioned above are ONLINE" )
        );
        logProvider.assertNone( logMatch.info( "IndexingService.start: index 3 on :Label3(prop) is ONLINE" ) );
    }

    @Test
    public void flushAllIndexesWhileSomeOfThemDropped() throws IOException
    {
        IndexMapReference indexMapReference = new IndexMapReference();
        IndexProxy validIndex = createIndexProxyMock();
        IndexProxy deletedIndexProxy = createIndexProxyMock();
        indexMapReference.modify( indexMap ->
        {
            indexMap.putIndexProxy( 1, validIndex );
            indexMap.putIndexProxy( 2, validIndex );
            indexMap.putIndexProxy( 3, deletedIndexProxy );
            indexMap.putIndexProxy( 4, validIndex );
            indexMap.putIndexProxy( 5, validIndex );
            return indexMap;
        } );

        doAnswer( invocation ->
        {
            indexMapReference.modify( indexMap ->
            {
                indexMap.removeIndexProxy( 3 );
                return indexMap;
            } );
            throw new RuntimeException( "Index deleted." );
        } ).when( deletedIndexProxy ).force( any( IOLimiter.class ) );

        IndexingService indexingService = createIndexServiceWithCustomIndexMap( indexMapReference );

        indexingService.forceAll( IOLimiter.unlimited() );
        verify( validIndex, times( 4 ) ).force( IOLimiter.unlimited() );
    }

    @Test
    public void failForceAllWhenOneOfTheIndexesFailToForce() throws IOException
    {
        IndexMapReference indexMapReference = new IndexMapReference();
        indexMapReference.modify( indexMap ->
        {
            IndexProxy validIndex = createIndexProxyMock();
            indexMap.putIndexProxy( 1, validIndex );
            indexMap.putIndexProxy( 2, validIndex );
            IndexProxy strangeIndexProxy = createIndexProxyMock();
            indexMap.putIndexProxy( 3, strangeIndexProxy );
            indexMap.putIndexProxy( 4, validIndex );
            indexMap.putIndexProxy( 5, validIndex );
            doThrow( new UncheckedIOException( new IOException( "Can't force" ) ) ).when( strangeIndexProxy ).force( any( IOLimiter.class ) );
            return indexMap;
        } );

        IndexingService indexingService = createIndexServiceWithCustomIndexMap( indexMapReference );

        expectedException.expectMessage( "Unable to force" );
        expectedException.expect( UnderlyingStorageException.class );
        indexingService.forceAll( IOLimiter.unlimited() );
    }

    @Test
    public void shouldRefreshIndexesOnStart() throws Exception
    {
        // given
        IndexRule rule = IndexRule.indexRule( 0, index, PROVIDER_DESCRIPTOR );
        IndexingService indexing = newIndexingServiceWithMockedDependencies( populator, accessor, withData(), rule );

        IndexAccessor accessor = mock( IndexAccessor.class );
        IndexUpdater updater = mock( IndexUpdater.class );
        when( accessor.newUpdater( any( IndexUpdateMode.class ) ) ).thenReturn( updater );
        when( indexProvider.getOnlineAccessor( eq( rule.getId() ), any( IndexDescriptor.class ),
                any( IndexSamplingConfig.class ) ) ).thenReturn( accessor );

        life.init();

        verify( accessor, times( 0 ) ).refresh();

        life.start();

        // Then
        verify( accessor, times( 1 ) ).refresh();
    }

    private IndexProxy createIndexProxyMock()
    {
        IndexProxy proxy = mock( IndexProxy.class );
        IndexDescriptor descriptor = IndexDescriptorFactory.forLabel( 1, 2 );
        when( proxy.getDescriptor() ).thenReturn( descriptor );
        return proxy;
    }

    private static Matcher<? extends Throwable> causedBy( final Throwable exception )
    {
        return new TypeSafeMatcher<Throwable>()
        {
            @Override
            protected boolean matchesSafely( Throwable item )
            {
                while ( item != null )
                {
                    if ( item == exception )
                    {
                        return true;
                    }
                    item = item.getCause();
                }
                return false;
            }

            @Override
            public void describeTo( Description description )
            {
                description.appendText( "exception caused by " ).appendValue( exception );
            }
        };
    }

    private String storedFailure() throws IOException
    {
        ArgumentCaptor<String> reason = ArgumentCaptor.forClass( String.class );
        verify( populator ).markAsFailed( reason.capture() );
        return reason.getValue();
    }

    private static class ControlledIndexPopulator extends IndexPopulator.Adapter
    {
        private final DoubleLatch latch;

        ControlledIndexPopulator( DoubleLatch latch )
        {
            this.latch = latch;
        }

        @Override
        public void add( Collection<? extends IndexEntryUpdate<?>> updates )
                throws IndexEntryConflictException, IOException
        {
            latch.waitForAllToStart();
        }

        @Override
        public void close( boolean populationCompletedSuccessfully ) throws IOException
        {
            latch.finish();
        }
    }

    private Answer<Void> waitForLatch( final CountDownLatch latch )
    {
        return invocationOnMock ->
        {
            latch.await();
            return null;
        };
    }

    private Answer<ResourceIterator<File>> newResourceIterator( final File theFile )
    {
        return invocationOnMock -> asResourceIterator(iterator( theFile ));
    }

    private NodeUpdates addNodeUpdate( long nodeId, Object propertyValue )
    {
        return addNodeUpdate( nodeId, propertyValue, labelId );
    }

    private NodeUpdates addNodeUpdate( long nodeId, Object propertyValue, int labelId )
    {
        return NodeUpdates.forNode( nodeId, new long[]{labelId} )
                .added( index.schema().getPropertyId(), Values.of( propertyValue ) ).build();
    }

    private IndexEntryUpdate<LabelSchemaDescriptor> add( long nodeId, Object propertyValue )
    {
        return IndexEntryUpdate.add( nodeId, index.schema(), Values.of( propertyValue ) );
    }

    private IndexEntryUpdate<LabelSchemaDescriptor> add( long nodeId, Object propertyValue, int labelId )
    {
        LabelSchemaDescriptor schema = SchemaDescriptorFactory.forLabel( labelId, index.schema().getPropertyId() );
        return IndexEntryUpdate.add( nodeId, schema, Values.of( propertyValue ) );
    }

    private IndexingService newIndexingServiceWithMockedDependencies( IndexPopulator populator,
                                                                      IndexAccessor accessor,
                                                                      DataUpdates data,
                                                                      IndexRule... rules ) throws IOException
    {
        return newIndexingServiceWithMockedDependencies( populator, accessor, data, IndexingService.NO_MONITOR, rules );
    }

    private IndexingService newIndexingServiceWithMockedDependencies( IndexPopulator populator,
                                                                      IndexAccessor accessor,
                                                                      DataUpdates data,
                                                                      IndexingService.Monitor monitor,
                                                                      IndexRule... rules ) throws IOException
    {
        when( indexProvider.getInitialState( anyLong(), any( IndexDescriptor.class ) ) ).thenReturn( ONLINE );
        when( indexProvider.getProviderDescriptor() ).thenReturn( PROVIDER_DESCRIPTOR );
        when( indexProvider.getPopulator( anyLong(), any( IndexDescriptor.class ), any( IndexSamplingConfig.class ) ) )
                .thenReturn( populator );
        data.getsProcessedByStoreScanFrom( storeView );
        when( indexProvider.getOnlineAccessor( anyLong(), any( IndexDescriptor.class ), any( IndexSamplingConfig.class ) ) )
                .thenReturn( accessor );
        when( indexProvider.snapshotMetaFiles() ).thenReturn( Iterators.emptyResourceIterator() );
        when( indexProvider.storeMigrationParticipant( any( FileSystemAbstraction.class ), any( PageCache.class ) ) )
                .thenReturn( StoreMigrationParticipant.NOT_PARTICIPATING );

        when( nameLookup.labelGetName( anyInt() ) ).thenAnswer( new NameLookupAnswer( "label" ) );
        when( nameLookup.propertyKeyGetName( anyInt() ) ).thenAnswer( new NameLookupAnswer( "property" ) );

        Config config = Config.defaults( GraphDatabaseSettings.multi_threaded_schema_index_population_enabled, "false" );

        return life.add( IndexingServiceFactory.createIndexingService( config,
                        life.add( new Neo4jJobScheduler() ),
                        new DefaultSchemaIndexProviderMap( indexProvider ),
                        storeView,
                        nameLookup,
                        loop( iterator( rules ) ),
                        logProvider,
                        monitor,
                        schemaState )
        );
    }

    private DataUpdates withData( NodeUpdates... updates )
    {
        return new DataUpdates( updates );
    }

    private static class DataUpdates implements Answer<StoreScan<IndexPopulationFailedKernelException>>
    {
        private final NodeUpdates[] updates;

        DataUpdates()
        {
            this.updates = new NodeUpdates[0];
        }

        DataUpdates( NodeUpdates[] updates )
        {
            this.updates = updates;
        }

        @SuppressWarnings( "unchecked" )
        void getsProcessedByStoreScanFrom( IndexStoreView mock )
        {
            when( mock.visitNodes( any(int[].class), any( IntPredicate.class ),
                    any( Visitor.class ), any( Visitor.class ), anyBoolean() ) ).thenAnswer( this );
        }

        @Override
        public StoreScan<IndexPopulationFailedKernelException> answer( InvocationOnMock invocation ) throws Throwable
        {
            final Visitor<NodeUpdates,IndexPopulationFailedKernelException> visitor =
                    visitor( invocation.getArguments()[2] );
            return new StoreScan<IndexPopulationFailedKernelException>()
            {
                @Override
                public void run() throws IndexPopulationFailedKernelException
                {
                    for ( NodeUpdates update : updates )
                    {
                        visitor.visit( update );
                    }
                }

                @Override
                public void stop()
                {
                    throw new UnsupportedOperationException();
                }

                @Override
                public void acceptUpdate( MultipleIndexPopulator.MultipleIndexUpdater updater,
                        IndexEntryUpdate<?> update,
                        long currentlyIndexedNodeId )
                {
                    // no-op
                }

                @Override
                public PopulationProgress getProgress()
                {
                    return new PopulationProgress( 42, 100 );
                }
            };
        }

        @SuppressWarnings( {"unchecked", "rawtypes"} )
        private static Visitor<NodeUpdates, IndexPopulationFailedKernelException> visitor( Object v )
        {
            return (Visitor) v;
        }

        @Override
        public String toString()
        {
            return Arrays.toString( updates );
        }
    }

    private static class NameLookupAnswer implements Answer<String>
    {
        private final String kind;

        NameLookupAnswer( String kind )
        {

            this.kind = kind;
        }

        @Override
        public String answer( InvocationOnMock invocation ) throws Throwable
        {
            int id = (Integer) invocation.getArguments()[0];
            return kind + "[" + id + "]";
        }
    }

    private static class TrackingIndexAccessor extends IndexAccessor.Adapter
    {
        private final IndexUpdater updater = mock( IndexUpdater.class );

        @Override
        public void drop()
        {
            throw new UnsupportedOperationException( "Not required" );
        }

        @Override
        public IndexUpdater newUpdater( IndexUpdateMode mode )
        {
            return updater;
        }

        @Override
        public IndexReader newReader()
        {
            throw new UnsupportedOperationException( "Not required" );
        }

        @Override
        public BoundedIterable<Long> newAllEntriesReader()
        {
            throw new UnsupportedOperationException( "Not required" );
        }

        @Override
        public ResourceIterator<File> snapshotFiles()
        {
            throw new UnsupportedOperationException( "Not required" );
        }
    }

    private IndexRule indexRule( long ruleId, int labelId, int propertyKeyId, SchemaIndexProvider.Descriptor
            providerDescriptor )
    {
        return IndexRule.indexRule( ruleId, IndexDescriptorFactory.forLabel( labelId, propertyKeyId ),
                providerDescriptor );
    }

    private IndexRule constraintIndexRule( long ruleId, int labelId, int propertyKeyId, SchemaIndexProvider.Descriptor
            providerDescriptor )
    {
        return IndexRule.indexRule( ruleId, IndexDescriptorFactory.uniqueForLabel( labelId, propertyKeyId ),
                providerDescriptor );
    }

    private IndexRule constraintIndexRule( long ruleId, int labelId, int propertyKeyId, SchemaIndexProvider.Descriptor
            providerDescriptor, long constraintId )
    {
        return IndexRule.constraintIndexRule(
                ruleId, IndexDescriptorFactory.uniqueForLabel( labelId, propertyKeyId ), providerDescriptor, constraintId );
    }

    private IndexingService createIndexServiceWithCustomIndexMap( IndexMapReference indexMapReference )
    {
        return new IndexingService( mock( IndexProxyCreator.class ), mock( SchemaIndexProviderMap.class ),
                indexMapReference, mock( IndexStoreView.class ), Collections.emptyList(),
                mock( IndexSamplingController.class ), mock( TokenNameLookup.class ),
                mock( JobScheduler.class ), mock( SchemaState.class ), mock( MultiPopulatorFactory.class ),
                NullLogProvider.getInstance(), IndexingService.NO_MONITOR );
    }
}<|MERGE_RESOLUTION|>--- conflicted
+++ resolved
@@ -223,13 +223,7 @@
         // given
         when( populator.newPopulatingUpdater( storeView ) ).thenReturn( updater );
 
-<<<<<<< HEAD
-        CountDownLatch latch = new CountDownLatch( 1 );
-        AwaitAnswer<Void> awaitAnswer = afterAwaiting( latch );
-        doAnswer( awaitAnswer ).when( populator ).add( any( Collection.class ) );
-=======
         CountDownLatch populationLatch = new CountDownLatch( 1 );
->>>>>>> ab110e9d
 
         Barrier.Control populationStartBarrier = new Barrier.Control();
         IndexingService.Monitor monitor = new IndexingService.MonitorAdapter()
@@ -276,11 +270,7 @@
         populationLatch.countDown();
 
         waitForIndexesToComeOnline( indexingService, 0 );
-<<<<<<< HEAD
-        verify( populator, timeout( 10000 ) ).close( true );
-=======
         verify( populator ).close( true );
->>>>>>> ab110e9d
 
         // then
         assertEquals( InternalIndexState.ONLINE, proxy.getState() );
