/**
 * Copyright (c) 2002-2014 "Neo Technology,"
 * Network Engine for Objects in Lund AB [http://neotechnology.com]
 *
 * This file is part of Neo4j.
 *
 * Neo4j is free software: you can redistribute it and/or modify
 * it under the terms of the GNU General Public License as published by
 * the Free Software Foundation, either version 3 of the License, or
 * (at your option) any later version.
 *
 * This program is distributed in the hope that it will be useful,
 * but WITHOUT ANY WARRANTY; without even the implied warranty of
 * MERCHANTABILITY or FITNESS FOR A PARTICULAR PURPOSE.  See the
 * GNU General Public License for more details.
 *
 * You should have received a copy of the GNU General Public License
 * along with this program.  If not, see <http://www.gnu.org/licenses/>.
 */
package org.neo4j.kernel.impl.nioneo.store;

import java.io.File;
import java.io.IOException;
import java.util.ArrayList;
import java.util.Arrays;
import java.util.Collections;
import java.util.HashMap;
import java.util.Iterator;
import java.util.List;
import java.util.Map;
import javax.transaction.xa.XAException;
import javax.transaction.xa.XAResource;
import javax.transaction.xa.Xid;

import org.junit.After;
import org.junit.Before;
import org.junit.Ignore;
import org.junit.Rule;
import org.junit.Test;

import org.neo4j.graphdb.DependencyResolver;
import org.neo4j.graphdb.DependencyResolver.Adapter;
import org.neo4j.graphdb.Node;
import org.neo4j.graphdb.Relationship;
import org.neo4j.graphdb.RelationshipType;
import org.neo4j.graphdb.factory.GraphDatabaseFactory;
import org.neo4j.graphdb.factory.GraphDatabaseSettings;
import org.neo4j.helpers.Function;
import org.neo4j.helpers.Functions;
import org.neo4j.helpers.Pair;
import org.neo4j.helpers.collection.CombiningIterable;
import org.neo4j.helpers.collection.MapUtil;
import org.neo4j.kernel.DefaultFileSystemAbstraction;
import org.neo4j.kernel.DefaultIdGeneratorFactory;
import org.neo4j.kernel.InternalAbstractGraphDatabase;
import org.neo4j.kernel.TransactionEventHandlers;
import org.neo4j.kernel.TransactionInterceptorProviders;
import org.neo4j.kernel.api.TokenNameLookup;
import org.neo4j.kernel.api.index.SchemaIndexProvider;
import org.neo4j.kernel.api.properties.DefinedProperty;
import org.neo4j.kernel.configuration.Config;
import org.neo4j.kernel.impl.api.KernelSchemaStateStore;
import org.neo4j.kernel.impl.api.SchemaWriteGuard;
import org.neo4j.kernel.impl.api.index.IndexingService;
import org.neo4j.kernel.impl.api.scan.InMemoryLabelScanStore;
import org.neo4j.kernel.impl.api.scan.LabelScanStoreProvider;
import org.neo4j.kernel.impl.cache.AutoLoadingCache;
import org.neo4j.kernel.impl.cache.Cache;
import org.neo4j.kernel.impl.core.LabelTokenHolder;
import org.neo4j.kernel.impl.core.NodeManager;
import org.neo4j.kernel.impl.core.PropertyKeyTokenHolder;
import org.neo4j.kernel.impl.core.RelationshipLoadingPosition;
import org.neo4j.kernel.impl.core.RelationshipTypeTokenHolder;
import org.neo4j.kernel.impl.core.Token;
<<<<<<< HEAD
import org.neo4j.kernel.impl.locking.Locks;
import org.neo4j.kernel.impl.locking.community.LockManagerImpl;
import org.neo4j.kernel.impl.locking.community.RagManager;
=======
import org.neo4j.kernel.impl.locking.ReentrantLockService;
>>>>>>> 6a9c273b
import org.neo4j.kernel.impl.nioneo.xa.NeoStoreTransaction.PropertyReceiver;
import org.neo4j.kernel.impl.nioneo.xa.NeoStoreXaConnection;
import org.neo4j.kernel.impl.nioneo.xa.NeoStoreXaDataSource;
import org.neo4j.kernel.impl.persistence.PersistenceManager;
import org.neo4j.kernel.impl.storemigration.StoreUpgrader;
import org.neo4j.kernel.impl.transaction.AbstractTransactionManager;
import org.neo4j.kernel.impl.transaction.KernelHealth;
import org.neo4j.kernel.impl.transaction.LockManager;
import org.neo4j.kernel.impl.transaction.PlaceboTm;
import org.neo4j.kernel.impl.transaction.XidImpl;
import org.neo4j.kernel.impl.transaction.xaframework.LogEntry;
import org.neo4j.kernel.impl.transaction.xaframework.LogPruneStrategies;
import org.neo4j.kernel.impl.transaction.xaframework.RecoveryVerifier;
import org.neo4j.kernel.impl.transaction.xaframework.TransactionInterceptorProvider;
import org.neo4j.kernel.impl.transaction.xaframework.TxIdGenerator;
import org.neo4j.kernel.impl.transaction.xaframework.XaFactory;
import org.neo4j.kernel.impl.util.ArrayMap;
import org.neo4j.kernel.impl.util.RelIdArray.DirectionWrapper;
import org.neo4j.kernel.impl.util.StringLogger;
import org.neo4j.kernel.logging.DevNullLoggingService;
import org.neo4j.kernel.monitoring.Monitors;
import org.neo4j.test.EphemeralFileSystemRule;
import org.neo4j.test.TargetDirectory;
import org.neo4j.test.TestGraphDatabaseFactory;
import org.neo4j.test.impl.EphemeralFileSystemAbstraction;

import static org.junit.Assert.assertEquals;
import static org.junit.Assert.assertNull;
import static org.junit.Assert.assertTrue;
import static org.mockito.Mockito.mock;
import static org.mockito.Mockito.when;

import static org.neo4j.kernel.impl.transaction.TransactionStateFactory.noStateFactory;

public class TestNeoStore
{
    private PropertyStore pStore;
    private RelationshipTypeTokenStore rtStore;
    private NeoStoreXaDataSource ds;
    private NeoStoreXaConnection xaCon;
    private TargetDirectory targetDirectory;
    private File path;

    @Rule public EphemeralFileSystemRule fs = new EphemeralFileSystemRule();
    @Rule public TargetDirectory.TestDirectory testDir = TargetDirectory.testDirForTest( getClass() );

    private File file( String name )
    {
        return new File( path, name);
    }

    @Before
    public void setUpNeoStore() throws Exception
    {
        targetDirectory = TargetDirectory.forTest( fs.get(), getClass() );
        path = targetDirectory.cleanDirectory( "dir" );
        Config config = new Config( new HashMap<String, String>(), GraphDatabaseSettings.class );
        StoreFactory sf = new StoreFactory( config, new DefaultIdGeneratorFactory(), new DefaultWindowPoolFactory(),
                fs.get(), StringLogger.DEV_NULL, null );
        sf.createNeoStore( file( NeoStore.DEFAULT_NAME ) ).close();
    }

    private static class MyPropertyKeyToken extends Token
    {
        private static Map<String, Token> stringToIndex = new HashMap<>();
        private static Map<Integer, Token> intToIndex = new HashMap<>();

        protected MyPropertyKeyToken( String key, int keyId )
        {
            super( key, keyId );
        }

        public static Iterable<Token> index( String key )
        {
            if ( stringToIndex.containsKey( key ) )
            {
                return Arrays.asList( stringToIndex.get( key ) );
            }
            return Collections.emptyList();
        }

        public static Token getIndexFor( int index )
        {
            return intToIndex.get( index );
        }

        public static void add( MyPropertyKeyToken index )
        {
            stringToIndex.put( index.name(), index );
            intToIndex.put( index.id(), index );
        }
    }

    private Token createDummyIndex( int id, String key )
    {
        MyPropertyKeyToken index = new MyPropertyKeyToken( key, id );
        MyPropertyKeyToken.add( index );
        return index;
    }

    private void initializeStores() throws IOException
    {
        LockManager lockManager = new LockManagerImpl( new RagManager() );

        final Config config = new Config( MapUtil.stringMap(
                InternalAbstractGraphDatabase.Configuration.store_dir.name(), path.getPath(),
                InternalAbstractGraphDatabase.Configuration.neo_store.name(), "neo",
                InternalAbstractGraphDatabase.Configuration.logical_log.name(), file( "nioneo_logical.log" ).getPath() ),
                GraphDatabaseSettings.class );
        EphemeralFileSystemAbstraction fs = this.fs.get();
        StoreFactory sf = new StoreFactory( config, new DefaultIdGeneratorFactory(), new DefaultWindowPoolFactory(),
                fs, StringLogger.DEV_NULL, null );
        KernelHealth kernelHealth = mock( KernelHealth.class );

        NodeManager nodeManager = mock(NodeManager.class);
        @SuppressWarnings( "rawtypes" )
        List caches = Arrays.asList(
                (Cache) mock( AutoLoadingCache.class ),
                (Cache) mock( AutoLoadingCache.class ) );
        when( nodeManager.caches() ).thenReturn( caches );

<<<<<<< HEAD
        Locks locks = mock( Locks.class );
        Locks.Client lockClient = mock(Locks.Client.class);
        when(locks.newClient()).thenReturn( lockClient );
        ds = new NeoStoreXaDataSource(config, sf, StringLogger.DEV_NULL,
=======
        ds = new NeoStoreXaDataSource(config, new ReentrantLockService(), sf, StringLogger.DEV_NULL,
>>>>>>> 6a9c273b
                new XaFactory( config, TxIdGenerator.DEFAULT, new PlaceboTm( lockManager, TxIdGenerator.DEFAULT ),
                        // Could be new TransactionStateFactory( new DevNullLoggingService() )
                        fs, new Monitors(), DevNullLoggingService.DEV_NULL, RecoveryVerifier.ALWAYS_VALID,
                        LogPruneStrategies.NO_PRUNING, kernelHealth ), noStateFactory( DevNullLoggingService.DEV_NULL ),
                new TransactionInterceptorProviders( Collections.<TransactionInterceptorProvider>emptyList(),
                        dependencyResolverForConfig( config ) ), null, new DevNullLoggingService(),
                new KernelSchemaStateStore(),
                mock(TokenNameLookup.class),
                dependencyResolverForNoIndexProvider( nodeManager ), mock( AbstractTransactionManager.class),
                mock( PropertyKeyTokenHolder.class ), mock(LabelTokenHolder.class),
                mock( RelationshipTypeTokenHolder.class), mock(PersistenceManager.class),
                mock( SchemaWriteGuard.class), mock( TransactionEventHandlers.class), IndexingService.NO_MONITOR, fs,
                new Function<NeoStore, Function<List<LogEntry>, List<LogEntry>>>()
                {
                    @Override
                    public Function<List<LogEntry>, List<LogEntry>> apply( NeoStore neoStore )
                    {
                        return Functions.<List<LogEntry>>identity();
                    }
                }, mock( StoreUpgrader.class ) );
        ds.init();
        ds.start();

        xaCon = ds.getXaConnection();
        pStore = xaCon.getPropertyStore();
        rtStore = xaCon.getRelationshipTypeStore();
    }

    private DependencyResolver dependencyResolverForNoIndexProvider( final NodeManager nodeManager )
    {
        return new DependencyResolver.Adapter()
        {
            private final LabelScanStoreProvider labelScanStoreProvider =
                    new LabelScanStoreProvider( new InMemoryLabelScanStore(), 10 );

            @Override
            public <T> T resolveDependency( Class<T> type, SelectionStrategy selector ) throws IllegalArgumentException
            {
                if ( SchemaIndexProvider.class.isAssignableFrom( type ) )
                {
                    return type.cast( SchemaIndexProvider.NO_INDEX_PROVIDER );
                }
                else if ( NodeManager.class.isAssignableFrom( type ) )
                {
                    return type.cast( nodeManager );
                }
                else if ( LabelScanStoreProvider.class.isAssignableFrom( type ) )
                {
                    return type.cast( labelScanStoreProvider );
                }
                throw new IllegalArgumentException( type.toString() );
            }
        };
    }

    private Adapter dependencyResolverForConfig( final Config config )
    {
        return new DependencyResolver.Adapter()
      {
         @Override
         public <T> T resolveDependency( Class<T> type, SelectionStrategy selector )
         {
            return type.cast( config );
         }
      };
    }

    private Xid dummyXid;
    private byte txCount = (byte) 0;
    XAResource xaResource;

    private void startTx() throws XAException
    {
        dummyXid = new XidImpl( new byte[txCount], new byte[txCount] );
        txCount++;
        xaResource = xaCon.getXaResource();
        xaResource.start( dummyXid, XAResource.TMNOFLAGS );
    }

    private void commitTx() throws XAException
    {
        xaResource.end( dummyXid, XAResource.TMSUCCESS );
        xaResource.commit( dummyXid, true );
        // xaCon.clearAllTransactions();
    }

    @After
    public void tearDownNeoStore()
    {
        for ( String file : new String[] {
                "neo",
                "neo.nodestore.db",
                "neo.nodestore.db.labels",
                "neo.propertystore.db",
                "neo.propertystore.db.index",
                "neo.propertystore.db.index.keys",
                "neo.propertystore.db.strings",
                "neo.propertystore.db.arrays",
                "neo.relationshipstore.db",
                "neo.relationshiptypestore.db",
                "neo.relationshiptypestore.db.names",
                "neo.schemastore.db",
        } )
        {
            fs.get().deleteFile( file( file ) );
            fs.get().deleteFile( file( file + ".id" ) );
        }

        File file = new File( "." );
        for ( File nioFile : fs.get().listFiles( file ) )
        {
            if ( nioFile.getName().startsWith( "nioneo_logical.log" ) )
            {
                fs.get().deleteFile( nioFile );
            }
        }
    }

    private int index( String key )
    {
        Iterator<Token> itr = MyPropertyKeyToken.index( key ).iterator();
        if ( !itr.hasNext() )
        {
            int id = (int) ds.nextId( PropertyKeyTokenRecord.class );
            createDummyIndex( id, key );
            xaCon.getTransaction().createPropertyKeyToken( key, id );
            return id;
        }
        return itr.next().id();
    }

    @Test
    public void testCreateNeoStore() throws Exception
    {
        initializeStores();
        startTx();
        // setup test population
        long node1 = ds.nextId( Node.class );
        xaCon.getTransaction().nodeCreate( node1 );
        long node2 = ds.nextId( Node.class );
        xaCon.getTransaction().nodeCreate( node2 );
        DefinedProperty n1prop1 = xaCon.getTransaction().nodeAddProperty(
                node1, index( "prop1" ), "string1" );
        DefinedProperty n1prop2 = xaCon.getTransaction().nodeAddProperty(
                node1, index( "prop2" ), 1 );
        DefinedProperty n1prop3 = xaCon.getTransaction().nodeAddProperty(
                node1, index( "prop3" ), true );

        DefinedProperty n2prop1 = xaCon.getTransaction().nodeAddProperty(
                node2, index( "prop1" ), "string2" );
        DefinedProperty n2prop2 = xaCon.getTransaction().nodeAddProperty(
                node2, index( "prop2" ), 2 );
        DefinedProperty n2prop3 = xaCon.getTransaction().nodeAddProperty(
                node2, index( "prop3" ), false );

        int relType1 = (int) ds.nextId( RelationshipType.class );
        String typeName1 = "relationshiptype1";
        xaCon.getTransaction().createRelationshipTypeToken( relType1, typeName1 );
        int relType2 = (int) ds.nextId( RelationshipType.class );
        String typeName2 = "relationshiptype2";
        xaCon.getTransaction().createRelationshipTypeToken( relType2, typeName2 );
        long rel1 = ds.nextId( Relationship.class );
        xaCon.getTransaction().relationshipCreate( rel1, relType1, node1, node2 );
        long rel2 = ds.nextId( Relationship.class );
        xaCon.getTransaction().relationshipCreate( rel2, relType2, node2, node1 );

        DefinedProperty r1prop1 = xaCon.getTransaction().relAddProperty(
                rel1, index( "prop1" ), "string1" );
        DefinedProperty r1prop2 = xaCon.getTransaction().relAddProperty(
                rel1, index( "prop2" ), 1 );
        DefinedProperty r1prop3 = xaCon.getTransaction().relAddProperty(
                rel1, index( "prop3" ), true );

        DefinedProperty r2prop1 = xaCon.getTransaction().relAddProperty(
                rel2, index( "prop1" ), "string2" );
        DefinedProperty r2prop2 = xaCon.getTransaction().relAddProperty(
                rel2, index( "prop2" ), 2 );
        DefinedProperty r2prop3 = xaCon.getTransaction().relAddProperty(
                rel2, index( "prop3" ), false );
        commitTx();
        ds.stop();

        initializeStores();
        startTx();
        // validate node
        validateNodeRel1( node1, n1prop1, n1prop2, n1prop3, rel1, rel2,
                relType1, relType2 );
        validateNodeRel2( node2, n2prop1, n2prop2, n2prop3, rel1, rel2,
                relType1, relType2 );
        // validate rels
        validateRel1( rel1, r1prop1, r1prop2, r1prop3, node1, node2, relType1 );
        validateRel2( rel2, r2prop1, r2prop2, r2prop3, node2, node1, relType2 );
        validateRelTypes( relType1, relType2 );
        // validate reltypes
        validateRelTypes( relType1, relType2 );
        commitTx();
        ds.stop();

        initializeStores();
        startTx();
        // validate and delete rels
        deleteRel1( rel1, r1prop1, r1prop2, r1prop3, node1, node2, relType1 );
        deleteRel2( rel2, r2prop1, r2prop2, r2prop3, node2, node1, relType2 );
        // validate and delete nodes
        deleteNode1( node1, n1prop1, n1prop2, n1prop3 );
        deleteNode2( node2, n2prop1, n2prop2, n2prop3 );
        commitTx();
        ds.stop();

        initializeStores();
        startTx();
        assertNull( xaCon.getTransaction().nodeLoadLight( node1 ) );
        assertNull( xaCon.getTransaction().nodeLoadLight( node2 ) );
        testGetRels( new long[]{rel1, rel2} );
        // testGetProps( neoStore, new int[] {
        // n1prop1, n1prop2, n1prop3, n2prop1, n2prop2, n2prop3,
        // r1prop1, r1prop2, r1prop3, r2prop1, r2prop2, r2prop3
        // } );
        long nodeIds[] = new long[10];
        for ( int i = 0; i < 3; i++ )
        {
            nodeIds[i] = ds.nextId( Node.class );
            xaCon.getTransaction().nodeCreate( nodeIds[i] );
            xaCon.getTransaction().nodeAddProperty( nodeIds[i],
                    index( "nisse" ), new Integer( 10 - i ) );
        }
        for ( int i = 0; i < 2; i++ )
        {
            long id = ds.nextId( Relationship.class );
            xaCon.getTransaction().relationshipCreate( id, relType1, nodeIds[i], nodeIds[i + 1] );
            xaCon.getTransaction().relDelete( id );
        }
        for ( int i = 0; i < 3; i++ )
        {
            MutableRelationshipLoadingPosition pos = getPosition( xaCon, nodeIds[i] );
            for ( RelationshipRecord rel : getMore( xaCon, nodeIds[i], pos ) )
            {
                xaCon.getTransaction().relDelete( rel.getId() );
            }
            xaCon.getTransaction().nodeDelete( nodeIds[i] );
        }
        commitTx();
        ds.stop();
    }

    private MutableRelationshipLoadingPosition getPosition( NeoStoreXaConnection xaCon, long node )
    {
        return new MutableRelationshipLoadingPosition(
                xaCon.getTransaction().getRelationshipChainPosition( node ));
    }

    private static class MutableRelationshipLoadingPosition implements RelationshipLoadingPosition
    {
        private RelationshipLoadingPosition actual;

        MutableRelationshipLoadingPosition( RelationshipLoadingPosition actual )
        {
            this.actual = actual;
        }

        void setActual( RelationshipLoadingPosition actual )
        {
            this.actual = actual;
        }

        @Override
        public void updateFirst( long first )
        {
            actual.updateFirst( first );
        }

        @Override
        public long position( DirectionWrapper direction, int[] types )
        {
            return actual.position( direction, types );
        }

        @Override
        public long nextPosition( long position, DirectionWrapper direction, int[] types )
        {
            return actual.nextPosition( position, direction, types );
        }

        @Override
        public boolean hasMore( DirectionWrapper direction, int[] types )
        {
            return actual.hasMore( direction, types );
        }

        @Override
        public void compareAndAdvance( long relIdDeleted, long nextRelId )
        {
            actual.compareAndAdvance( relIdDeleted, nextRelId );
        }

        @Override
        public RelationshipLoadingPosition clone()
        {
            return actual.clone();
        }
    }

    private Iterable<RelationshipRecord> getMore( NeoStoreXaConnection xaCon, long node,
            MutableRelationshipLoadingPosition position )
    {
        Pair<Map<DirectionWrapper, Iterable<RelationshipRecord>>, RelationshipLoadingPosition> rels =
                xaCon.getTransaction().getMoreRelationships( node, position, DirectionWrapper.BOTH,
                        new int[0] );
        List<Iterable<RelationshipRecord>> list = new ArrayList<>();
        for ( Map.Entry<DirectionWrapper, Iterable<RelationshipRecord>> entry : rels.first().entrySet() )
        {
            list.add( entry.getValue() );
        }
        position.setActual( rels.other() );
        return new CombiningIterable<>( list );
    }

    private void validateNodeRel1( long node, DefinedProperty prop1,
            DefinedProperty prop2, DefinedProperty prop3, long rel1, long rel2,
            int relType1, int relType2 ) throws IOException
    {
        NodeRecord nodeRecord = xaCon.getTransaction().nodeLoadLight( node );
        assertTrue( nodeRecord != null );
        ArrayMap<Integer, Pair<DefinedProperty,Long>> props = new ArrayMap<>();
        PropertyReceiver receiver = newPropertyReceiver( props );
        xaCon.getTransaction().nodeLoadProperties( node, false, receiver );
        int count = 0;
        for ( int keyId : props.keySet() )
        {
            long id = props.get( keyId ).other();
            PropertyRecord record = pStore.getRecord( id );
            PropertyBlock block = record.getPropertyBlock( props.get( keyId ).first().propertyKeyId() );
            DefinedProperty data = block.newPropertyData( pStore );
            if ( data.propertyKeyId() == prop1.propertyKeyId() )
            {
                assertEquals( "prop1", MyPropertyKeyToken.getIndexFor(
                        keyId ).name() );
                assertEquals( "string1", data.value() );
                xaCon.getTransaction().nodeChangeProperty( node, prop1.propertyKeyId(), "-string1" );
            }
            else if ( data.propertyKeyId() == prop2.propertyKeyId() )
            {
                assertEquals( "prop2", MyPropertyKeyToken.getIndexFor(
                        keyId ).name() );
                assertEquals( 1, data.value() );
                xaCon.getTransaction().nodeChangeProperty( node, prop2.propertyKeyId(), new Integer( -1 ) );
            }
            else if ( data.propertyKeyId() == prop3.propertyKeyId() )
            {
                assertEquals( "prop3", MyPropertyKeyToken.getIndexFor(
                        keyId ).name() );
                assertEquals( true, data.value() );
                xaCon.getTransaction().nodeChangeProperty( node, prop3.propertyKeyId(), false );
            }
            else
            {
                throw new IOException();
            }
            count++;
        }
        assertEquals( 3, count );
        count = 0;
        MutableRelationshipLoadingPosition pos = getPosition( xaCon, node );
        while ( true )
        {
            Iterable<RelationshipRecord> relData = getMore( xaCon, node, pos );
            if ( !relData.iterator().hasNext() )
            {
                break;
            }
            for ( RelationshipRecord rel : relData )
            {
                if ( rel.getId() == rel1 )
                {
                    assertEquals( node, rel.getFirstNode() );
                    assertEquals( relType1, rel.getType() );
                }
                else if ( rel.getId() == rel2 )
                {
                    assertEquals( node, rel.getSecondNode() );
                    assertEquals( relType2, rel.getType() );
                }
                else
                {
                    throw new IOException();
                }
                count++;
            }
        }
        assertEquals( 2, count );
    }

    private PropertyReceiver newPropertyReceiver( final ArrayMap<Integer, Pair<DefinedProperty, Long>> props )
    {
        return new PropertyReceiver()
        {
            @Override
            public void receive( DefinedProperty property, long propertyRecordId )
            {
                props.put( property.propertyKeyId(), Pair.of( property, propertyRecordId ) );
            }
        };
    }

    private void validateNodeRel2( long node, DefinedProperty prop1,
            DefinedProperty prop2, DefinedProperty prop3,
            long rel1, long rel2, int relType1, int relType2 ) throws IOException
    {
        NodeRecord nodeRecord = xaCon.getTransaction().nodeLoadLight( node );
        assertTrue( nodeRecord != null );
        ArrayMap<Integer, Pair<DefinedProperty,Long>> props = new ArrayMap<>();
        xaCon.getTransaction().nodeLoadProperties( node, false, newPropertyReceiver( props ) );
        int count = 0;
        for ( int keyId : props.keySet() )
        {
            long id = props.get( keyId ).other();
            PropertyRecord record = pStore.getRecord( id );
            PropertyBlock block = record.getPropertyBlock( props.get( keyId ).first().propertyKeyId() );
            DefinedProperty data = block.newPropertyData( pStore );
            if ( data.propertyKeyId() == prop1.propertyKeyId() )
            {
                assertEquals( "prop1", MyPropertyKeyToken.getIndexFor(
                        keyId ).name() );
                assertEquals( "string2", data.value() );
                xaCon.getTransaction().nodeChangeProperty( node, prop1.propertyKeyId(), "-string2" );
            }
            else if ( data.propertyKeyId() == prop2.propertyKeyId() )
            {
                assertEquals( "prop2", MyPropertyKeyToken.getIndexFor(
                        keyId ).name() );
                assertEquals( 2, data.value() );
                xaCon.getTransaction().nodeChangeProperty( node, prop2.propertyKeyId(), new Integer( -2 ) );
            }
            else if ( data.propertyKeyId() == prop3.propertyKeyId() )
            {
                assertEquals( "prop3", MyPropertyKeyToken.getIndexFor(
                        keyId ).name() );
                assertEquals( false, data.value() );
                xaCon.getTransaction().nodeChangeProperty( node, prop3.propertyKeyId(), true );
            }
            else
            {
                throw new IOException();
            }
            count++;
        }
        assertEquals( 3, count );
        count = 0;

        MutableRelationshipLoadingPosition pos = getPosition( xaCon, node );
        while ( true )
        {
            Iterable<RelationshipRecord> relData = getMore( xaCon, node, pos );
            if ( !relData.iterator().hasNext() )
            {
                break;
            }
            for ( RelationshipRecord rel : relData )
            {
                if ( rel.getId() == rel1 )
                {
                    assertEquals( node, rel.getSecondNode() );
                    assertEquals( relType1, rel.getType() );
                }
                else if ( rel.getId() == rel2 )
                {
                    assertEquals( node, rel.getFirstNode() );
                    assertEquals( relType2, rel.getType() );
                }
                else
                {
                    throw new IOException();
                }
                count++;
            }
        }
        assertEquals( 2, count );
    }

    private void validateRel1( long rel, DefinedProperty prop1,
            DefinedProperty prop2, DefinedProperty prop3,
            long firstNode, long secondNode, int relType ) throws IOException
    {
        ArrayMap<Integer, Pair<DefinedProperty,Long>> props = new ArrayMap<>();
        xaCon.getTransaction().relLoadProperties( rel, false, newPropertyReceiver( props ) );
        int count = 0;
        for ( int keyId : props.keySet() )
        {
            long id = props.get( keyId ).other();
            PropertyRecord record = pStore.getRecord( id );
            PropertyBlock block = record.getPropertyBlock( props.get( keyId ).first().propertyKeyId() );
            DefinedProperty data = block.newPropertyData( pStore );
            if ( data.propertyKeyId() == prop1.propertyKeyId() )
            {
                assertEquals( "prop1", MyPropertyKeyToken.getIndexFor(
                        keyId ).name() );
                assertEquals( "string1", data.value() );
                xaCon.getTransaction().relChangeProperty( rel, prop1.propertyKeyId(), "-string1" );
            }
            else if ( data.propertyKeyId() == prop2.propertyKeyId() )
            {
                assertEquals( "prop2", MyPropertyKeyToken.getIndexFor(
                        keyId ).name() );
                assertEquals( 1, data.value() );
                xaCon.getTransaction().relChangeProperty( rel, prop2.propertyKeyId(), new Integer( -1 ) );
            }
            else if ( data.propertyKeyId() == prop3.propertyKeyId() )
            {
                assertEquals( "prop3", MyPropertyKeyToken.getIndexFor(
                        keyId ).name() );
                assertEquals( true, data.value() );
                xaCon.getTransaction().relChangeProperty( rel, prop3.propertyKeyId(), false );
            }
            else
            {
                throw new IOException();
            }
            count++;
        }
        assertEquals( 3, count );
        RelationshipRecord relData = xaCon.getTransaction().relLoadLight( rel );
        assertEquals( firstNode, relData.getFirstNode() );
        assertEquals( secondNode, relData.getSecondNode() );
        assertEquals( relType, relData.getType() );
    }

    private void validateRel2( long rel, DefinedProperty prop1,
            DefinedProperty prop2, DefinedProperty prop3,
            long firstNode, long secondNode, int relType ) throws IOException
    {
        ArrayMap<Integer, Pair<DefinedProperty,Long>> props = new ArrayMap<>();
        xaCon.getTransaction().relLoadProperties( rel, false, newPropertyReceiver( props ) );
        int count = 0;
        for ( int keyId : props.keySet() )
        {
            long id = props.get( keyId ).other();
            PropertyRecord record = pStore.getRecord( id );
            PropertyBlock block = record.getPropertyBlock( props.get( keyId ).first().propertyKeyId() );
            DefinedProperty data = block.newPropertyData( pStore );
            if ( data.propertyKeyId() == prop1.propertyKeyId() )
            {
                assertEquals( "prop1", MyPropertyKeyToken.getIndexFor(
                        keyId ).name() );
                assertEquals( "string2", data.value() );
                xaCon.getTransaction().relChangeProperty( rel, prop1.propertyKeyId(), "-string2" );
            }
            else if ( data.propertyKeyId() == prop2.propertyKeyId() )
            {
                assertEquals( "prop2", MyPropertyKeyToken.getIndexFor(
                        keyId ).name() );
                assertEquals( 2, data.value() );
                xaCon.getTransaction().relChangeProperty( rel, prop2.propertyKeyId(), new Integer( -2 ) );
            }
            else if ( data.propertyKeyId() == prop3.propertyKeyId() )
            {
                assertEquals( "prop3", MyPropertyKeyToken.getIndexFor(
                        keyId ).name() );
                assertEquals( false, data.value() );
                xaCon.getTransaction().relChangeProperty( rel, prop3.propertyKeyId(), true );
            }
            else
            {
                throw new IOException();
            }
            count++;
        }
        assertEquals( 3, count );
        RelationshipRecord relData = xaCon.getTransaction().relLoadLight( rel );
        assertEquals( firstNode, relData.getFirstNode() );
        assertEquals( secondNode, relData.getSecondNode() );
        assertEquals( relType, relData.getType() );
    }

    private void validateRelTypes( int relType1, int relType2 )
            throws IOException
    {
        Token data = rtStore.getToken( relType1 );
        assertEquals( relType1, data.id() );
        assertEquals( "relationshiptype1", data.name() );
        data = rtStore.getToken( relType2 );
        assertEquals( relType2, data.id() );
        assertEquals( "relationshiptype2", data.name() );
        Token allData[] = rtStore.getTokens( Integer.MAX_VALUE );
        assertEquals( 2, allData.length );
        for ( int i = 0; i < 2; i++ )
        {
            if ( allData[i].id() == relType1 )
            {
                assertEquals( relType1, allData[i].id() );
                assertEquals( "relationshiptype1", allData[i].name() );
            }
            else if ( allData[i].id() == relType2 )
            {
                assertEquals( relType2, allData[i].id() );
                assertEquals( "relationshiptype2", allData[i].name() );
            }
            else
            {
                throw new IOException();
            }
        }
    }

    private void deleteRel1( long rel, DefinedProperty prop1, DefinedProperty prop2,
            DefinedProperty prop3, long firstNode, long secondNode, int relType )
                    throws IOException
    {
        ArrayMap<Integer, Pair<DefinedProperty,Long>> props = new ArrayMap<>();
        xaCon.getTransaction().relLoadProperties( rel, false, newPropertyReceiver( props ) );
        int count = 0;
        for ( int keyId : props.keySet() )
        {
            long id = props.get( keyId ).other();
            PropertyRecord record = pStore.getRecord( id );
            PropertyBlock block = record.getPropertyBlock( props.get( keyId ).first().propertyKeyId() );
            DefinedProperty data = block.newPropertyData( pStore );
            if ( data.propertyKeyId() == prop1.propertyKeyId() )
            {
                assertEquals( "prop1", MyPropertyKeyToken.getIndexFor(
                        keyId ).name() );
                assertEquals( "-string1", data.value() );
            }
            else if ( data.propertyKeyId() == prop2.propertyKeyId() )
            {
                assertEquals( "prop2", MyPropertyKeyToken.getIndexFor(
                        keyId ).name() );
                assertEquals( -1, data.value() );
            }
            else if ( data.propertyKeyId() == prop3.propertyKeyId() )
            {
                assertEquals( "prop3", MyPropertyKeyToken.getIndexFor(
                        keyId ).name() );
                assertEquals( false, data.value() );
                xaCon.getTransaction().relRemoveProperty( rel, prop3.propertyKeyId() );
            }
            else
            {
                throw new IOException();
            }
            count++;
        }
        assertEquals( 3, count );
        CountingPropertyReceiver propertyCounter = new CountingPropertyReceiver();
        xaCon.getTransaction().relLoadProperties( rel, false, propertyCounter );
        assertEquals( 3, propertyCounter.count );
        RelationshipRecord relData = xaCon.getTransaction().relLoadLight( rel );
        assertEquals( firstNode, relData.getFirstNode() );
        assertEquals( secondNode, relData.getSecondNode() );
        assertEquals( relType, relData.getType() );
        xaCon.getTransaction().relDelete( rel );
        MutableRelationshipLoadingPosition firstPos = getPosition( xaCon, firstNode );
        Iterator<RelationshipRecord> first = getMore( xaCon, firstNode, firstPos ).iterator();
        first.next();
        MutableRelationshipLoadingPosition secondPos = getPosition( xaCon, secondNode );
        Iterator<RelationshipRecord> second = getMore( xaCon, secondNode, secondPos ).iterator();
        second.next();
        assertTrue( first.hasNext() );
        assertTrue( second.hasNext() );
    }

    private static class CountingPropertyReceiver implements PropertyReceiver
    {
        private int count;

        @Override
        public void receive( DefinedProperty property, long propertyRecordId )
        {
            count++;
        }
    }

    private void deleteRel2( long rel, DefinedProperty prop1, DefinedProperty prop2,
            DefinedProperty prop3, long firstNode, long secondNode, int relType ) throws IOException
    {
        ArrayMap<Integer, Pair<DefinedProperty,Long>> props = new ArrayMap<>();
        xaCon.getTransaction().relLoadProperties( rel, false, newPropertyReceiver( props ) );
        int count = 0;
        for ( int keyId : props.keySet() )
        {
            long id = props.get( keyId ).other();
            PropertyRecord record = pStore.getRecord( id );
            PropertyBlock block = record.getPropertyBlock( props.get( keyId ).first().propertyKeyId() );
            DefinedProperty data = block.newPropertyData( pStore );
            if ( data.propertyKeyId() == prop1.propertyKeyId() )
            {
                assertEquals( "prop1", MyPropertyKeyToken.getIndexFor(
                        keyId ).name() );
                assertEquals( "-string2", data.value() );
            }
            else if ( data.propertyKeyId() == prop2.propertyKeyId() )
            {
                assertEquals( "prop2", MyPropertyKeyToken.getIndexFor(
                        keyId ).name() );
                assertEquals( -2, data.value() );
            }
            else if ( data.propertyKeyId() == prop3.propertyKeyId() )
            {
                assertEquals( "prop3", MyPropertyKeyToken.getIndexFor(
                        keyId ).name() );
                assertEquals( true, data.value() );
                xaCon.getTransaction().relRemoveProperty( rel, prop3.propertyKeyId() );
            }
            else
            {
                throw new IOException();
            }
            count++;
        }
        assertEquals( 3, count );
        CountingPropertyReceiver propertyCounter = new CountingPropertyReceiver();
        xaCon.getTransaction().relLoadProperties( rel, false, propertyCounter );
        assertEquals( 3, propertyCounter.count );
        RelationshipRecord relData = xaCon.getTransaction().relLoadLight( rel );
        assertEquals( firstNode, relData.getFirstNode() );
        assertEquals( secondNode, relData.getSecondNode() );
        assertEquals( relType, relData.getType() );
        xaCon.getTransaction().relDelete( rel );
        MutableRelationshipLoadingPosition firstPos = getPosition( xaCon, firstNode );
        Iterator<RelationshipRecord> first = getMore( xaCon, firstNode, firstPos ).iterator();
        MutableRelationshipLoadingPosition secondPos = getPosition( xaCon, secondNode );
        Iterator<RelationshipRecord> second = getMore( xaCon, secondNode, secondPos ).iterator();
        assertTrue( first.hasNext() );
        assertTrue( second.hasNext() );
    }

    private void deleteNode1( long node, DefinedProperty prop1,
            DefinedProperty prop2, DefinedProperty prop3 )
            throws IOException
    {
        ArrayMap<Integer, Pair<DefinedProperty,Long>> props = new ArrayMap<>();
        xaCon.getTransaction().nodeLoadProperties( node, false, newPropertyReceiver( props ) );
        int count = 0;
        for ( int keyId : props.keySet() )
        {
            long id = props.get( keyId ).other();
            PropertyRecord record = pStore.getRecord( id );
            PropertyBlock block = record.getPropertyBlock( props.get( keyId ).first().propertyKeyId() );
            DefinedProperty data = block.newPropertyData( pStore );
            if ( data.propertyKeyId() == prop1.propertyKeyId() )
            {
                assertEquals( "prop1", MyPropertyKeyToken.getIndexFor(
                        keyId ).name() );
                assertEquals( "-string1", data.value() );
            }
            else if ( data.propertyKeyId() == prop2.propertyKeyId() )
            {
                assertEquals( "prop2", MyPropertyKeyToken.getIndexFor(
                        keyId ).name() );
                assertEquals( -1, data.value() );
            }
            else if ( data.propertyKeyId() == prop3.propertyKeyId() )
            {
                assertEquals( "prop3", MyPropertyKeyToken.getIndexFor(
                        keyId ).name() );
                assertEquals( false, data.value() );
                xaCon.getTransaction().nodeRemoveProperty( node, prop3.propertyKeyId() );
            }
            else
            {
                throw new IOException();
            }
            count++;
        }
        assertEquals( 3, count );
        CountingPropertyReceiver propertyCounter = new CountingPropertyReceiver();
        xaCon.getTransaction().nodeLoadProperties( node, false, propertyCounter );
        assertEquals( 3, propertyCounter.count );
        MutableRelationshipLoadingPosition pos = getPosition( xaCon, node );
        Iterator<RelationshipRecord> rels = getMore( xaCon, node, pos ).iterator();
        assertTrue( rels.hasNext() );
        xaCon.getTransaction().nodeDelete( node );
    }

    private void deleteNode2( long node, DefinedProperty prop1,
            DefinedProperty prop2, DefinedProperty prop3 )
            throws IOException
    {
        ArrayMap<Integer, Pair<DefinedProperty,Long>> props = new ArrayMap<>();
        xaCon.getTransaction().nodeLoadProperties( node, false, newPropertyReceiver( props ) );
        int count = 0;
        for ( int keyId : props.keySet() )
        {
            long id = props.get( keyId ).other();
            PropertyRecord record = pStore.getRecord( id );
            PropertyBlock block = record.getPropertyBlock( props.get( keyId ).first().propertyKeyId() );
            DefinedProperty data = block.newPropertyData( pStore );
            if ( data.propertyKeyId() == prop1.propertyKeyId() )
            {
                assertEquals( "prop1", MyPropertyKeyToken.getIndexFor(
                        keyId ).name() );
                assertEquals( "-string2", data.value() );
            }
            else if ( data.propertyKeyId() == prop2.propertyKeyId() )
            {
                assertEquals( "prop2", MyPropertyKeyToken.getIndexFor(
                        keyId ).name() );
                assertEquals( -2, data.value() );
            }
            else if ( data.propertyKeyId() == prop3.propertyKeyId() )
            {
                assertEquals( "prop3", MyPropertyKeyToken.getIndexFor(
                        keyId ).name() );
                assertEquals( true, data.value() );
                xaCon.getTransaction().nodeRemoveProperty( node, prop3.propertyKeyId() );
            }
            else
            {
                throw new IOException();
            }
            count++;
        }
        assertEquals( 3, count );
        CountingPropertyReceiver propertyCounter = new CountingPropertyReceiver();
        xaCon.getTransaction().nodeLoadProperties( node, false, propertyCounter );
        assertEquals( 3, propertyCounter.count );
        MutableRelationshipLoadingPosition pos = getPosition( xaCon, node );
        Iterator<RelationshipRecord> rels = getMore( xaCon, node, pos ).iterator();
        assertTrue( rels.hasNext() );
        xaCon.getTransaction().nodeDelete( node );
    }

    private void testGetRels( long relIds[] )
    {
        for ( long relId : relIds )
        {
            assertEquals( null, xaCon.getTransaction().relLoadLight( relId ) );
        }
    }

    @Test
    public void testRels1() throws Exception
    {
        initializeStores();
        startTx();
        int relType1 = (int) ds.nextId( RelationshipType.class );
        String typeName = "relationshiptype1";
        xaCon.getTransaction().createRelationshipTypeToken( relType1, typeName );
        long nodeIds[] = new long[3];
        for ( int i = 0; i < 3; i++ )
        {
            nodeIds[i] = ds.nextId( Node.class );
            xaCon.getTransaction().nodeCreate( nodeIds[i] );
            xaCon.getTransaction().nodeAddProperty( nodeIds[i],
                    index( "nisse" ), new Integer( 10 - i ) );
        }
        for ( int i = 0; i < 2; i++ )
        {
            xaCon.getTransaction().relationshipCreate( ds.nextId( Relationship.class ),
                    relType1, nodeIds[i], nodeIds[i + 1] );
        }
        commitTx();
        startTx();
        for ( int i = 0; i < 3; i += 2 )
        {
            MutableRelationshipLoadingPosition pos = getPosition( xaCon, nodeIds[i] );
            for ( RelationshipRecord rel : getMore( xaCon, nodeIds[i], pos ) )
            {
                xaCon.getTransaction().relDelete( rel.getId() );
            }
            xaCon.getTransaction().nodeDelete( nodeIds[i] );
        }
        commitTx();
        ds.stop();
    }

    @Test
    @Ignore
    public void testRels2() throws Exception
    {
        initializeStores();
        startTx();
        int relType1 = (int) ds.nextId( RelationshipType.class );
        String typeName = "relationshiptype1";
        xaCon.getTransaction().createRelationshipTypeToken( relType1, typeName );
        long nodeIds[] = new long[3];
        for ( int i = 0; i < 3; i++ )
        {
            nodeIds[i] = ds.nextId( Node.class );
            xaCon.getTransaction().nodeCreate( nodeIds[i] );
            xaCon.getTransaction().nodeAddProperty( nodeIds[i],
                    index( "nisse" ), new Integer( 10 - i ) );
        }
        for ( int i = 0; i < 2; i++ )
        {
            xaCon.getTransaction().relationshipCreate( ds.nextId( Relationship.class ),
                    relType1, nodeIds[i], nodeIds[i + 1] );
        }
        xaCon.getTransaction().relationshipCreate( ds.nextId( Relationship.class ),
                relType1, nodeIds[0], nodeIds[2] );
        commitTx();
        startTx();
        for ( int i = 0; i < 3; i++ )
        {
            MutableRelationshipLoadingPosition pos = getPosition( xaCon, nodeIds[i] );
            for ( RelationshipRecord rel : getMore( xaCon, nodeIds[i], pos ) )
            {
                xaCon.getTransaction().relDelete( rel.getId() );
            }
            xaCon.getTransaction().nodeDelete( nodeIds[i] );
        }
        commitTx();
        ds.stop();
    }

    @Test
    public void testRels3() throws Exception
    {
        // test linked list stuff during relationship delete
        initializeStores();
        startTx();
        int relType1 = (int) ds.nextId( RelationshipType.class );
        xaCon.getTransaction().createRelationshipTypeToken( relType1, "relationshiptype1" );
        long nodeIds[] = new long[8];
        for ( int i = 0; i < nodeIds.length; i++ )
        {
            nodeIds[i] = ds.nextId( Node.class );
            xaCon.getTransaction().nodeCreate( nodeIds[i] );
        }
        for ( int i = 0; i < nodeIds.length / 2; i++ )
        {
            xaCon.getTransaction().relationshipCreate( ds.nextId( Relationship.class ),
                    relType1, nodeIds[i], nodeIds[i * 2] );
        }
        long rel5 = ds.nextId( Relationship.class );
        xaCon.getTransaction().relationshipCreate( rel5, relType1, nodeIds[0], nodeIds[5] );
        long rel2 = ds.nextId( Relationship.class );
        xaCon.getTransaction().relationshipCreate( rel2, relType1, nodeIds[1], nodeIds[2] );
        long rel3 = ds.nextId( Relationship.class );
        xaCon.getTransaction().relationshipCreate( rel3, relType1, nodeIds[1], nodeIds[3] );
        long rel6 = ds.nextId( Relationship.class );
        xaCon.getTransaction().relationshipCreate( rel6, relType1, nodeIds[1], nodeIds[6] );
        long rel1 = ds.nextId( Relationship.class );
        xaCon.getTransaction().relationshipCreate( rel1, relType1, nodeIds[0], nodeIds[1] );
        long rel4 = ds.nextId( Relationship.class );
        xaCon.getTransaction().relationshipCreate( rel4, relType1, nodeIds[0], nodeIds[4] );
        long rel7 = ds.nextId( Relationship.class );
        xaCon.getTransaction().relationshipCreate( rel7, relType1, nodeIds[0], nodeIds[7] );
        commitTx();
        startTx();
        xaCon.getTransaction().relDelete( rel7 );
        xaCon.getTransaction().relDelete( rel4 );
        xaCon.getTransaction().relDelete( rel1 );
        xaCon.getTransaction().relDelete( rel6 );
        xaCon.getTransaction().relDelete( rel3 );
        xaCon.getTransaction().relDelete( rel2 );
        xaCon.getTransaction().relDelete( rel5 );
        commitTx();
        ds.stop();
    }

    @Test
    public void testProps1() throws Exception
    {
        initializeStores();
        startTx();
        long nodeId = ds.nextId( Node.class );
        xaCon.getTransaction().nodeCreate( nodeId );
        pStore.nextId();
        DefinedProperty prop = xaCon.getTransaction().nodeAddProperty(
                nodeId, index( "nisse" ),
                new Integer( 10 ) );
        commitTx();
        ds.stop();
        initializeStores();
        startTx();
        xaCon.getTransaction().nodeChangeProperty( nodeId, prop.propertyKeyId(), new Integer( 5 ) );
        xaCon.getTransaction().nodeRemoveProperty( nodeId, prop.propertyKeyId() );
        xaCon.getTransaction().nodeDelete( nodeId );
        commitTx();
        ds.stop();
    }

    @Test
    public void testSetBlockSize() throws Exception
    {
        targetDirectory.cleanup();

        Config config = new Config( MapUtil.stringMap( "string_block_size", "62", "array_block_size", "302" ),
                GraphDatabaseSettings.class );
        StoreFactory sf = new StoreFactory( config, new DefaultIdGeneratorFactory(), new DefaultWindowPoolFactory(),
                fs.get(), StringLogger.DEV_NULL, null );
        sf.createNeoStore( file( "neo" ) ).close();

        initializeStores();
        assertEquals( 62 + AbstractDynamicStore.BLOCK_HEADER_SIZE,
                pStore.getStringBlockSize() );
        assertEquals( 302 + AbstractDynamicStore.BLOCK_HEADER_SIZE,
                pStore.getArrayBlockSize() );
        ds.stop();
    }

    @Test
    public void setVersion() throws Exception
    {
        String storeDir = "target/test-data/set-version";
        new TestGraphDatabaseFactory().setFileSystem( fs.get() ).newImpermanentDatabase( storeDir ).shutdown();
        assertEquals( 1, NeoStore.setVersion( fs.get(), new File( storeDir, NeoStore.DEFAULT_NAME ), 10 ) );
        assertEquals( 10, NeoStore.setVersion( fs.get(), new File( storeDir, NeoStore.DEFAULT_NAME ), 12 ) );

        StoreFactory sf = new StoreFactory( new Config( new HashMap<String, String>(), GraphDatabaseSettings.class ),
                new DefaultIdGeneratorFactory(), new DefaultWindowPoolFactory(), fs.get(), StringLogger.DEV_NULL, null );

        NeoStore neoStore = sf.newNeoStore( new File( storeDir, NeoStore.DEFAULT_NAME ) );
        assertEquals( 12, neoStore.getVersion() );
        neoStore.close();
    }

    @Test
    public void testSetLatestConstraintTx() throws Exception
    {
        // given
        new GraphDatabaseFactory().newEmbeddedDatabase( testDir.absolutePath() ).shutdown();
        StoreFactory sf = new StoreFactory( new Config( new HashMap<String, String>(), GraphDatabaseSettings.class ),
                new DefaultIdGeneratorFactory(), new DefaultWindowPoolFactory(), new DefaultFileSystemAbstraction(),
                StringLogger.DEV_NULL, null );

        // when
        NeoStore neoStore = sf.newNeoStore( new File( testDir.absolutePath(), NeoStore.DEFAULT_NAME ) );

        // then the default is 0
        assertEquals( 0l, neoStore.getLatestConstraintIntroducingTx() );


        // when
        neoStore.setLatestConstraintIntroducingTx( 10l );

        // then
        assertEquals( 10l, neoStore.getLatestConstraintIntroducingTx() );


        // when
        neoStore.flushAll();
        neoStore.close();
        neoStore = sf.newNeoStore( new File( testDir.absolutePath(), NeoStore.DEFAULT_NAME ) );

        // then the value should have been stored
        assertEquals( 10l, neoStore.getLatestConstraintIntroducingTx() );
        neoStore.close();
    }

}<|MERGE_RESOLUTION|>--- conflicted
+++ resolved
@@ -72,13 +72,10 @@
 import org.neo4j.kernel.impl.core.RelationshipLoadingPosition;
 import org.neo4j.kernel.impl.core.RelationshipTypeTokenHolder;
 import org.neo4j.kernel.impl.core.Token;
-<<<<<<< HEAD
 import org.neo4j.kernel.impl.locking.Locks;
 import org.neo4j.kernel.impl.locking.community.LockManagerImpl;
 import org.neo4j.kernel.impl.locking.community.RagManager;
-=======
 import org.neo4j.kernel.impl.locking.ReentrantLockService;
->>>>>>> 6a9c273b
 import org.neo4j.kernel.impl.nioneo.xa.NeoStoreTransaction.PropertyReceiver;
 import org.neo4j.kernel.impl.nioneo.xa.NeoStoreXaConnection;
 import org.neo4j.kernel.impl.nioneo.xa.NeoStoreXaDataSource;
@@ -200,14 +197,10 @@
                 (Cache) mock( AutoLoadingCache.class ) );
         when( nodeManager.caches() ).thenReturn( caches );
 
-<<<<<<< HEAD
         Locks locks = mock( Locks.class );
         Locks.Client lockClient = mock(Locks.Client.class);
         when(locks.newClient()).thenReturn( lockClient );
-        ds = new NeoStoreXaDataSource(config, sf, StringLogger.DEV_NULL,
-=======
         ds = new NeoStoreXaDataSource(config, new ReentrantLockService(), sf, StringLogger.DEV_NULL,
->>>>>>> 6a9c273b
                 new XaFactory( config, TxIdGenerator.DEFAULT, new PlaceboTm( lockManager, TxIdGenerator.DEFAULT ),
                         // Could be new TransactionStateFactory( new DevNullLoggingService() )
                         fs, new Monitors(), DevNullLoggingService.DEV_NULL, RecoveryVerifier.ALWAYS_VALID,
