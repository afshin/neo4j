--- conflicted
+++ resolved
@@ -38,15 +38,10 @@
 import org.neo4j.kernel.api.index.IndexUpdater;
 import org.neo4j.kernel.api.labelscan.NodeLabelUpdate;
 import org.neo4j.kernel.api.schema.SchemaDescriptorFactory;
-<<<<<<< HEAD
 import org.neo4j.kernel.api.schema.index.IndexDescriptor;
 import org.neo4j.kernel.api.schema.index.StoreIndexDescriptor;
 import org.neo4j.kernel.api.schema.index.TestIndexDescriptorFactory;
-=======
-import org.neo4j.kernel.api.schema.index.SchemaIndexDescriptor;
-import org.neo4j.kernel.api.schema.index.SchemaIndexDescriptorFactory;
 import org.neo4j.kernel.impl.api.SchemaState;
->>>>>>> e5725d10
 import org.neo4j.kernel.impl.locking.LockService;
 import org.neo4j.kernel.impl.store.InlineNodeLabels;
 import org.neo4j.kernel.impl.store.NeoStores;
@@ -91,11 +86,8 @@
 
         ProcessListenableNeoStoreIndexView
                 storeView = new ProcessListenableNeoStoreIndexView( LockService.NO_LOCK_SERVICE, neoStores );
-<<<<<<< HEAD
-        MultipleIndexPopulator indexPopulator = new MultipleIndexPopulator( storeView, logProvider, EntityType.NODE );
-=======
-        MultipleIndexPopulator indexPopulator = new MultipleIndexPopulator( storeView, logProvider, mock( SchemaState.class ) );
->>>>>>> e5725d10
+        MultipleIndexPopulator indexPopulator =
+                new MultipleIndexPopulator( storeView, logProvider, EntityType.NODE, mock( SchemaState.class ) );
 
         storeView.setProcessListener( new NodeUpdateProcessListener( indexPopulator ) );
 
