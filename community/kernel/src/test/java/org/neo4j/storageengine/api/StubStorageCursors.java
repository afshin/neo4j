--- conflicted
+++ resolved
@@ -154,17 +154,7 @@
     }
 
     @Override
-<<<<<<< HEAD
     public Collection<IndexBackedConstraintDescriptor> uniquenessConstraintsGetRelated( long[] labels, int[] propertyKeyIds, EntityType entityType )
-=======
-    public Iterator<CapableIndexDescriptor> indexesGetForRelationshipType( int relationshipType )
-    {
-        throw new UnsupportedOperationException( "Not implemented yet" );
-    }
-
-    @Override
-    public CapableIndexDescriptor indexGetForName( String name )
->>>>>>> aa269fd6
     {
         throw new UnsupportedOperationException( "Not implemented yet" );
     }
@@ -182,6 +172,12 @@
     }
 
     @Override
+    public Iterator<StorageIndexReference> indexesGetForRelationshipType( int relationshipType )
+    {
+        throw new UnsupportedOperationException( "Not implemented yet" );
+    }
+
+    @Override
     public Long indexGetOwningUniquenessConstraintId( StorageIndexReference index )
     {
         throw new UnsupportedOperationException( "Not implemented yet" );
@@ -325,7 +321,12 @@
         return new StubStorageRelationshipScanCursor();
     }
 
-<<<<<<< HEAD
+    @Override
+    public StorageSchemaReader schemaSnapshot()
+    {
+        throw new UnsupportedOperationException( "Not implemented yet" );
+    }
+
     public class Data<SELF>
     {
         boolean inUse = true;
@@ -359,15 +360,6 @@
     }
 
     public class NodeData extends EntityData<NodeData>
-=======
-    @Override
-    public StorageSchemaReader schemaSnapshot()
-    {
-        throw new UnsupportedOperationException( "Not implemented yet" );
-    }
-
-    private static class NodeData
->>>>>>> aa269fd6
     {
         private final long id;
         private long[] labels = EMPTY_LONG_ARRAY;
