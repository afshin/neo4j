/*
 * Copyright (c) 2002-2019 "Neo4j,"
 * Neo4j Sweden AB [http://neo4j.com]
 *
 * This file is part of Neo4j.
 *
 * Neo4j is free software: you can redistribute it and/or modify
 * it under the terms of the GNU General Public License as published by
 * the Free Software Foundation, either version 3 of the License, or
 * (at your option) any later version.
 *
 * This program is distributed in the hope that it will be useful,
 * but WITHOUT ANY WARRANTY; without even the implied warranty of
 * MERCHANTABILITY or FITNESS FOR A PARTICULAR PURPOSE.  See the
 * GNU General Public License for more details.
 *
 * You should have received a copy of the GNU General Public License
 * along with this program.  If not, see <http://www.gnu.org/licenses/>.
 */
package org.neo4j.kernel.impl.api.index;

import org.apache.commons.lang3.mutable.MutableBoolean;
import org.eclipse.collections.api.LongIterable;
import org.eclipse.collections.api.block.procedure.primitive.LongObjectProcedure;
import org.eclipse.collections.api.map.primitive.MutableLongObjectMap;
import org.eclipse.collections.api.set.primitive.LongSet;
import org.eclipse.collections.api.set.primitive.MutableLongSet;
import org.eclipse.collections.impl.map.mutable.primitive.LongObjectHashMap;
import org.eclipse.collections.impl.set.mutable.primitive.LongHashSet;

import java.io.File;
import java.io.IOException;
import java.io.UncheckedIOException;
import java.util.ArrayList;
import java.util.Arrays;
import java.util.Collection;
import java.util.EnumMap;
import java.util.HashMap;
import java.util.List;
import java.util.Map;
import java.util.Set;
import java.util.StringJoiner;
<<<<<<< HEAD
=======
import java.util.concurrent.ExecutionException;
import java.util.concurrent.TimeUnit;
>>>>>>> c8e80b1c
import java.util.function.Function;
import java.util.stream.Collectors;
import java.util.stream.Stream;

import org.neo4j.common.EntityType;
import org.neo4j.common.TokenNameLookup;
import org.neo4j.configuration.GraphDatabaseSettings;
import org.neo4j.exceptions.KernelException;
import org.neo4j.function.ThrowingConsumer;
import org.neo4j.graphdb.ResourceIterator;
import org.neo4j.helpers.collection.Iterators;
import org.neo4j.internal.kernel.api.InternalIndexState;
import org.neo4j.internal.kernel.api.exceptions.schema.IndexNotFoundKernelException;
import org.neo4j.internal.kernel.api.exceptions.schema.MisconfiguredIndexException;
import org.neo4j.io.pagecache.IOLimiter;
import org.neo4j.kernel.api.exceptions.index.IndexActivationFailedKernelException;
import org.neo4j.kernel.api.exceptions.index.IndexEntryConflictException;
import org.neo4j.kernel.api.exceptions.index.IndexPopulationFailedKernelException;
import org.neo4j.kernel.api.exceptions.schema.UniquePropertyValueValidationException;
import org.neo4j.kernel.api.index.IndexPopulator;
import org.neo4j.kernel.api.index.IndexProvider;
import org.neo4j.kernel.api.index.IndexProviderDescriptor;
import org.neo4j.kernel.api.index.IndexUpdater;
import org.neo4j.kernel.impl.api.SchemaState;
import org.neo4j.kernel.impl.api.index.sampling.IndexSamplingController;
import org.neo4j.kernel.impl.api.index.sampling.IndexSamplingMode;
import org.neo4j.kernel.impl.api.index.stats.IndexStatisticsStore;
import org.neo4j.kernel.impl.index.schema.IndexDescriptor;
import org.neo4j.kernel.impl.index.schema.StoreIndexDescriptor;
import org.neo4j.kernel.impl.store.UnderlyingStorageException;
import org.neo4j.kernel.lifecycle.LifecycleAdapter;
import org.neo4j.logging.Log;
import org.neo4j.logging.LogProvider;
import org.neo4j.register.Register.DoubleLongRegister;
import org.neo4j.register.Registers;
import org.neo4j.scheduler.JobScheduler;
import org.neo4j.storageengine.api.IndexEntryUpdate;
import org.neo4j.storageengine.api.IndexUpdateListener;
import org.neo4j.storageengine.api.NodePropertyAccessor;
import org.neo4j.storageengine.api.StorageIndexReference;
import org.neo4j.storageengine.api.schema.SchemaDescriptor;
import org.neo4j.values.storable.Value;

import static java.lang.String.format;
import static org.neo4j.helpers.collection.Iterables.asList;
import static org.neo4j.helpers.collection.Iterators.asResourceIterator;
import static org.neo4j.helpers.collection.Iterators.iterator;
import static org.neo4j.internal.kernel.api.InternalIndexState.FAILED;
import static org.neo4j.internal.kernel.api.InternalIndexState.ONLINE;
import static org.neo4j.internal.kernel.api.InternalIndexState.POPULATING;
import static org.neo4j.kernel.impl.api.index.IndexPopulationFailure.failure;

/**
 * Manages the indexes that were introduced in 2.0. These indexes depend on the normal neo4j logical log for
 * transactionality. Each index has an {@link StoreIndexDescriptor}, which it uses to filter
 * changes that come into the database. Changes that apply to the the rule are indexed. This way, "normal" changes to
 * the database can be replayed to perform recovery after a crash.
 * <p>
 * <h3>Recovery procedure</h3>
 * <p>
 * Each index has a state, as defined in {@link InternalIndexState}, which is used during
 * recovery. If an index is anything but {@link InternalIndexState#ONLINE}, it will simply be
 * destroyed and re-created.
 * <p>
 * If, however, it is {@link InternalIndexState#ONLINE}, the index provider is required to
 * also guarantee that the index had been flushed to disk.
 */
public class IndexingService extends LifecycleAdapter implements IndexUpdateListener, IndexingProvidersService
{
    private final IndexSamplingController samplingController;
    private final IndexProxyCreator indexProxyCreator;
    private final IndexStoreView storeView;
    private final IndexProviderMap providerMap;
    private final IndexMapReference indexMapRef;
    private final Iterable<StorageIndexReference> indexDescriptors;
    private final Log internalLog;
    private final Log userLog;
    private final IndexStatisticsStore indexStatisticsStore;
    private final TokenNameLookup tokenNameLookup;
    private final MultiPopulatorFactory multiPopulatorFactory;
    private final LogProvider internalLogProvider;
    private final Monitor monitor;
    private final SchemaState schemaState;
    private final IndexPopulationJobController populationJobController;
    private final Map<Long,IndexProxy> indexesToDropAfterCompletedRecovery = new HashMap<>();

    enum State
    {
        NOT_STARTED,
        STARTING,
        RUNNING,
        STOPPED
    }

    public interface Monitor
    {
        void initialState( StoreIndexDescriptor descriptor, InternalIndexState state );

        void populationCompleteOn( StoreIndexDescriptor descriptor );

        void indexPopulationScanStarting();

        void indexPopulationScanComplete();

        void awaitingPopulationOfRecoveredIndex( StoreIndexDescriptor descriptor );

        void indexSamplingTriggered( IndexSamplingMode mode );
    }

    public static class MonitorAdapter implements Monitor
    {
        @Override
        public void initialState( StoreIndexDescriptor descriptor, InternalIndexState state )
        {   // Do nothing
        }

        @Override
        public void populationCompleteOn( StoreIndexDescriptor descriptor )
        {   // Do nothing
        }

        @Override
        public void indexPopulationScanStarting()
        {   // Do nothing
        }

        @Override
        public void indexPopulationScanComplete()
        {   // Do nothing
        }

        @Override
        public void awaitingPopulationOfRecoveredIndex( StoreIndexDescriptor descriptor )
        {   // Do nothing
        }

        @Override
        public void indexSamplingTriggered( IndexSamplingMode mode )
        {   // Do nothing
        }
    }

    public static final Monitor NO_MONITOR = new MonitorAdapter();

    private volatile State state = State.NOT_STARTED;

    IndexingService( IndexProxyCreator indexProxyCreator,
            IndexProviderMap providerMap,
            IndexMapReference indexMapRef,
            IndexStoreView storeView,
            Iterable<StorageIndexReference> indexDescriptors,
            IndexSamplingController samplingController,
            TokenNameLookup tokenNameLookup,
            JobScheduler scheduler,
            SchemaState schemaState,
            MultiPopulatorFactory multiPopulatorFactory,
            LogProvider internalLogProvider,
            LogProvider userLogProvider,
            Monitor monitor,
            IndexStatisticsStore indexStatisticsStore )
    {
        this.indexProxyCreator = indexProxyCreator;
        this.providerMap = providerMap;
        this.indexMapRef = indexMapRef;
        this.storeView = storeView;
        this.indexDescriptors = indexDescriptors;
        this.samplingController = samplingController;
        this.tokenNameLookup = tokenNameLookup;
        this.schemaState = schemaState;
        this.multiPopulatorFactory = multiPopulatorFactory;
        this.internalLogProvider = internalLogProvider;
        this.monitor = monitor;
        this.populationJobController = new IndexPopulationJobController( scheduler );
        this.internalLog = internalLogProvider.getLog( getClass() );
        this.userLog = userLogProvider.getLog( getClass() );
        this.indexStatisticsStore = indexStatisticsStore;
    }

    /**
     * Called while the database starts up, before recovery.
     */
    @Override
    public void init() throws IOException
    {
        validateDefaultProviderExisting();

        indexMapRef.modify( indexMap ->
        {
            Map<InternalIndexState, List<IndexLogRecord>> indexStates = new EnumMap<>( InternalIndexState.class );
            for ( StorageIndexReference indexReference : indexDescriptors )
            {
                IndexProxy indexProxy;

                // StorageIndexReference incoming from the store. Convert to StoreIndexDescriptor
                StoreIndexDescriptor indexDescriptor = new StoreIndexDescriptor( indexReference );
                IndexProviderDescriptor providerDescriptor = indexDescriptor.providerDescriptor();
                IndexProvider provider = providerMap.lookup( providerDescriptor );
                InternalIndexState initialState = provider.getInitialState( indexDescriptor );
                indexStates.computeIfAbsent( initialState, internalIndexState -> new ArrayList<>() )
                        .add( new IndexLogRecord( indexDescriptor ) );

                internalLog.debug( indexStateInfo( "init", initialState, indexDescriptor ) );
                switch ( initialState )
                {
                case ONLINE:
                    monitor.initialState( indexDescriptor, ONLINE );
                    indexProxy = indexProxyCreator.createOnlineIndexProxy( indexDescriptor );
                    break;
                case POPULATING:
                    // The database was shut down during population, or a crash has occurred, or some other sad thing.
                    monitor.initialState( indexDescriptor, POPULATING );
                    indexProxy = indexProxyCreator.createRecoveringIndexProxy( indexDescriptor );
                    break;
                case FAILED:
                    monitor.initialState( indexDescriptor, FAILED );
                    IndexPopulationFailure failure = failure( provider.getPopulationFailure( indexDescriptor ) );
                    indexProxy = indexProxyCreator.createFailedIndexProxy( indexDescriptor, failure );
                    break;
                default:
                    throw new IllegalArgumentException( "" + initialState );
                }
                indexMap.putIndexProxy( indexProxy );
            }
            logIndexStateSummary( "init", indexStates );
            return indexMap;
        } );

        indexStatisticsStore.init();
    }

    private void validateDefaultProviderExisting()
    {
        if ( providerMap == null || providerMap.getDefaultProvider() == null )
        {
            throw new IllegalStateException( "You cannot run the database without an index provider, " +
                    "please make sure that a valid provider (subclass of " + IndexProvider.class.getName() +
                    ") is on your classpath." );
        }
    }

    // Recovery semantics: This is to be called after init, and after the database has run recovery.
    @Override
    public void start()
    {
        state = State.STARTING;

        // During recovery there could have been dropped indexes. Dropping an index means also updating the counts store,
        // which is problematic during recovery. So instead drop those indexes here, after recovery completed.
        performRecoveredIndexDropActions();

        // Recovery will not do refresh (update read views) while applying recovered transactions and instead
        // do it at one point after recovery... i.e. here
        indexMapRef.indexMapSnapshot().forEachIndexProxy( indexProxyOperation( "refresh", IndexProxy::refresh ) );

        final MutableLongObjectMap<StoreIndexDescriptor> rebuildingDescriptors = new LongObjectHashMap<>();
        indexMapRef.modify( indexMap ->
        {
            Map<InternalIndexState, List<IndexLogRecord>> indexStates = new EnumMap<>( InternalIndexState.class );
            Map<IndexProviderDescriptor,List<IndexLogRecord>> indexProviders = new HashMap<>();

            // Find all indexes that are not already online, do not require rebuilding, and create them
            indexMap.forEachIndexProxy( ( indexId, proxy ) ->
            {
                InternalIndexState state = proxy.getState();
                StoreIndexDescriptor descriptor = proxy.getDescriptor();
                IndexProviderDescriptor providerDescriptor = descriptor.providerDescriptor();
                IndexLogRecord indexLogRecord = new IndexLogRecord( descriptor );
                indexStates.computeIfAbsent( state, internalIndexState -> new ArrayList<>() )
                        .add( indexLogRecord );
                indexProviders.computeIfAbsent( providerDescriptor, indexProviderDescriptor -> new ArrayList<>() )
                        .add( indexLogRecord );
                internalLog.debug( indexStateInfo( "start", state, descriptor ) );
                switch ( state )
                {
                case ONLINE:
                    // Don't do anything, index is ok.
                    break;
                case POPULATING:
                    // Remember for rebuilding
                    rebuildingDescriptors.put( indexId, descriptor );
                    break;
                case FAILED:
                    // Don't do anything, the user needs to drop the index and re-create
                    break;
                default:
                    throw new IllegalStateException( "Unknown state: " + state );
                }
            } );
            logIndexStateSummary( "start", indexStates );
            logIndexProviderSummary( indexProviders );

            // Drop placeholder proxies for indexes that need to be rebuilt
            dropRecoveringIndexes( indexMap, rebuildingDescriptors.keySet() );
            // Rebuild indexes by recreating and repopulating them
            populateIndexesOfAllTypes( rebuildingDescriptors, indexMap );

            return indexMap;
        } );

        indexStatisticsStore.start();
        samplingController.recoverIndexSamples();
        samplingController.start();

        // So at this point we've started population of indexes that needs to be rebuilt in the background.
        // Indexes backing uniqueness constraints are normally built within the transaction creating the constraint
        // and so we shouldn't leave such indexes in a populating state after recovery.
        // This is why we now go and wait for those indexes to be fully populated.
        rebuildingDescriptors.forEachKeyValue( ( indexId, descriptor ) ->
                {
                    if ( !descriptor.isUnique() )
                    {
                        // It's not a uniqueness constraint, so don't wait for it to be rebuilt
                        return;
                    }

                    IndexProxy proxy;
                    try
                    {
                        proxy = getIndexProxy( indexId );
                    }
                    catch ( IndexNotFoundKernelException e )
                    {
                        throw new IllegalStateException( "What? This index was seen during recovery just now, why isn't it available now?", e );
                    }

                    monitor.awaitingPopulationOfRecoveredIndex( descriptor );
                    awaitOnlineAfterRecovery( proxy );
                } );

        state = State.RUNNING;
    }

    private void populateIndexesOfAllTypes( MutableLongObjectMap<StoreIndexDescriptor> rebuildingDescriptors, IndexMap indexMap )
    {
        Map<EntityType,MutableLongObjectMap<StoreIndexDescriptor>> rebuildingDescriptorsByType = new EnumMap<>( EntityType.class );
        for ( StoreIndexDescriptor descriptor : rebuildingDescriptors )
        {
            rebuildingDescriptorsByType.computeIfAbsent( descriptor.schema().entityType(), type -> new LongObjectHashMap<>() )
                    .put( descriptor.getId(), descriptor );
        }

        for ( Map.Entry<EntityType,MutableLongObjectMap<StoreIndexDescriptor>> descriptorToPopulate : rebuildingDescriptorsByType.entrySet() )
        {
            IndexPopulationJob populationJob = newIndexPopulationJob( descriptorToPopulate.getKey(), false );
            populate( descriptorToPopulate.getValue(), indexMap, populationJob );
        }
    }

    private void performRecoveredIndexDropActions()
    {
        indexesToDropAfterCompletedRecovery.values().forEach( index ->
        {
            try
            {
                index.drop();
            }
            catch ( Exception e )
            {
                // This is OK to get during recovery because the underlying index can be in any unknown state
                // while we're recovering. Let's just move on to closing it instead.
                try
                {
                    index.close();
                }
                catch ( IOException closeException )
                {
                    // This is OK for the same reason as above
                }
            }
        } );
        indexesToDropAfterCompletedRecovery.clear();
    }

    private void populate( MutableLongObjectMap<StoreIndexDescriptor> rebuildingDescriptors, IndexMap indexMap, IndexPopulationJob populationJob )
    {
        rebuildingDescriptors.forEachKeyValue( ( indexId, descriptor ) ->
        {
            boolean flipToTentative = false; // Never pass through a tentative online state during recovery.
            IndexProxy proxy = indexProxyCreator.createPopulatingIndexProxy( descriptor, flipToTentative, monitor, populationJob );
            proxy.start();
            indexMap.putIndexProxy( proxy );
        } );
        startIndexPopulation( populationJob );
    }

    /**
     * Polls the {@link IndexProxy#getState() state of the index} and waits for it to be either {@link InternalIndexState#ONLINE},
     * in which case the wait is over, or {@link InternalIndexState#FAILED}, in which an exception is logged.
     *
     * THis method is only called during startup, and might be called as part of recovery. If we threw an exception here, it could
     * render the database unrecoverable. That's why we only log a message about failed indexes.
     */
    private void awaitOnlineAfterRecovery( IndexProxy proxy )
    {
        while ( true )
        {
            switch ( proxy.getState() )
            {
            case ONLINE:
                return;
            case FAILED:
                String message =
                        String.format( "Index %s entered %s state while recovery waited for it to be fully populated.", proxy.getDescriptor(), FAILED );
                IndexPopulationFailure populationFailure = proxy.getPopulationFailure();
                String causeOfFailure = populationFailure.asString();
                // Log as INFO because at this point we don't know if the constraint index was ever bound to a constraint or not.
                // If it was really bound to a constraint, then we actually ought to log as WARN or ERROR, I suppose.
                // But by far the most likely scenario is that the constraint itself was never created.
                internalLog.info( IndexPopulationFailure.appendCauseOfFailure( message, causeOfFailure ) );
                return;
            case POPULATING:
                // Sleep a short while and look at state again the next loop iteration
                try
                {
                    Thread.sleep( 10 );
                }
                catch ( InterruptedException e )
                {
                    throw new IllegalStateException( "Waiting for index to become ONLINE was interrupted", e );
                }
                break;
            default:
                throw new IllegalStateException( proxy.getState().name() );
            }
        }
    }

    // while indexes will be closed on shutdown we need to stop ongoing jobs before we will start shutdown to prevent
    // races between checkpoint flush and index jobs
    @Override
    public void stop() throws Throwable
    {
        samplingController.stop();
        populationJobController.stop();
        indexStatisticsStore.stop();
    }

    // We need to stop indexing service on shutdown since we can have transactions that are ongoing/finishing
    // after we start stopping components and those transactions should be able to finish successfully
    @Override
    public void shutdown() throws IOException
    {
        state = State.STOPPED;
        closeAllIndexes();
        indexStatisticsStore.shutdown();
    }

    DoubleLongRegister indexUpdatesAndSize( SchemaDescriptor descriptor ) throws IndexNotFoundKernelException
    {
        final long indexId = indexMapRef.getOnlineIndexId( descriptor );
        final DoubleLongRegister output = Registers.newDoubleLongRegister();
        indexStatisticsStore.indexUpdatesAndSize( indexId, output );
        return output;
    }

    @Override
    public void validateBeforeCommit( SchemaDescriptor index, Value[] tuple )
    {
        indexMapRef.validateBeforeCommit( index, tuple );
    }

    @Override
    public IndexDescriptor getBlessedDescriptorFromProvider( IndexDescriptor index ) throws MisconfiguredIndexException
    {
        IndexProvider provider = providerMap.lookup( index.providerDescriptor() );
        return provider.bless( index );
    }

    @Override
    public IndexProviderDescriptor indexProviderByName( String providerName )
    {
        return providerMap.lookup( providerName ).getProviderDescriptor();
    }

    /**
     * Applies the given updates, which may contain updates for one or more indexes.
     *
     * @param updates {@link IndexEntryUpdate updates} to apply.
     * @throws UncheckedIOException potentially thrown from index updating.
     * @throws KernelException potentially thrown from index updating.
     */
    @Override
    public void applyUpdates( Iterable<IndexEntryUpdate<SchemaDescriptor>> updates ) throws KernelException
    {
        if ( state == State.NOT_STARTED )
        {
            // We're in recovery, which means we'll be telling indexes to apply with additional care for making
            // idempotent changes.
            apply( updates, IndexUpdateMode.RECOVERY );
        }
        else if ( state == State.RUNNING || state == State.STARTING )
        {
            apply( updates, IndexUpdateMode.ONLINE );
        }
        else
        {
            throw new IllegalStateException(
                    "Can't apply index updates " + asList( updates ) + " while indexing service is " + state );
        }
    }

    private void apply( Iterable<IndexEntryUpdate<SchemaDescriptor>> updates, IndexUpdateMode updateMode ) throws KernelException
    {
        try ( IndexUpdaterMap updaterMap = indexMapRef.createIndexUpdaterMap( updateMode ) )
        {
            for ( IndexEntryUpdate<SchemaDescriptor> indexUpdate : updates )
            {
                processUpdate( updaterMap, indexUpdate );
            }
        }
    }

    /**
     * Creates one or more indexes. They will all be populated by one and the same store scan.
     *
     * This code is called from the transaction infrastructure during transaction commits, which means that
     * it is *vital* that it is stable, and handles errors very well. Failing here means that the entire db
     * will shut down.
     *
     * {@link IndexPopulator#verifyDeferredConstraints(NodePropertyAccessor)} will not be called as part of populating these indexes,
     * instead that will be done by code that activates the indexes later.
     */
    public void createIndexes( StorageIndexReference... rules )
    {
        createIndexes( false, rules );
    }

    /**
     * Creates one or more indexes. They will all be populated by one and the same store scan.
     *
     * This code is called from the transaction infrastructure during transaction commits, which means that
     * it is *vital* that it is stable, and handles errors very well. Failing here means that the entire db
     * will shut down.
     *
     * @param verifyBeforeFlipping whether or not to call {@link IndexPopulator#verifyDeferredConstraints(NodePropertyAccessor)}
     * as part of population, before flipping to a successful state.
     */
    public void createIndexes( boolean verifyBeforeFlipping, StorageIndexReference... rules )
    {
        IndexPopulationStarter populationStarter = new IndexPopulationStarter( verifyBeforeFlipping, toStoreIndexDescriptors( rules ) );
        indexMapRef.modify( populationStarter );
        populationStarter.startPopulation();
    }

    private StoreIndexDescriptor[] toStoreIndexDescriptors( StorageIndexReference[] rules )
    {
        return Stream.of( rules ).map( StoreIndexDescriptor::new ).toArray( StoreIndexDescriptor[]::new );
    }

    private void processUpdate( IndexUpdaterMap updaterMap, IndexEntryUpdate<SchemaDescriptor> indexUpdate ) throws IndexEntryConflictException
    {
        IndexUpdater updater = updaterMap.getUpdater( indexUpdate.indexKey().schema() );
        if ( updater != null )
        {
            updater.process( indexUpdate );
        }
    }

    public void dropIndex( StorageIndexReference rule )
    {
        indexMapRef.modify( indexMap ->
        {
            long indexId = rule.indexReference();
            IndexProxy index = indexMap.removeIndexProxy( indexId );

            if ( state == State.RUNNING )
            {
                assert index != null : "Index " + rule + " doesn't exists";
                index.drop();
            }
            else if ( index != null )
            {
                // Dropping an index means also updating the counts store, which is problematic during recovery.
                // So instead make a note of it and actually perform the index drops after recovery.
                indexesToDropAfterCompletedRecovery.put( indexId, index );
            }
            return indexMap;
        } );
    }

    public void triggerIndexSampling( IndexSamplingMode mode )
    {
        internalLog.info( "Manual trigger for sampling all indexes [" + mode + "]" );
        monitor.indexSamplingTriggered( mode );
        samplingController.sampleIndexes( mode );
    }

    public void triggerIndexSampling( SchemaDescriptor descriptor, IndexSamplingMode mode )
            throws IndexNotFoundKernelException
    {
        String description = descriptor.userDescription( tokenNameLookup );
        internalLog.info( "Manual trigger for sampling index " + description + " [" + mode + "]" );
        samplingController.sampleIndex( indexMapRef.getIndexId( descriptor ), mode );
    }

    private void dropRecoveringIndexes( IndexMap indexMap, LongIterable indexesToRebuild )
    {
        indexesToRebuild.forEach( idx ->
        {
            IndexProxy indexProxy = indexMap.removeIndexProxy( idx );
            assert indexProxy != null;
            indexProxy.drop();
        } );
    }

    @Override
    public void activateIndex( StorageIndexReference descriptor ) throws
            IndexNotFoundKernelException, IndexActivationFailedKernelException, IndexPopulationFailedKernelException
    {
        try
        {
            if ( state == State.RUNNING ) // don't do this during recovery.
            {
<<<<<<< HEAD
                IndexProxy index = getIndexProxy( descriptor.indexReference() );
                index.awaitStoreScanCompleted();
=======
                IndexProxy index = getIndexProxy( indexId );
                index.awaitStoreScanCompleted( 0, TimeUnit.MILLISECONDS );
>>>>>>> c8e80b1c
                index.activate();
                internalLog.info( "Constraint %s is %s.", index.getDescriptor(), ONLINE.name() );
            }
        }
        catch ( InterruptedException e )
        {
            Thread.interrupted();
            throw new IndexActivationFailedKernelException( e, "Unable to activate index, thread was interrupted." );
        }
    }

    public IndexProxy getIndexProxy( long indexId ) throws IndexNotFoundKernelException
    {
        return indexMapRef.getIndexProxy( indexId );
    }

    public IndexProxy getIndexProxy( SchemaDescriptor descriptor ) throws IndexNotFoundKernelException
    {
        return indexMapRef.getIndexProxy( descriptor );
    }

    public long getIndexId( SchemaDescriptor descriptor ) throws IndexNotFoundKernelException
    {
        return indexMapRef.getIndexId( descriptor );
    }

    public void validateIndex( long indexId )
            throws IndexNotFoundKernelException, IndexPopulationFailedKernelException,
            UniquePropertyValueValidationException
    {
        getIndexProxy( indexId ).validate();
    }

    public void forceAll( IOLimiter limiter ) throws IOException
    {
        indexStatisticsStore.checkpoint( limiter );
        indexMapRef.indexMapSnapshot().forEachIndexProxy( indexProxyOperation( "force", proxy -> proxy.force( limiter ) ) );
    }

    private LongObjectProcedure<IndexProxy> indexProxyOperation( String name, ThrowingConsumer<IndexProxy, Exception> operation )
    {
        return ( id, indexProxy ) ->
        {
            try
            {
                operation.accept( indexProxy );
            }
            catch ( Exception e )
            {
                try
                {
                    IndexProxy proxy = indexMapRef.getIndexProxy( id );
                    throw new UnderlyingStorageException( "Unable to " + name + " " + proxy, e );
                }
                catch ( IndexNotFoundKernelException infe )
                {
                    // index was dropped while trying to operate on it, we can continue to other indexes
                }
            }
        };
    }

    private void closeAllIndexes()
    {
        indexMapRef.modify( indexMap ->
        {
            Iterable<IndexProxy> indexesToStop = indexMap.getAllIndexProxies();
            for ( IndexProxy index : indexesToStop )
            {
                try
                {
                    index.close();
                }
                catch ( Exception e )
                {
                    internalLog.error( "Unable to close index", e );
                }
            }
            // Effectively clearing it
            return new IndexMap();
        } );
    }

    public LongSet getIndexIds()
    {
        Iterable<IndexProxy> indexProxies = indexMapRef.getAllIndexProxies();
        MutableLongSet indexIds = new LongHashSet();
        for ( IndexProxy indexProxy : indexProxies )
        {
            indexIds.add( indexProxy.getDescriptor().getId() );
        }
        return indexIds;
    }

    public ResourceIterator<File> snapshotIndexFiles() throws IOException
    {
        Collection<ResourceIterator<File>> snapshots = new ArrayList<>();
        snapshots.add( asResourceIterator( iterator( indexStatisticsStore.storeFile() ) ) );
        for ( IndexProxy indexProxy : indexMapRef.getAllIndexProxies() )
        {
            snapshots.add( indexProxy.snapshotFiles() );
        }
        return Iterators.concatResourceIterators( snapshots.iterator() );
    }

    private IndexPopulationJob newIndexPopulationJob( EntityType type, boolean verifyBeforeFlipping )
    {
        MultipleIndexPopulator multiPopulator = multiPopulatorFactory.create( storeView, internalLogProvider, type, schemaState, indexStatisticsStore );
        return new IndexPopulationJob( multiPopulator, monitor, verifyBeforeFlipping );
    }

    private void startIndexPopulation( IndexPopulationJob job )
    {
        populationJobController.startIndexPopulation( job );
    }

    private String indexStateInfo( String tag, InternalIndexState state, StoreIndexDescriptor descriptor )
    {
        return format( "IndexingService.%s: index %d on %s is %s", tag, descriptor.getId(),
                descriptor.schema().userDescription( tokenNameLookup ), state.name() );
    }

    private void logIndexStateSummary( String method, Map<InternalIndexState,List<IndexLogRecord>> indexStates )
    {
        if ( indexStates.isEmpty() )
        {
            return;
        }
        int mostPopularStateCount = Integer.MIN_VALUE;
        InternalIndexState mostPopularState = null;
        for ( Map.Entry<InternalIndexState,List<IndexLogRecord>> indexStateEntry : indexStates.entrySet() )
        {
            if ( indexStateEntry.getValue().size() > mostPopularStateCount )
            {
                mostPopularState = indexStateEntry.getKey();
                mostPopularStateCount = indexStateEntry.getValue().size();
            }
        }
        indexStates.remove( mostPopularState );
        for ( Map.Entry<InternalIndexState,List<IndexLogRecord>> indexStateEntry : indexStates.entrySet() )
        {
            InternalIndexState state = indexStateEntry.getKey();
            List<IndexLogRecord> logRecords = indexStateEntry.getValue();
            for ( IndexLogRecord logRecord : logRecords )
            {
                internalLog.info( indexStateInfo( method, state, logRecord.getDescriptor() ) );
            }
        }
        internalLog.info( format( "IndexingService.%s: indexes not specifically mentioned above are %s", method, mostPopularState ) );
    }

    private void logIndexProviderSummary( Map<IndexProviderDescriptor,List<IndexLogRecord>> indexProviders )
    {
        Set<String> deprecatedIndexProviders = Arrays.stream( GraphDatabaseSettings.SchemaIndex.values() )
                .filter( GraphDatabaseSettings.SchemaIndex::deprecated )
                .map( GraphDatabaseSettings.SchemaIndex::providerName )
                .collect( Collectors.toSet() );
        StringJoiner joiner = new StringJoiner( ", ", "Deprecated index providers in use: ",
                ". Use procedure 'db.indexes()' to see what indexes use which index provider." );
        MutableBoolean anyDeprecated = new MutableBoolean();
        indexProviders.forEach( ( indexProviderDescriptor, indexLogRecords ) ->
        {
            if ( deprecatedIndexProviders.contains( indexProviderDescriptor.name() ) )
            {
                anyDeprecated.setTrue();
                int numberOfIndexes = indexLogRecords.size();
                joiner.add( indexProviderDescriptor.name() + " (" + numberOfIndexes + (numberOfIndexes == 1 ? " index" : " indexes") + ")" );
            }
        } );
        if ( anyDeprecated.getValue() )
        {
            userLog.info( joiner.toString() );
        }
    }

    private final class IndexPopulationStarter implements Function<IndexMap,IndexMap>
    {
        private final boolean verifyBeforeFlipping;
        private final StoreIndexDescriptor[] descriptors;
        private IndexPopulationJob nodePopulationJob;
        private IndexPopulationJob relationshipPopulationJob;

        IndexPopulationStarter( boolean verifyBeforeFlipping, StoreIndexDescriptor[] descriptors )
        {
            this.verifyBeforeFlipping = verifyBeforeFlipping;
            this.descriptors = descriptors;
        }

        @Override
        public IndexMap apply( IndexMap indexMap )
        {
            for ( StoreIndexDescriptor descriptor : descriptors )
            {
                if ( state == State.NOT_STARTED )
                {
                    // In case of recovery remove any previously recorded INDEX DROP for this particular index rule id,
                    // in some scenario where rule ids may be reused.
                    indexesToDropAfterCompletedRecovery.remove( descriptor.getId() );
                }
                IndexProxy index = indexMap.getIndexProxy( descriptor.getId() );
                if ( index != null && state == State.NOT_STARTED )
                {
                    // During recovery we might run into this scenario:
                    // - We're starting recovery on a database, where init() is called and all indexes that
                    //   are found in the store, instantiated and put into the IndexMap. Among them is index X.
                    // - While we recover the database we bump into a transaction creating index Y, with the
                    //   same IndexDescriptor, i.e. same label/property, as X. This is possible since this took
                    //   place before the creation of X.
                    // - When Y is dropped in between this creation and the creation of X (it will have to be
                    //   otherwise X wouldn't have had an opportunity to be created) the index is removed from
                    //   the IndexMap, both by id AND descriptor.
                    //
                    // Because of the scenario above we need to put this created index into the IndexMap
                    // again, otherwise it will disappear from the IndexMap (at least for lookup by descriptor)
                    // and not be able to accept changes applied from recovery later on.
                    indexMap.putIndexProxy( index );
                    continue;
                }
                boolean flipToTentative = descriptor.isUnique();
                if ( state == State.RUNNING )
                {
                    if ( descriptor.schema().entityType() == EntityType.NODE )
                    {
                        nodePopulationJob = nodePopulationJob == null ? newIndexPopulationJob( EntityType.NODE, verifyBeforeFlipping ) : nodePopulationJob;
                        index = indexProxyCreator.createPopulatingIndexProxy( descriptor, flipToTentative, monitor,
                                nodePopulationJob );
                        index.start();
                    }
                    else
                    {
                        relationshipPopulationJob = relationshipPopulationJob == null ? newIndexPopulationJob( EntityType.RELATIONSHIP, verifyBeforeFlipping )
                                                                                      : relationshipPopulationJob;
                        index = indexProxyCreator.createPopulatingIndexProxy( descriptor, flipToTentative, monitor,
                                relationshipPopulationJob );
                        index.start();
                    }
                }
                else
                {
                    index = indexProxyCreator.createRecoveringIndexProxy( descriptor );
                }

                indexMap.putIndexProxy( index );
            }
            return indexMap;
        }

        void startPopulation()
        {
            if ( nodePopulationJob != null )
            {
                startIndexPopulation( nodePopulationJob );
            }
            if ( relationshipPopulationJob != null )
            {
                startIndexPopulation( relationshipPopulationJob );
            }
        }
    }

    private static final class IndexLogRecord
    {
        private final StoreIndexDescriptor descriptor;

        IndexLogRecord( StoreIndexDescriptor descriptor )
        {
            this.descriptor = descriptor;
        }

        public long getIndexId()
        {
            return descriptor.getId();
        }

        public StoreIndexDescriptor getDescriptor()
        {
            return descriptor;
        }
    }
}<|MERGE_RESOLUTION|>--- conflicted
+++ resolved
@@ -40,11 +40,7 @@
 import java.util.Map;
 import java.util.Set;
 import java.util.StringJoiner;
-<<<<<<< HEAD
-=======
-import java.util.concurrent.ExecutionException;
 import java.util.concurrent.TimeUnit;
->>>>>>> c8e80b1c
 import java.util.function.Function;
 import java.util.stream.Collectors;
 import java.util.stream.Stream;
@@ -658,13 +654,8 @@
         {
             if ( state == State.RUNNING ) // don't do this during recovery.
             {
-<<<<<<< HEAD
                 IndexProxy index = getIndexProxy( descriptor.indexReference() );
-                index.awaitStoreScanCompleted();
-=======
-                IndexProxy index = getIndexProxy( indexId );
                 index.awaitStoreScanCompleted( 0, TimeUnit.MILLISECONDS );
->>>>>>> c8e80b1c
                 index.activate();
                 internalLog.info( "Constraint %s is %s.", index.getDescriptor(), ONLINE.name() );
             }
