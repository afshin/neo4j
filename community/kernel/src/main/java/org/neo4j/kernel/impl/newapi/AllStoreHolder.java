--- conflicted
+++ resolved
@@ -89,11 +89,7 @@
 import static org.neo4j.helpers.collection.Iterators.filter;
 import static org.neo4j.helpers.collection.Iterators.iterator;
 import static org.neo4j.helpers.collection.Iterators.singleOrNull;
-<<<<<<< HEAD
-=======
 import static org.neo4j.internal.kernel.api.schema.SchemaDescriptorPredicates.hasProperty;
-import static org.neo4j.kernel.impl.api.store.DefaultIndexReference.fromDescriptor;
->>>>>>> 65f7682c
 import static org.neo4j.register.Registers.newDoubleLongRegister;
 import static org.neo4j.storageengine.api.txstate.TxStateVisitor.EMPTY;
 
@@ -729,7 +725,7 @@
     Iterator<ConstraintDescriptor> constraintsGetForProperty( int propertyKey )
     {
         ktx.assertOpen();
-        Iterator<ConstraintDescriptor> constraints = storeReadLayer.constraintsGetAll();
+        Iterator<ConstraintDescriptor> constraints = storageReader.constraintsGetAll();
         if ( ktx.hasTxStateWithChanges() )
         {
             constraints = ktx.txState().constraintsChanges().apply( constraints );
