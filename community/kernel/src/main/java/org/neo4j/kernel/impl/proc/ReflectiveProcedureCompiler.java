/*
 * Copyright (c) 2002-2018 "Neo4j,"
 * Neo4j Sweden AB [http://neo4j.com]
 *
 * This file is part of Neo4j.
 *
 * Neo4j is free software: you can redistribute it and/or modify
 * it under the terms of the GNU General Public License as published by
 * the Free Software Foundation, either version 3 of the License, or
 * (at your option) any later version.
 *
 * This program is distributed in the hope that it will be useful,
 * but WITHOUT ANY WARRANTY; without even the implied warranty of
 * MERCHANTABILITY or FITNESS FOR A PARTICULAR PURPOSE.  See the
 * GNU General Public License for more details.
 *
 * You should have received a copy of the GNU General Public License
 * along with this program.  If not, see <http://www.gnu.org/licenses/>.
 */
package org.neo4j.kernel.impl.proc;

import org.apache.commons.lang3.exception.ExceptionUtils;

import java.lang.invoke.MethodHandle;
import java.lang.invoke.MethodHandles;
import java.lang.reflect.InvocationTargetException;
import java.lang.reflect.Method;
import java.lang.reflect.Modifier;
import java.util.ArrayList;
import java.util.Arrays;
import java.util.Comparator;
import java.util.Iterator;
import java.util.List;
import java.util.function.Supplier;
import java.util.stream.Collectors;
import java.util.stream.Stream;

import org.neo4j.collection.RawIterator;
import org.neo4j.graphdb.Resource;
import org.neo4j.graphdb.security.AuthorizationViolationException;
import org.neo4j.internal.kernel.api.exceptions.KernelException;
import org.neo4j.internal.kernel.api.exceptions.ProcedureException;
import org.neo4j.internal.kernel.api.procs.FieldSignature;
import org.neo4j.internal.kernel.api.procs.ProcedureSignature;
import org.neo4j.internal.kernel.api.procs.QualifiedName;
import org.neo4j.internal.kernel.api.procs.UserAggregator;
import org.neo4j.internal.kernel.api.procs.UserFunctionSignature;
import org.neo4j.internal.kernel.api.security.SecurityContext;
import org.neo4j.io.IOUtils;
import org.neo4j.kernel.api.ResourceTracker;
import org.neo4j.kernel.api.exceptions.ComponentInjectionException;
import org.neo4j.kernel.api.exceptions.ResourceCloseFailureException;
import org.neo4j.kernel.api.exceptions.Status;
import org.neo4j.kernel.api.proc.CallableProcedure;
import org.neo4j.kernel.api.proc.CallableUserAggregationFunction;
import org.neo4j.kernel.api.proc.CallableUserFunction;
import org.neo4j.kernel.api.proc.Context;
import org.neo4j.kernel.api.proc.FailedLoadAggregatedFunction;
import org.neo4j.kernel.api.proc.FailedLoadFunction;
import org.neo4j.kernel.api.proc.FailedLoadProcedure;
import org.neo4j.kernel.impl.proc.OutputMappers.OutputMapper;
import org.neo4j.logging.Log;
import org.neo4j.procedure.Admin;
import org.neo4j.procedure.Description;
import org.neo4j.procedure.Mode;
import org.neo4j.procedure.PerformsWrites;
import org.neo4j.procedure.Procedure;
import org.neo4j.procedure.UserAggregationFunction;
import org.neo4j.procedure.UserAggregationResult;
import org.neo4j.procedure.UserAggregationUpdate;
import org.neo4j.procedure.UserFunction;
import org.neo4j.values.AnyValue;
import org.neo4j.values.ValueMapper;

import static java.util.Collections.emptyIterator;
import static java.util.Collections.emptyList;
import static org.neo4j.graphdb.factory.GraphDatabaseSettings.procedure_unrestricted;
import static org.neo4j.graphdb.security.AuthorizationViolationException.PERMISSION_DENIED;
import static org.neo4j.helpers.collection.Iterators.asRawIterator;

/**
 * Handles converting a class into one or more callable {@link CallableProcedure}.
 */
class ReflectiveProcedureCompiler
{
    private final MethodHandles.Lookup lookup = MethodHandles.lookup();
    private final OutputMappers outputMappers;
    private final MethodSignatureCompiler inputSignatureDeterminer;
    private final FieldInjections safeFieldInjections;
    private final FieldInjections allFieldInjections;
    private final Log log;
    private final TypeMappers typeMappers;
    private final ProcedureConfig config;
    private final NamingRestrictions restrictions;

    ReflectiveProcedureCompiler( TypeMappers typeMappers, ComponentRegistry safeComponents,
            ComponentRegistry allComponents, Log log, ProcedureConfig config )
    {
        this(
                new MethodSignatureCompiler( typeMappers ),
                new OutputMappers( typeMappers ),
                new FieldInjections( safeComponents ),
                new FieldInjections( allComponents ),
                log,
                typeMappers,
                config,
                ReflectiveProcedureCompiler::rejectEmptyNamespace );
    }

    private ReflectiveProcedureCompiler(
            MethodSignatureCompiler inputSignatureCompiler,
            OutputMappers outputMappers,
            FieldInjections safeFieldInjections,
            FieldInjections allFieldInjections,
            Log log,
            TypeMappers typeMappers,
            ProcedureConfig config,
            NamingRestrictions restrictions )
    {
        this.inputSignatureDeterminer = inputSignatureCompiler;
        this.outputMappers = outputMappers;
        this.safeFieldInjections = safeFieldInjections;
        this.allFieldInjections = allFieldInjections;
        this.log = log;
        this.typeMappers = typeMappers;
        this.config = config;
        this.restrictions = restrictions;
    }

    List<CallableUserFunction> compileFunction( Class<?> fcnDefinition ) throws KernelException
    {
        try
        {
            List<Method> functionMethods = Arrays.stream( fcnDefinition.getDeclaredMethods() )
                    .filter( m -> m.isAnnotationPresent( UserFunction.class ) )
                    .collect( Collectors.toList() );

            if ( functionMethods.isEmpty() )
            {
                return emptyList();
            }

            MethodHandle constructor = constructor( fcnDefinition );

            ArrayList<CallableUserFunction> out = new ArrayList<>( functionMethods.size() );
            for ( Method method : functionMethods )
            {
                String valueName = method.getAnnotation( UserFunction.class ).value();
                String definedName = method.getAnnotation( UserFunction.class ).name();
                QualifiedName funcName = extractName( fcnDefinition, method, valueName, definedName );
                if ( config.isWhitelisted( funcName.toString() ) )
                {
                    out.add( compileFunction( fcnDefinition, constructor, method, funcName ) );
                }
                else
                {
                    log.warn( String.format( "The function '%s' is not on the whitelist and won't be loaded.",
                            funcName.toString() ) );
                }
            }
            out.sort( Comparator.comparing( a -> a.signature().name().toString() ) );
            return out;
        }
        catch ( KernelException e )
        {
            throw e;
        }
        catch ( Exception e )
        {
            throw new ProcedureException( Status.Procedure.ProcedureRegistrationFailed, e,
                    "Failed to compile function defined in `%s`: %s", fcnDefinition.getSimpleName(), e.getMessage() );
        }
    }

    List<CallableUserAggregationFunction> compileAggregationFunction( Class<?> fcnDefinition ) throws KernelException
    {
        try
        {
            List<Method> methods = Arrays.stream( fcnDefinition.getDeclaredMethods() )
                    .filter( m -> m.isAnnotationPresent( UserAggregationFunction.class ) )
                    .collect( Collectors.toList() );

            if ( methods.isEmpty() )
            {
                return emptyList();
            }

            MethodHandle constructor = constructor( fcnDefinition );

            ArrayList<CallableUserAggregationFunction> out = new ArrayList<>( methods.size() );
            for ( Method method : methods )
            {
                String valueName = method.getAnnotation( UserAggregationFunction.class ).value();
                String definedName = method.getAnnotation( UserAggregationFunction.class ).name();
                QualifiedName funcName = extractName( fcnDefinition, method, valueName, definedName );

                if ( config.isWhitelisted( funcName.toString() ) )
                {
                    out.add( compileAggregationFunction( fcnDefinition, constructor, method, funcName ) );
                }
                else
                {
                    log.warn( String.format( "The function '%s' is not on the whitelist and won't be loaded.",
                            funcName.toString() ) );
                }

            }
            out.sort( Comparator.comparing( a -> a.signature().name().toString() ) );
            return out;
        }
        catch ( KernelException e )
        {
            throw e;
        }
        catch ( Exception e )
        {
            throw new ProcedureException( Status.Procedure.ProcedureRegistrationFailed, e,
                    "Failed to compile function defined in `%s`: %s", fcnDefinition.getSimpleName(), e.getMessage() );
        }
    }

    List<CallableProcedure> compileProcedure( Class<?> procDefinition, String warning, boolean fullAccess )
            throws KernelException
    {
        try
        {
            List<Method> procedureMethods = Arrays.stream( procDefinition.getDeclaredMethods() )
                    .filter( m -> m.isAnnotationPresent( Procedure.class ) )
                    .collect( Collectors.toList() );

            if ( procedureMethods.isEmpty() )
            {
                return emptyList();
            }

            MethodHandle constructor = constructor( procDefinition );

            ArrayList<CallableProcedure> out = new ArrayList<>( procedureMethods.size() );
            for ( Method method : procedureMethods )
            {
                String valueName = method.getAnnotation( Procedure.class ).value();
                String definedName = method.getAnnotation( Procedure.class ).name();
                QualifiedName procName = extractName( procDefinition, method, valueName, definedName );

                if ( fullAccess || config.isWhitelisted( procName.toString() ) )
                {
                    out.add( compileProcedure( procDefinition, constructor, method, warning, fullAccess, procName ) );
                }
                else
                {
                    log.warn( String.format( "The procedure '%s' is not on the whitelist and won't be loaded.",
                            procName.toString() ) );
                }
            }
            out.sort( Comparator.comparing( a -> a.signature().name().toString() ) );
            return out;
        }
        catch ( KernelException e )
        {
            throw e;
        }
        catch ( Exception e )
        {
            throw new ProcedureException( Status.Procedure.ProcedureRegistrationFailed, e,
                    "Failed to compile procedure defined in `%s`: %s", procDefinition.getSimpleName(), e.getMessage() );
        }
    }

    private CallableProcedure compileProcedure( Class<?> procDefinition, MethodHandle constructor, Method method,
            String warning, boolean fullAccess, QualifiedName procName  )
            throws ProcedureException
    {
        List<FieldSignature> inputSignature = inputSignatureDeterminer.signatureFor( method );
        OutputMapper outputMapper = outputMappers.mapper( method );

        String description = description( method );
        Procedure procedure = method.getAnnotation( Procedure.class );
        Mode mode = procedure.mode();
        boolean admin = method.isAnnotationPresent( Admin.class );
        if ( method.isAnnotationPresent( PerformsWrites.class ) )
        {
            if ( procedure.mode() != org.neo4j.procedure.Mode.DEFAULT )
            {
                throw new ProcedureException( Status.Procedure.ProcedureRegistrationFailed,
                        "Conflicting procedure annotation, cannot use PerformsWrites and mode" );
            }
            else
            {
                mode = Mode.WRITE;
            }
        }

        String deprecated = deprecated( method, procedure::deprecatedBy,
                "Use of @Procedure(deprecatedBy) without @Deprecated in " + procName );

        List<FieldInjections.FieldSetter> setters = allFieldInjections.setters( procDefinition );
        if ( !fullAccess && !config.fullAccessFor( procName.toString() ) )
        {
            try
            {
                setters = safeFieldInjections.setters( procDefinition );
            }
            catch ( ComponentInjectionException e )
            {
                description = describeAndLogLoadFailure( procName );
                ProcedureSignature signature =
                        new ProcedureSignature( procName, inputSignature, outputMapper.signature(), Mode.DEFAULT,
<<<<<<< HEAD
                                admin, null, new String[0], description, warning, false );
=======
                                null, new String[0], description, warning, procedure.eager(), false );
>>>>>>> 36a8f6ed
                return new FailedLoadProcedure( signature );
            }
        }

        ProcedureSignature signature =
<<<<<<< HEAD
                new ProcedureSignature( procName, inputSignature, outputMapper.signature(), mode, admin, deprecated,
                        config.rolesFor( procName.toString() ), description, warning, false );
=======
                new ProcedureSignature( procName, inputSignature, outputMapper.signature(), mode, deprecated,
                        config.rolesFor( procName.toString() ), description, warning, procedure.eager(), false );
>>>>>>> 36a8f6ed
        return new ReflectiveProcedure( signature, constructor, method, outputMapper, setters );
    }

    private String describeAndLogLoadFailure( QualifiedName name )
    {
        String nameStr = name.toString();
        String description =
                nameStr + " is unavailable because it is sandboxed and has dependencies outside of the sandbox. " +
                "Sandboxing is controlled by the " + procedure_unrestricted.name() + " setting. " +
                "Only unrestrict procedures you can trust with access to database internals.";
        log.warn( description );
        return description;
    }

    private CallableUserFunction compileFunction( Class<?> procDefinition, MethodHandle constructor, Method method,
            QualifiedName procName )
            throws ProcedureException, IllegalAccessException
    {
        restrictions.verify( procName );

        List<FieldSignature> inputSignature = inputSignatureDeterminer.signatureFor( method );
        Class<?> returnType = method.getReturnType();
        TypeMappers.TypeChecker typeChecker = typeMappers.checkerFor( returnType );
        String description = description( method );
        UserFunction function = method.getAnnotation( UserFunction.class );
        String deprecated = deprecated( method, function::deprecatedBy,
                "Use of @UserFunction(deprecatedBy) without @Deprecated in " + procName );

        List<FieldInjections.FieldSetter> setters = allFieldInjections.setters( procDefinition );
        if ( !config.fullAccessFor( procName.toString() ) )
        {
            try
            {
                setters = safeFieldInjections.setters( procDefinition );
            }
            catch ( ComponentInjectionException e )
            {
                description = describeAndLogLoadFailure( procName );
                UserFunctionSignature signature =
                        new UserFunctionSignature( procName, inputSignature, typeChecker.type(), deprecated,
                                config.rolesFor( procName.toString() ), description, false );
                return new FailedLoadFunction( signature );
            }
        }

        UserFunctionSignature signature =
                new UserFunctionSignature( procName, inputSignature, typeChecker.type(), deprecated,
                        config.rolesFor( procName.toString() ), description, false );

        return new ReflectiveUserFunction( signature, constructor, method, typeChecker, typeMappers, setters );
    }

    private CallableUserAggregationFunction compileAggregationFunction( Class<?> definition, MethodHandle constructor,
            Method method, QualifiedName funcName ) throws ProcedureException, IllegalAccessException
    {
        restrictions.verify( funcName );

        //find update and result method
        Method update = null;
        Method result = null;
        Class<?> aggregator = method.getReturnType();
        for ( Method m : aggregator.getDeclaredMethods() )
        {
            if ( m.isAnnotationPresent( UserAggregationUpdate.class ) )
            {
                if ( update != null )
                {
                    throw new ProcedureException( Status.Procedure.ProcedureRegistrationFailed,
                            "Class '%s' contains multiple methods annotated with '@%s'.", aggregator.getSimpleName(),
                            UserAggregationUpdate.class.getSimpleName() );
                }
                update = m;

            }
            if ( m.isAnnotationPresent( UserAggregationResult.class ) )
            {
                if ( result != null )
                {
                    throw new ProcedureException( Status.Procedure.ProcedureRegistrationFailed,
                            "Class '%s' contains multiple methods annotated with '@%s'.", aggregator.getSimpleName(),
                            UserAggregationResult.class.getSimpleName() );
                }
                result = m;
            }
        }
        if ( result == null || update == null )
        {
            throw new ProcedureException( Status.Procedure.ProcedureRegistrationFailed,
                    "Class '%s' must contain methods annotated with both '@%s' as well as '@%s'.",
                    aggregator.getSimpleName(), UserAggregationResult.class.getSimpleName(),
                    UserAggregationUpdate.class.getSimpleName() );
        }
        if ( update.getReturnType() != void.class )
        {
            throw new ProcedureException( Status.Procedure.ProcedureRegistrationFailed,
                    "Update method '%s' in %s has type '%s' but must have return type 'void'.", update.getName(),
                    aggregator.getSimpleName(), update.getReturnType().getSimpleName() );

        }
        if ( !Modifier.isPublic( method.getModifiers() ) )
        {
            throw new ProcedureException( Status.Procedure.ProcedureRegistrationFailed,
                    "Aggregation method '%s' in %s must be public.", method.getName(), definition.getSimpleName() );
        }
        if ( !Modifier.isPublic( aggregator.getModifiers() ) )
        {
            throw new ProcedureException( Status.Procedure.ProcedureRegistrationFailed,
                    "Aggregation class '%s' must be public.", aggregator.getSimpleName() );
        }
        if ( !Modifier.isPublic( update.getModifiers() ) )
        {
            throw new ProcedureException( Status.Procedure.ProcedureRegistrationFailed,
                    "Aggregation update method '%s' in %s must be public.", update.getName(),
                    aggregator.getSimpleName() );
        }
        if ( !Modifier.isPublic( result.getModifiers() ) )
        {
            throw new ProcedureException( Status.Procedure.ProcedureRegistrationFailed,
                    "Aggregation result method '%s' in %s must be public.", result.getName(),
                    aggregator.getSimpleName() );
        }

        List<FieldSignature> inputSignature = inputSignatureDeterminer.signatureFor( update );
        Class<?> returnType = result.getReturnType();
        TypeMappers.TypeChecker valueConverter = typeMappers.checkerFor( returnType );
        MethodHandle creator = lookup.unreflect( method );
        MethodHandle resultMethod = lookup.unreflect( result );

        String description = description( method );
        UserAggregationFunction function = method.getAnnotation( UserAggregationFunction.class );

        String deprecated = deprecated( method, function::deprecatedBy,
                "Use of @UserAggregationFunction(deprecatedBy) without @Deprecated in " + funcName );

        List<FieldInjections.FieldSetter> setters = allFieldInjections.setters( definition );
        if ( !config.fullAccessFor( funcName.toString() ) )
        {
            try
            {
                setters = safeFieldInjections.setters( definition );
            }
            catch ( ComponentInjectionException e )
            {
                description = describeAndLogLoadFailure( funcName );
                UserFunctionSignature signature =
                        new UserFunctionSignature( funcName, inputSignature, valueConverter.type(), deprecated,
                                config.rolesFor( funcName.toString() ), description, false );

                return new FailedLoadAggregatedFunction( signature );
            }
        }

        UserFunctionSignature signature =
                new UserFunctionSignature( funcName, inputSignature, valueConverter.type(), deprecated,
                        config.rolesFor( funcName.toString() ), description, false );

        return new ReflectiveUserAggregationFunction( signature, constructor, creator, update, resultMethod,
                valueConverter, setters );
    }

    private String deprecated( Method method, Supplier<String> supplier, String warning )
    {
        String deprecatedBy = supplier.get();
        String deprecated = null;
        if ( method.isAnnotationPresent( Deprecated.class ) )
        {
            deprecated = deprecatedBy ;
        }
        else if ( !deprecatedBy.isEmpty() )
        {
            log.warn( warning );
            deprecated = deprecatedBy;
        }

        return deprecated;
    }

    private String description( Method method )
    {
        if ( method.isAnnotationPresent( Description.class ) )
        {
           return method.getAnnotation( Description.class ).value();
        }
        else
        {
            return null;
        }
    }

    private MethodHandle constructor( Class<?> procDefinition ) throws ProcedureException
    {
        try
        {
            return lookup.unreflectConstructor( procDefinition.getConstructor() );
        }
        catch ( IllegalAccessException | NoSuchMethodException e )
        {
            throw new ProcedureException( Status.Procedure.ProcedureRegistrationFailed, e,
                    "Unable to find a usable public no-argument constructor in the class `%s`. " +
                    "Please add a valid, public constructor, recompile the class and try again.",
                    procDefinition.getSimpleName() );
        }
    }

    private QualifiedName extractName( Class<?> procDefinition, Method m, String valueName, String definedName )
    {
        String procName = definedName.trim().isEmpty() ? valueName : definedName;
        if ( procName.trim().length() > 0 )
        {
            String[] split = procName.split( "\\." );
            if ( split.length == 1 )
            {
                return new QualifiedName( new String[0], split[0] );
            }
            else
            {
                int lastElement = split.length - 1;
                return new QualifiedName( Arrays.copyOf( split, lastElement ), split[lastElement] );
            }
        }
        Package pkg = procDefinition.getPackage();
        // Package is null if class is in root package
        String[] namespace = pkg == null ? new String[0] : pkg.getName().split( "\\." );
        String name = m.getName();
        return new QualifiedName( namespace, name );
    }

    public ReflectiveProcedureCompiler withoutNamingRestrictions()
    {
        return new ReflectiveProcedureCompiler(
                inputSignatureDeterminer,
                outputMappers,
                safeFieldInjections,
                allFieldInjections,
                log,
                typeMappers,
                config,
                name ->
                {
                    // all ok
                } );
    }

    private abstract static class ReflectiveBase
    {

        final List<FieldInjections.FieldSetter> fieldSetters;
        private final ValueMapper<Object> mapper;

        ReflectiveBase( ValueMapper<Object> mapper, List<FieldInjections.FieldSetter> fieldSetters )
        {
            this.mapper = mapper;
            this.fieldSetters = fieldSetters;
        }

        protected void inject( Context ctx, Object object ) throws ProcedureException
        {
            for ( FieldInjections.FieldSetter setter : fieldSetters )
            {
                setter.apply( ctx, object );
            }
        }

        protected Object[] mapToObjects( String type, QualifiedName name, List<FieldSignature> inputSignature,
                AnyValue[] input ) throws ProcedureException
        {
            // Verify that the number of passed arguments matches the number expected in the mthod signature
            if ( inputSignature.size() != input.length )
            {
                throw new ProcedureException( Status.Procedure.ProcedureCallFailed,
                        "%s `%s` takes %d arguments but %d was provided.", type, name,
                        inputSignature.size(), input.length );
            }

            Object[] args = new Object[input.length];
            for ( int i = 0; i < input.length; i++ )
            {
                args[i] = inputSignature.get( i ).map( input[i], mapper );
            }
            return args;
        }
    }

    private static class ReflectiveProcedure extends ReflectiveBase implements CallableProcedure
    {
        private final ProcedureSignature signature;
        private final OutputMapper outputMapper;
        private final MethodHandle constructor;
        private final Method procedureMethod;
        private final int[] indexesToMap;

        ReflectiveProcedure( ProcedureSignature signature, MethodHandle constructor,
                Method procedureMethod, OutputMapper outputMapper,
                List<FieldInjections.FieldSetter> fieldSetters )
        {
            super( null, fieldSetters );
            this.constructor = constructor;
            this.procedureMethod = procedureMethod;
            this.signature = signature;
            this.outputMapper = outputMapper;
            this.indexesToMap = computeIndexesToMap( signature.inputSignature() );
        }

        @Override
        public ProcedureSignature signature()
        {
            return signature;
        }

        @Override
        public RawIterator<Object[],ProcedureException> apply( Context ctx, Object[] input,
                ResourceTracker resourceTracker ) throws ProcedureException
        {
            // For now, create a new instance of the class for each invocation. In the future, we'd like to keep
            // instances local to
            // at least the executing session, but we don't yet have good interfaces to the kernel to model that with.
            try
            {
                List<FieldSignature> inputSignature = signature.inputSignature();
                if ( inputSignature.size() != input.length )
                {
                    throw new ProcedureException( Status.Procedure.ProcedureCallFailed,
                            "Procedure `%s` takes %d arguments but %d was provided.",
                            signature.name(),
                            inputSignature.size(), input.length );
                }
                // Some input fields are not supported by Cypher and need to be mapped
                for ( int indexToMap : indexesToMap )
                {
                    input[indexToMap] = inputSignature.get( indexToMap ).map( input[indexToMap] );
                }

                Object cls = constructor.invoke();
                //API injection
                inject( ctx, cls );

                // Admin check
                if ( signature.admin() )
                {
                    SecurityContext securityContext = ctx.get( Context.SECURITY_CONTEXT );
                    securityContext.assertCredentialsNotExpired();
                    if ( !securityContext.isAdmin() )
                    {
                        throw new AuthorizationViolationException( PERMISSION_DENIED );
                    }
                }

                // Call the method
                Object rs = procedureMethod.invoke( cls, input );

                // This also handles VOID
                if ( rs == null )
                {
                    return asRawIterator( emptyIterator() );
                }
                else
                {
                    return new MappingIterator( ((Stream<?>) rs).iterator(), ((Stream<?>) rs)::close, resourceTracker );
                }
            }
            catch ( Throwable throwable )
            {
                throw newProcedureException( throwable );
            }
        }

        private class MappingIterator implements RawIterator<Object[],ProcedureException>, Resource
        {
            private final Iterator<?> out;
            private Resource closeableResource;
            private ResourceTracker resourceTracker;

            MappingIterator( Iterator<?> out, Resource closeableResource, ResourceTracker resourceTracker )
            {
                this.out = out;
                this.closeableResource = closeableResource;
                this.resourceTracker = resourceTracker;
                resourceTracker.registerCloseableResource( closeableResource );
            }

            @Override
            public boolean hasNext() throws ProcedureException
            {
                try
                {
                    boolean hasNext = out.hasNext();
                    if ( !hasNext )
                    {
                        close();
                    }
                    return hasNext;
                }
                catch ( Throwable throwable )
                {
                    throw closeAndCreateProcedureException( throwable );
                }
            }

            @Override
            public Object[] next() throws ProcedureException
            {
                try
                {
                    Object record = out.next();
                    return outputMapper.apply( record );
                }
                catch ( Throwable throwable )
                {
                    throw closeAndCreateProcedureException( throwable );
                }
            }

            @Override
            public void close()
            {
                if ( closeableResource != null )
                {
                    // Make sure we reset closeableResource before doing anything which may throw an exception that may
                    // result in a recursive call to this close-method
                    Resource resourceToClose = closeableResource;
                    closeableResource = null;

                    IOUtils.closeAll( ResourceCloseFailureException.class,
                            () -> resourceTracker.unregisterCloseableResource( resourceToClose ),
                            resourceToClose::close );
                }
            }

            private ProcedureException closeAndCreateProcedureException( Throwable t )
            {
                ProcedureException procedureException = newProcedureException( t );

                try
                {
                    close();
                }
                catch ( Exception exceptionDuringClose )
                {
                    try
                    {
                        procedureException.addSuppressed( exceptionDuringClose );
                    }
                    catch ( Throwable ignore )
                    {
                    }
                }
                return procedureException;
            }
        }

        private ProcedureException newProcedureException( Throwable throwable )
        {
            // Unwrap the wrapped exception we get from invocation by reflection
            if ( throwable instanceof InvocationTargetException )
            {
                throwable = throwable.getCause();
            }

            if ( throwable instanceof Status.HasStatus )
            {
                return new ProcedureException( ((Status.HasStatus) throwable).status(), throwable, throwable.getMessage() );
            }
            else
            {
                Throwable cause = ExceptionUtils.getRootCause( throwable );
                return new ProcedureException( Status.Procedure.ProcedureCallFailed, throwable,
                        "Failed to invoke procedure `%s`: %s", signature.name(),
                        "Caused by: " + (cause != null ? cause : throwable) );
            }
        }
    }

    private static class ReflectiveUserFunction extends ReflectiveBase implements CallableUserFunction
    {
        private final TypeMappers.TypeChecker typeChecker;
        private final UserFunctionSignature signature;
        private final MethodHandle constructor;
        private final Method udfMethod;
        private final int[] indexesToMap;

        ReflectiveUserFunction( UserFunctionSignature signature, MethodHandle constructor,
                Method udfMethod, TypeMappers.TypeChecker typeChecker,
                ValueMapper<Object> mapper, List<FieldInjections.FieldSetter> fieldSetters )
        {
            super( mapper, fieldSetters );
            this.constructor = constructor;
            this.udfMethod = udfMethod;
            this.signature = signature;
            this.typeChecker = typeChecker;
            indexesToMap = computeIndexesToMap( signature.inputSignature() );
        }

        @Override
        public UserFunctionSignature signature()
        {
            return signature;
        }

        @Override
        public AnyValue apply( Context ctx, AnyValue[] input ) throws ProcedureException
        {
            // For now, create a new instance of the class for each invocation. In the future, we'd like to keep
            // instances local to
            // at least the executing session, but we don't yet have good interfaces to the kernel to model that with.
            try
            {
                Object cls = constructor.invoke();
                //API injection
                inject( ctx, cls );

                // Call the method
                Object rs = udfMethod.invoke( cls, mapToObjects( "Function", signature.name(), signature.inputSignature(), input  ) );

                return typeChecker.toValue( rs );
            }
            catch ( Throwable throwable )
            {
                if ( throwable instanceof Status.HasStatus )
                {
                    throw new ProcedureException( ((Status.HasStatus) throwable).status(), throwable,
                            throwable.getMessage(), throwable );
                }
                else
                {
                    Throwable cause = ExceptionUtils.getRootCause( throwable );
                    throw new ProcedureException( Status.Procedure.ProcedureCallFailed, throwable,
                            "Failed to invoke function `%s`: %s", signature.name(),
                            "Caused by: " + (cause != null ? cause : throwable) );
                }
            }
        }
    }

    private static class ReflectiveUserAggregationFunction extends ReflectiveBase implements
            CallableUserAggregationFunction
    {

        private final TypeMappers.TypeChecker typeChecker;
        private final UserFunctionSignature signature;
        private final MethodHandle constructor;
        private final MethodHandle creator;
        private final Method updateMethod;
        private final MethodHandle resultMethod;
        private final int[] indexesToMap;

        ReflectiveUserAggregationFunction( UserFunctionSignature signature, MethodHandle constructor,
                MethodHandle creator, Method updateMethod, MethodHandle resultMethod,
                TypeMappers.TypeChecker typeChecker,
                List<FieldInjections.FieldSetter> fieldSetters )
        {
            super( null, fieldSetters );
            this.constructor = constructor;
            this.creator = creator;
            this.updateMethod = updateMethod;
            this.resultMethod = resultMethod;
            this.signature = signature;
            this.typeChecker = typeChecker;
            this.indexesToMap = computeIndexesToMap( signature.inputSignature() );
        }

        @Override
        public UserFunctionSignature signature()
        {
            return signature;
        }

        @Override
        public UserAggregator create( Context ctx ) throws ProcedureException
        {
            // For now, create a new instance of the class for each invocation. In the future, we'd like to keep
            // instances local to
            // at least the executing session, but we don't yet have good interfaces to the kernel to model that with.
            try
            {

                Object cls = constructor.invoke();
                //API injection
                inject( ctx, cls );
                Object aggregator = creator.invoke( cls );
                List<FieldSignature> inputSignature = signature.inputSignature();
                int expectedNumberOfInputs = inputSignature.size();

                return new UserAggregator()
                {
                    @Override
                    public void update( Object[] input ) throws ProcedureException
                    {
                        try
                        {
                            if ( expectedNumberOfInputs != input.length )
                            {
                                throw new ProcedureException( Status.Procedure.ProcedureCallFailed,
                                        "Function `%s` takes %d arguments but %d was provided.",
                                        signature.name(),
                                        expectedNumberOfInputs, input.length );
                            }
                            // Some input fields are not supported by Cypher and need to be mapped
                            for ( int indexToMap : indexesToMap )
                            {
                                input[indexToMap] = inputSignature.get( indexToMap ).map( input[indexToMap] );
                            }

                            // Call the method
                            updateMethod.invoke( aggregator, input );
                        }
                        catch ( Throwable throwable )
                        {
                            if ( throwable instanceof Status.HasStatus )
                            {
                                throw new ProcedureException( ((Status.HasStatus) throwable).status(), throwable,
                                        throwable.getMessage() );
                            }
                            else
                            {
                                Throwable cause = ExceptionUtils.getRootCause( throwable );
                                throw new ProcedureException( Status.Procedure.ProcedureCallFailed, throwable,
                                        "Failed to invoke function `%s`: %s", signature.name(),
                                        "Caused by: " + (cause != null ? cause : throwable) );
                            }
                        }
                    }

                    @Override
                    public Object result() throws ProcedureException
                    {
                        try
                        {
                            return typeChecker.typeCheck( resultMethod.invoke(aggregator) );
                        }
                        catch ( Throwable throwable )
                        {
                            if ( throwable instanceof Status.HasStatus )
                            {
                                throw new ProcedureException( ((Status.HasStatus) throwable).status(), throwable,
                                        throwable.getMessage() );
                            }
                            else
                            {
                                Throwable cause = ExceptionUtils.getRootCause( throwable );
                                throw new ProcedureException( Status.Procedure.ProcedureCallFailed, throwable,
                                        "Failed to invoke function `%s`: %s", signature.name(),
                                        "Caused by: " + (cause != null ? cause : throwable) );
                            }
                        }

                    }

                };

            }
            catch ( Throwable throwable )
            {
                if ( throwable instanceof Status.HasStatus )
                {
                    throw new ProcedureException( ((Status.HasStatus) throwable).status(), throwable,
                            throwable.getMessage() );
                }
                else
                {
                    Throwable cause = ExceptionUtils.getRootCause( throwable );
                    throw new ProcedureException( Status.Procedure.ProcedureCallFailed, throwable,
                            "Failed to invoke function `%s`: %s", signature.name(),
                            "Caused by: " + (cause != null ? cause : throwable ) );
                }
            }
        }
    }

    private static void rejectEmptyNamespace( QualifiedName name ) throws ProcedureException
    {
        if ( name.namespace() == null || name.namespace().length == 0 )
        {
            throw new ProcedureException( Status.Procedure.ProcedureRegistrationFailed,
                    "It is not allowed to define functions in the root namespace please use a namespace, " +
                    "e.g. `@UserFunction(\"org.example.com.%s\")", name.name() );
        }
    }

    private static int[] computeIndexesToMap( List<FieldSignature> inputSignature )
    {
        ArrayList<Integer> integers = new ArrayList<>();
        for ( int i = 0; i < inputSignature.size(); i++ )
        {
            if ( inputSignature.get( i ).needsMapping() )
            {
                integers.add( i );
            }
        }
        return integers.stream().mapToInt( i -> i ).toArray();
    }
}<|MERGE_RESOLUTION|>--- conflicted
+++ resolved
@@ -305,23 +305,14 @@
                 description = describeAndLogLoadFailure( procName );
                 ProcedureSignature signature =
                         new ProcedureSignature( procName, inputSignature, outputMapper.signature(), Mode.DEFAULT,
-<<<<<<< HEAD
-                                admin, null, new String[0], description, warning, false );
-=======
-                                null, new String[0], description, warning, procedure.eager(), false );
->>>>>>> 36a8f6ed
+                                admin, null, new String[0], description, warning, procedure.eager(), false );
                 return new FailedLoadProcedure( signature );
             }
         }
 
         ProcedureSignature signature =
-<<<<<<< HEAD
                 new ProcedureSignature( procName, inputSignature, outputMapper.signature(), mode, admin, deprecated,
-                        config.rolesFor( procName.toString() ), description, warning, false );
-=======
-                new ProcedureSignature( procName, inputSignature, outputMapper.signature(), mode, deprecated,
                         config.rolesFor( procName.toString() ), description, warning, procedure.eager(), false );
->>>>>>> 36a8f6ed
         return new ReflectiveProcedure( signature, constructor, method, outputMapper, setters );
     }
 
