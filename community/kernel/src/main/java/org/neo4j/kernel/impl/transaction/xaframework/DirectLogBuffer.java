--- conflicted
+++ resolved
@@ -29,11 +29,7 @@
     private final StoreChannel fileChannel;
     private final ByteBuffer buffer;
 
-<<<<<<< HEAD
-    public DirectLogBuffer( FileChannel fileChannel, ByteBuffer buffer )
-=======
-    DirectLogBuffer( StoreChannel fileChannel, ByteBuffer buffer )
->>>>>>> 1492b144
+    public DirectLogBuffer( StoreChannel fileChannel, ByteBuffer buffer )
     {
         if ( fileChannel == null || buffer == null )
         {
