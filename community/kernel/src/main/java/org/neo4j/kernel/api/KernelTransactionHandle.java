/*
 * Copyright (c) 2002-2019 "Neo4j,"
 * Neo4j Sweden AB [http://neo4j.com]
 *
 * This file is part of Neo4j.
 *
 * Neo4j is free software: you can redistribute it and/or modify
 * it under the terms of the GNU General Public License as published by
 * the Free Software Foundation, either version 3 of the License, or
 * (at your option) any later version.
 *
 * This program is distributed in the hope that it will be useful,
 * but WITHOUT ANY WARRANTY; without even the implied warranty of
 * MERCHANTABILITY or FITNESS FOR A PARTICULAR PURPOSE.  See the
 * GNU General Public License for more details.
 *
 * You should have received a copy of the GNU General Public License
 * along with this program.  If not, see <http://www.gnu.org/licenses/>.
 */
package org.neo4j.kernel.api;

import java.util.Map;
import java.util.Optional;
import java.util.stream.Stream;

import org.neo4j.internal.kernel.api.Kernel;
import org.neo4j.internal.kernel.api.Transaction;
import org.neo4j.internal.kernel.api.connectioninfo.ClientConnectionInfo;
import org.neo4j.internal.kernel.api.security.AuthSubject;
import org.neo4j.internal.kernel.api.security.LoginContext;
import org.neo4j.kernel.api.exceptions.Status;
import org.neo4j.kernel.api.query.ExecutingQuery;
import org.neo4j.kernel.impl.api.TransactionExecutionStatistic;
import org.neo4j.kernel.impl.api.transaction.trace.TransactionInitializationTrace;
import org.neo4j.kernel.impl.locking.ActiveLock;

/**
 * View of a {@link KernelTransaction} that provides a limited set of actions against the transaction.
 */
public interface KernelTransactionHandle
{
    /**
     * The id of the last transaction that was committed to the store when the underlying transaction started.
     *
     * @return the committed transaction id.
     */
    long lastTransactionIdWhenStarted();

    /**
     * The timestamp of the last transaction that was committed to the store when the underlying transaction started.
     *
     * @return the timestamp value obtained with {@link System#currentTimeMillis()}.
     */
    long lastTransactionTimestampWhenStarted();

    /**
     * The start time of the underlying transaction. I.e. basically {@link System#currentTimeMillis()} when user
     * called {@link Kernel#beginTransaction(Transaction.Type, LoginContext)}.
     *
     * @return the transaction start time.
     */
    long startTime();

    /**
     * Underlying transaction specific timeout. In case if timeout is 0 - transaction does not have a timeout.
     * @return transaction timeout in milliseconds, <b>0 in case if transaction does not have a timeout<b/>
     */
    long timeoutMillis();

    /**
     * Check if the underlying transaction is open.
     *
     * @return {@code true} if the underlying transaction ({@link KernelTransaction#close()} was not called),
     * {@code false} otherwise.
     */
    boolean isOpen();

    /**
     * Mark the underlying transaction for termination.
     *
     * @param reason the reason for termination.
     * @return {@code true} if the underlying transaction was marked for termination, {@code false} otherwise
     * (when this handle represents an old transaction that has been closed).
     */
    boolean markForTermination( Status reason );

    /**
     * Security context of underlying transaction that transaction has when handle was created.
     *
     * @return underlying transaction security context
     */
    AuthSubject subject();

    /**
     * Metadata of underlying transaction that transaction has when handle was created.
     * @return underlying transaction metadata
     */
    Map<String, Object> getMetaData();

    /**
     * Transaction termination reason that transaction had when handle was created.
     *
     * @return transaction termination reason.
     */
    Optional<Status> terminationReason();

    /**
     * Check if this handle points to the same underlying transaction as the given one.
     *
     * @param tx the expected transaction.
     * @return {@code true} if this handle represents {@code tx}, {@code false} otherwise.
     */
    boolean isUnderlyingTransaction( KernelTransaction tx );

    /**
     * User transaction id of underlying transaction. User transaction id is a not negative long number.
     * Should be unique across transactions.
     * @return user transaction id
     */
    long getUserTransactionId();

    /**
     * User transaction name of the underlying transaction.
     * User transaction name consists of the name prefix and user transaction id.
     * Should be unique across transactions.
     * @return user transaction name
     */
    String getUserTransactionName();

    /**
     * @return a list of all queries currently executing that use the underlying transaction
     */
    Stream<ExecutingQuery> executingQueries();

    /**
     * @return the lock requests granted for this transaction.
     */
    Stream<? extends ActiveLock> activeLocks();

    /**
     * Provide underlying transaction execution statistics. For example: elapsed time, allocated bytes etc
     * @return transaction statistics projection
     */
    TransactionExecutionStatistic transactionStatistic();

    /**
<<<<<<< HEAD
     * Provide stack trace of particular transaction initialisation call if that is available, empty record otherwise
     * @return transaction initialization trace
     */
    TransactionInitializationTrace transactionInitialisationTrace();

    /**
     * Provide underlying transaction originator details
     * @return transaction originator details
     */
    ClientConnectionInfo clientInfo();
=======
     * @return whether or not this transaction is a schema transaction. Type of transaction is decided
     * on first write operation, be it data or schema operation.
     */
    boolean isSchemaTransaction();
>>>>>>> c8e80b1c
}<|MERGE_RESOLUTION|>--- conflicted
+++ resolved
@@ -144,7 +144,6 @@
     TransactionExecutionStatistic transactionStatistic();
 
     /**
-<<<<<<< HEAD
      * Provide stack trace of particular transaction initialisation call if that is available, empty record otherwise
      * @return transaction initialization trace
      */
@@ -155,10 +154,10 @@
      * @return transaction originator details
      */
     ClientConnectionInfo clientInfo();
-=======
+
+    /**
      * @return whether or not this transaction is a schema transaction. Type of transaction is decided
      * on first write operation, be it data or schema operation.
      */
     boolean isSchemaTransaction();
->>>>>>> c8e80b1c
 }