--- conflicted
+++ resolved
@@ -20,11 +20,8 @@
 
 package org.neo4j.kernel;
 
-<<<<<<< HEAD
 import static org.neo4j.helpers.Exceptions.launderedException;
 
-=======
->>>>>>> 252add1c
 import java.io.File;
 import java.io.FileInputStream;
 import java.io.IOException;
@@ -126,21 +123,12 @@
 import org.neo4j.kernel.logging.Logging;
 import org.neo4j.tooling.GlobalGraphOperations;
 
-import ch.qos.logback.classic.LoggerContext;
-import ch.qos.logback.classic.joran.JoranConfigurator;
-import ch.qos.logback.core.joran.spi.JoranException;
-
 /**
  * Exposes the methods {@link #getManagementBeans(Class)}() a.s.o.
  */
 public abstract class AbstractGraphDatabase
         implements GraphDatabaseService, GraphDatabaseAPI
 {
-<<<<<<< HEAD
-    protected LoggerContext loggerContext;
-=======
->>>>>>> 252add1c
-
     public static class Configuration
     {
         public static final GraphDatabaseSetting.BooleanSetting dump_configuration = GraphDatabaseSettings.dump_configuration;
@@ -303,13 +291,8 @@
 
         kernelEventHandlers = new KernelEventHandlers();
 
-<<<<<<< HEAD
-        diagnosticsManager = life.add(new DiagnosticsManager( StringLogger.logger(loggerContext.getLogger( "neo4j.diagnostics" )) ));
-        
         caches = createCaches();
-=======
         diagnosticsManager = life.add(new DiagnosticsManager( logging.getLogger( Loggers.DIAGNOSTICS )) );
->>>>>>> 252add1c
 
         kernelPanicEventGenerator = new KernelPanicEventGenerator( kernelEventHandlers );
 
