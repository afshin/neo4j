--- conflicted
+++ resolved
@@ -56,7 +56,6 @@
 import org.neo4j.kernel.api.exceptions.schema.TooManyLabelsException;
 import org.neo4j.kernel.api.exceptions.schema.UniquePropertyValueValidationException;
 import org.neo4j.kernel.api.index.InternalIndexState;
-import org.neo4j.kernel.api.legacyindex.AutoIndexOperations;
 import org.neo4j.kernel.api.legacyindex.AutoIndexing;
 import org.neo4j.kernel.api.properties.DefinedProperty;
 import org.neo4j.kernel.api.properties.Property;
@@ -92,11 +91,7 @@
 import org.neo4j.kernel.impl.index.IndexEntityType;
 import org.neo4j.kernel.impl.index.LegacyIndexStore;
 import org.neo4j.register.Register.DoubleLongRegister;
-<<<<<<< HEAD
 import org.neo4j.storageengine.api.Direction;
-=======
-import org.neo4j.storageengine.api.EntityItem;
->>>>>>> 04f0baa1
 import org.neo4j.storageengine.api.EntityType;
 import org.neo4j.storageengine.api.NodeItem;
 import org.neo4j.storageengine.api.PropertyItem;
@@ -1046,7 +1041,6 @@
         try ( Cursor<NodeItem> cursor = nodeCursorById( state, nodeId ) )
         {
             NodeItem node = cursor.get();
-<<<<<<< HEAD
             DefinedProperty existingProperty = NO_SUCH_PROPERTY;
             try ( Cursor<PropertyItem> properties = nodeGetPropertyCursor( state, node, property.propertyKeyId() ) )
             {
@@ -1069,50 +1063,13 @@
             }
             else
             {
-                state.txState().nodeDoChangeProperty( node.id(), existingProperty, property );
-                indexTxStateUpdater.onPropertyChange( state, node, existingProperty, property );
+                if ( !property.equals( existingProperty ) )
+                {
+                    state.txState().nodeDoChangeProperty( node.id(), existingProperty, property );
+                    indexTxStateUpdater.onPropertyChange( state, node, existingProperty, property );
+                }
                 return existingProperty;
             }
-=======
-            Property existingProperty = readProperty( property.propertyKeyId(), node, EntityType.NODE );
-
-            // TODO Explicitly auto-index properties, even if setting the same value as the existing one.
-            // This because there are established ways of rebuilding auto-indexes which involves this function.
-            autoIndexProperty( nodeId, property, ops, existingProperty, autoIndexing.nodes() );
-
-            if ( !property.equals( existingProperty ) )
-            {
-                state.txState().nodeDoReplaceProperty( node.id(), existingProperty, property );
-
-                DefinedProperty before = definedPropertyOrNull( existingProperty );
-                indexesUpdateProperty( state, node, property.propertyKeyId(), before, property );
-            }
-
-            return existingProperty;
-        }
-    }
-
-    private void autoIndexProperty( long entityId, DefinedProperty property, DataWriteOperations ops,
-            Property existingProperty, AutoIndexOperations indexing ) throws AutoIndexingKernelException
-    {
-        if ( existingProperty.isDefined() )
-        {
-            indexing.propertyChanged( ops, entityId, existingProperty, property );
-        }
-        else
-        {
-            indexing.propertyAdded( ops, entityId, property );
-        }
-    }
-
-    private Property readProperty( int propertyKeyId, EntityItem entity, EntityType entityType )
-    {
-        try ( Cursor<PropertyItem> properties = entity.property( propertyKeyId ) )
-        {
-            return properties.next()
-                    ? Property.property( properties.get().propertyKeyId(), properties.get().value() )
-                    : Property.noProperty( propertyKeyId, entityType, entity.id() );
->>>>>>> 04f0baa1
         }
     }
 
@@ -1126,7 +1083,6 @@
         try ( Cursor<RelationshipItem> cursor = relationshipCursorById( state, relationshipId ) )
         {
             RelationshipItem relationship = cursor.get();
-<<<<<<< HEAD
             Property existingProperty;
             try ( Cursor<PropertyItem> properties = relationshipGetPropertyCursor( state, relationship,
                     property.propertyKeyId() ) )
@@ -1142,17 +1098,10 @@
                     existingProperty = Property.property( properties.get().propertyKeyId(), properties.get().value() );
                     autoIndexing.relationships().propertyChanged( ops, relationshipId, existingProperty, property );
                 }
-=======
-            Property existingProperty = readProperty( property.propertyKeyId(), relationship, EntityType.RELATIONSHIP );
-
-            // TODO Explicitly auto-index properties, even if setting the same value as the existing one.
-            // This because there are established ways of rebuilding auto-indexes which involves this function.
-            autoIndexProperty( relationshipId, property, ops, existingProperty, autoIndexing.relationships() );
-
+            }
             if ( !property.equals( existingProperty ) )
             {
                 state.txState().relationshipDoReplaceProperty( relationship.id(), existingProperty, property );
->>>>>>> 04f0baa1
             }
             return existingProperty;
         }
@@ -1182,7 +1131,6 @@
         try ( Cursor<NodeItem> cursor = nodeCursorById( state, nodeId ) )
         {
             NodeItem node = cursor.get();
-<<<<<<< HEAD
             DefinedProperty existingProperty = NO_SUCH_PROPERTY;
             try ( Cursor<PropertyItem> properties = nodeGetPropertyCursor( state, node, propertyKeyId ) )
             {
@@ -1195,15 +1143,6 @@
 
                     indexTxStateUpdater.onPropertyRemove( state, node, existingProperty );
                 }
-=======
-            Property existingProperty = readProperty( propertyKeyId, node, EntityType.NODE );
-            if ( existingProperty.isDefined() )
-            {
-                autoIndexing.nodes().propertyRemoved( ops, nodeId, propertyKeyId );
-                state.txState().nodeDoRemoveProperty( node.id(), (DefinedProperty) existingProperty );
-
-                indexesUpdateProperty( state, node, propertyKeyId, (DefinedProperty) existingProperty, null );
->>>>>>> 04f0baa1
             }
 
             if ( existingProperty == NO_SUCH_PROPERTY )
@@ -1224,7 +1163,6 @@
         try ( Cursor<RelationshipItem> cursor = relationshipCursorById( state, relationshipId ) )
         {
             RelationshipItem relationship = cursor.get();
-<<<<<<< HEAD
             Property existingProperty;
             try ( Cursor<PropertyItem> properties = relationshipGetPropertyCursor( state, relationship,
                     propertyKeyId ) )
@@ -1241,14 +1179,6 @@
                     state.txState()
                             .relationshipDoRemoveProperty( relationship.id(), (DefinedProperty) existingProperty );
                 }
-=======
-            Property existingProperty = readProperty( propertyKeyId, relationship, EntityType.RELATIONSHIP );
-            if ( existingProperty.isDefined() )
-            {
-                autoIndexing.relationships().propertyRemoved( ops, relationshipId, propertyKeyId );
-                state.txState().relationshipDoRemoveProperty( relationship.id(),
-                        (DefinedProperty) existingProperty );
->>>>>>> 04f0baa1
             }
             return existingProperty;
         }
