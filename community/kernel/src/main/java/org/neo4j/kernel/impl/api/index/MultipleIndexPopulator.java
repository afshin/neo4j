--- conflicted
+++ resolved
@@ -92,12 +92,8 @@
     static final String BATCH_SIZE_NAME = "batch_size";
 
     final int QUEUE_THRESHOLD = FeatureToggles.getInteger( getClass(), QUEUE_THRESHOLD_NAME, 20_000 );
-<<<<<<< HEAD
     final int BATCH_SIZE_SCAN = FeatureToggles.getInteger( BatchingMultipleIndexPopulator.class, BATCH_SIZE_NAME, 10_000 );
-=======
-    final int BATCH_SIZE = FeatureToggles.getInteger( BatchingMultipleIndexPopulator.class, BATCH_SIZE_NAME, 10_000 );
     final boolean PRINT_DEBUG = FeatureToggles.flag( MultipleIndexPopulator.class, "print_debug", false );
->>>>>>> f1a4e811
 
     // Concurrency queue since multiple concurrent threads may enqueue updates into it. It is important for this queue
     // to have fast #size() method since it might be drained in batches
@@ -675,23 +671,14 @@
             return batchedUpdatesFromScan.size() >= BATCH_SIZE_SCAN;
         }
 
-<<<<<<< HEAD
-        Collection<IndexEntryUpdate<?>> takeCurrentBatchFromScan()
-=======
-        List<IndexEntryUpdate<?>> takeCurrentBatch()
->>>>>>> f1a4e811
+        List<IndexEntryUpdate<?>> takeCurrentBatchFromScan()
         {
             if ( batchedUpdatesFromScan.isEmpty() )
             {
                 return Collections.emptyList();
             }
-<<<<<<< HEAD
-            Collection<IndexEntryUpdate<?>> batch = batchedUpdatesFromScan;
+            List<IndexEntryUpdate<?>> batch = batchedUpdatesFromScan;
             batchedUpdatesFromScan = new ArrayList<>( BATCH_SIZE_SCAN );
-=======
-            List<IndexEntryUpdate<?>> batch = batchedUpdates;
-            batchedUpdates = new ArrayList<>( BATCH_SIZE );
->>>>>>> f1a4e811
             return batch;
         }
 
@@ -712,17 +699,12 @@
         @Override
         public boolean visit( EntityUpdates updates )
         {
-<<<<<<< HEAD
             addFromScan( updates );
+            if ( PRINT_DEBUG )
+            {
+                log.info( "Added scan updates for entity %d", updates.getEntityId() );
+            }
             return applyConcurrentUpdateQueueBatched( updates.getEntityId() );
-=======
-            add( updates );
-            if ( PRINT_DEBUG )
-            {
-                log.info( "Added scan updates for entity %d", updates.getEntityId() );
-            }
-            return populateFromQueueBatched( updates.getEntityId() );
->>>>>>> f1a4e811
         }
 
         private void addFromScan( EntityUpdates updates )
