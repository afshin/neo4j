--- conflicted
+++ resolved
@@ -31,11 +31,8 @@
 import org.json.JSONStringer;
 import org.junit.AfterClass;
 import org.junit.Before;
-<<<<<<< HEAD
+import org.junit.BeforeClass;
 import org.junit.Rule;
-=======
-import org.junit.BeforeClass;
->>>>>>> 967a6f49
 import org.junit.Test;
 import org.neo4j.kernel.impl.annotations.Documented;
 import org.neo4j.server.NeoServerWithEmbeddedWebServer;
@@ -52,21 +49,10 @@
 
 public class BatchOperationFunctionalTest
 {
-<<<<<<< HEAD
     
     public @Rule
     TestData<DocsGenerator> gen = TestData.producedThrough( DocsGenerator.PRODUCER );
     
-    private NeoServerWithEmbeddedWebServer server;
-    private FunctionalTestHelper functionalTestHelper;
-    private GraphDbHelper helper;
-    
-    @Before
-    public void setupServer() throws IOException {
-        server = ServerBuilder.server().withRandomDatabaseDir().withSpecificServerModules(RESTApiModule.class).withPassingStartupHealthcheck().build();
-        server.start();
-        functionalTestHelper = new FunctionalTestHelper(server);
-=======
 
     private static NeoServerWithEmbeddedWebServer server;
     private static FunctionalTestHelper functionalTestHelper;
@@ -77,7 +63,6 @@
     {
         server = ServerHelper.createServer();
         functionalTestHelper = new FunctionalTestHelper( server );
->>>>>>> 967a6f49
         helper = functionalTestHelper.getGraphDbHelper();
     }
 
@@ -92,7 +77,6 @@
     {
         server.stop();
     }
-<<<<<<< HEAD
     
     /**
      * Execute multiple operations in batch.
@@ -119,32 +103,41 @@
     @Documented
     @SuppressWarnings( "unchecked" )
     @Test
-    public void shouldPerformMultipleOperations() throws JsonParseException, ClientHandlerException, UniformInterfaceException {
-        
-        String jsonString = "[" +
-          "{ " +
-            "\"method\":\"PUT\"," +
-            "\"to\":\"/node/0/properties\", " +
-            "\"body\":{ \"age\":1 }," +
-            "\"id\":0"+
-          "},"+
-          "{ " +
-            "\"method\":\"GET\"," +
-            "\"to\":\"/node/0\"" +
-          "},"+
-          "{ " +
-            "\"method\":\"POST\"," +
-            "\"to\":\"/node\", " +
-            "\"id\":2,"+
-            "\"body\":{ \"age\":1 }" +
-          "},"+
-          "{ " +
-            "\"method\":\"POST\"," +
-            "\"to\":\"/node\", " +
-            "\"id\":3,"+
-            "\"body\":{ \"age\":12 }" +
-          "}"+
-        "]";
+    public void shouldPerformMultipleOperations() throws Exception 
+    {
+        
+        String jsonString = new JSONStringer()
+            .array()
+    
+            .object()
+            .key("method").value("PUT")
+            .key("to").value("/node/0/properties")
+            .key("body").object().key("age").value(1).endObject()
+            .key("id").value(0)
+            .endObject()
+    
+            .object()
+            .key("method").value("GET")
+            .key("to").value("/node/0")
+            .key("id").value(1)
+            .endObject()
+    
+            .object()
+            .key("method").value("POST")
+            .key("to").value("/node")
+            .key("body").object().key("age").value(1).endObject()
+            .key("id").value(2)
+            .endObject()
+    
+            .object()
+            .key("method").value("POST")
+            .key("to").value("/node")
+            .key("body").object().key("age").value(1).endObject()
+            .key("id").value(3)
+            .endObject()
+    
+            .endArray()
+            .toString();
 
         String uri = functionalTestHelper.dataUri() + "batch";
         
@@ -158,11 +151,109 @@
         List<Map<String, Object>> results = JsonHelper.jsonToList( response.getEntity( String.class ));
         
         assertEquals(4, results.size());
-=======
-
-    @SuppressWarnings( "unchecked" )
-    @Test
-    public void shouldReturnCorrectFromAndIdValuesOnMixedRequest() throws Exception {
+
+        Map<String, Object> putResult = results.get( 0 );
+        Map<String, Object> getResult = results.get( 1 );
+        Map<String, Object> firstPostResult = results.get( 2 );
+        Map<String, Object> secondPostResult = results.get( 3 );
+
+        // Ids should be ok
+        assertEquals(0, putResult.get("id"));
+        assertEquals(2, firstPostResult.get("id"));
+        assertEquals(3, secondPostResult.get("id"));
+
+        // Should contain "from"
+        assertEquals("/node/0/properties", putResult.get( "from" ));
+        assertEquals("/node/0", getResult.get("from"));
+        assertEquals("/node", firstPostResult.get("from"));
+        assertEquals("/node", secondPostResult.get("from"));
+        
+        // Post should contain location
+        assertTrue(((String)firstPostResult.get( "location" )).length() > 0);
+        assertTrue(((String)secondPostResult.get( "location" )).length() > 0);
+
+        // Should have created by the first PUT request
+        Map<String, Object> body = (Map<String, Object>) getResult.get("body");
+        assertEquals(1, ((Map<String, Object>)body.get("data")).get( "age" ));
+        
+        gen.get()
+            .payload( jsonString )
+            .expectedStatus( 200 )
+            .post( uri );
+    }
+    
+    /**
+     * Referring to items created earlier in the same batch job.
+     * 
+     * The batch operation API allows you to refer to the URL returned
+     * from a created resource in subsequent job descriptions, within the same batch call. 
+     * 
+     * Use the "{[JOB ID]}" special syntax to inject URLs from created
+     * resources into JSON strings in subsequent job descriptions.
+     */
+    @Documented
+    @Test
+    public void shouldBeAbleToReferToCreatedResource() throws Exception
+    {
+        
+        String jsonString =new JSONStringer()
+            .array()
+            .object()
+              .key( "method" ).value( "POST" )
+              .key( "to" ).value("/node")
+              .key( "id" ).value( 0 )
+              .key("body").object().key( "age" ).value( 1 ).endObject()
+            .endObject()
+            .object()
+                .key( "method" ).value( "POST" )
+                .key( "to" ).value("/node")
+                .key( "id" ).value( 1 )
+                .key("body").object().key( "age" ).value( 12 ).endObject()
+            .endObject()
+            .object()
+              .key( "method" ).value( "POST" )
+              .key( "to" ).value("{0}/relationships")
+              .key( "id" ).value( 3 )
+              .key("body")
+                .object()
+                  .key( "to" ).value( "{1}" )
+                  .key( "data" ).object().key( "name" ).value("bob").endObject()
+                  .key("type").value("KNOWS")
+                .endObject()
+            .endObject()
+            .object()
+              .key( "method" ).value( "POST" )
+              .key( "to" ).value("/index/relationship/my_rels/name/bob")
+              .key( "id" ).value( 4)
+              .key("body").value( "{3}" )
+             .endObject()
+            .endArray().toString();
+        
+        String uri = functionalTestHelper.dataUri() + "batch";
+        
+        ClientResponse response = Client.create()
+          .resource( uri)
+          .type(MediaType.APPLICATION_JSON ).accept( MediaType.APPLICATION_JSON )
+          .entity( jsonString ).post( ClientResponse.class );
+        
+        assertEquals(200, response.getStatus());
+        
+        List<Map<String, Object>> results = JsonHelper.jsonToList( response.getEntity( String.class ));
+        
+        assertEquals(4, results.size());
+        assertEquals( 1, helper.getIndexedRelationships( "my_rels", "name", "bob" ).size() );
+        
+        gen.get()
+            .payload( jsonString )
+            .expectedStatus( 200 )
+            .post( uri );
+    }
+
+    @Test
+    public void shouldGetLocationHeadersWhenCreatingThings() throws Exception {
+
+        int originalNodeCount = helper.getNumberOfNodes();
+
         ClientResponse response = Client.create()
                 .resource( functionalTestHelper.dataUri() + "batch" )
                 .type( MediaType.APPLICATION_JSON )
@@ -171,167 +262,6 @@
                         .array()
 
                         .object()
-                        .key("method").value("PUT")
-                        .key("to").value("/node/0/properties")
-                        .key("body").object().key("age").value(1).endObject()
-                        .key("id").value(0)
-                        .endObject()
-
-                        .object()
-                        .key("method").value("GET")
-                        .key("to").value("/node/0")
-                        .key("id").value(1)
-                        .endObject()
-
-                        .object()
-                        .key("method").value("POST")
-                        .key("to").value("/node")
-                        .key("body").object().key("age").value(1).endObject()
-                        .key("id").value(2)
-                        .endObject()
-
-                        .object()
-                        .key("method").value("POST")
-                        .key("to").value("/node")
-                        .key("body").object().key("age").value(1).endObject()
-                        .key("id").value(3)
-                        .endObject()
-
-                        .endArray()
-                        .toString())
-                .post( ClientResponse.class );
-
-        assertEquals( 200, response.getStatus() );
-
-        List<Map<String, Object>> results = JsonHelper.jsonToList( response.getEntity( String.class ) );
-
-        assertEquals( 4, results.size() );
->>>>>>> 967a6f49
-
-        Map<String, Object> putResult = results.get( 0 );
-        Map<String, Object> getResult = results.get( 1 );
-        Map<String, Object> firstPostResult = results.get( 2 );
-        Map<String, Object> secondPostResult = results.get( 3 );
-
-        // Ids should be ok
-<<<<<<< HEAD
-        assertEquals(0, putResult.get("id"));
-        assertEquals(2, firstPostResult.get("id"));
-        assertEquals(3, secondPostResult.get("id"));
-
-        // Should contain "from"
-        assertEquals("/node/0/properties", putResult.get( "from" ));
-        assertEquals("/node/0", getResult.get("from"));
-        assertEquals("/node", firstPostResult.get("from"));
-        assertEquals("/node", secondPostResult.get("from"));
-        
-        // Post should contain location
-        assertTrue(((String)firstPostResult.get( "location" )).length() > 0);
-        assertTrue(((String)secondPostResult.get( "location" )).length() > 0);
-
-        // Should have created by the first PUT request
-        Map<String, Object> body = (Map<String, Object>) getResult.get("body");
-        assertEquals(1, ((Map<String, Object>)body.get("data")).get( "age" ));
-        
-        gen.get()
-            .payload( jsonString )
-            .expectedStatus( 200 )
-            .post( uri );
-    }
-    
-    /**
-     * Referring to items created earlier in the same batch job.
-     * 
-     * The batch operation API allows you to refer to the URL returned
-     * from a created resource in subsequent job descriptions, within the same batch call. 
-     * 
-     * Use the "{[JOB ID]}" special syntax to inject URLs from created
-     * resources into JSON strings in subsequent job descriptions.
-     */
-    @Documented
-    @Test
-    public void shouldBeAbleToReferToCreatedResource() throws JsonParseException, ClientHandlerException, UniformInterfaceException {
-        
-        String jsonString = "[" +
-          "{ " +
-            "\"method\":\"POST\"," +
-            "\"to\":\"/node\", " +
-            "\"id\":0,"+
-            "\"body\":{ \"age\":1 }" +
-          "},"+
-          "{ " +
-            "\"method\":\"POST\"," +
-            "\"to\":\"/node\", " +
-            "\"id\":1,"+
-            "\"body\":{ \"age\":12 }" +
-          "},"+
-          "{ " +
-            "\"method\":\"POST\"," +
-            "\"to\":\"{0}/relationships\", " +
-            "\"id\":3,"+
-            "\"body\":{ "+
-              "\"to\":\"{1}\"," +
-              "\"data\":{\"name\":\"bob\"}," +
-              "\"type\":\"KNOWS\"" +
-            " }" +
-          "},"+
-          "{ " +
-            "\"method\":\"POST\"," +
-            "\"to\":\"/index/relationship/my_rels/name/bob\", " +
-            "\"id\":4,"+
-            "\"body\": \"{3}\""+
-          "}"+
-        "]";
-
-        String uri = functionalTestHelper.dataUri() + "batch";
-        
-        ClientResponse response = Client.create()
-          .resource( uri)
-          .type(MediaType.APPLICATION_JSON ).accept( MediaType.APPLICATION_JSON )
-          .entity( jsonString ).post( ClientResponse.class );
-        
-        assertEquals(200, response.getStatus());
-        
-        List<Map<String, Object>> results = JsonHelper.jsonToList( response.getEntity( String.class ));
-        
-        assertEquals(4, results.size());
-        assertEquals( 1, helper.getIndexedRelationships( "my_rels", "name", "bob" ).size() );
-        
-        gen.get()
-            .payload( jsonString )
-            .expectedStatus( 200 )
-            .post( uri );
-=======
-        assertEquals( 0, putResult.get( "id" ) );
-        assertEquals( 1, getResult.get( "id" ) );
-        assertEquals( 2, firstPostResult.get( "id" ) );
-        assertEquals( 3, secondPostResult.get( "id" ) );
-
-        // Should contain "from"
-        assertEquals( "/node/0/properties", putResult.get( "from" ) );
-        assertEquals( "/node/0", getResult.get( "from" ) );
-        assertEquals( "/node", firstPostResult.get( "from" ) );
-        assertEquals( "/node", secondPostResult.get( "from" ) );
-
-        // Should have created by the first PUT request
-        Map<String, Object> body = JsonHelper.jsonToMap( (String) getResult.get( "body" ) );
-        assertEquals( 1, ( (Map<String, Object>) body.get( "data" ) ).get( "age" ) );
->>>>>>> 967a6f49
-    }
-
-    @Test
-    public void shouldGetLocationHeadersWhenCreatingThings() throws Exception {
-
-        int originalNodeCount = helper.getNumberOfNodes();
-
-        ClientResponse response = Client.create()
-                .resource( functionalTestHelper.dataUri() + "batch" )
-                .type( MediaType.APPLICATION_JSON )
-                .accept( MediaType.APPLICATION_JSON )
-                .entity(new JSONStringer()
-                        .array()
-
-                        .object()
                         .key("method").value("POST")
                         .key("to").value("/node")
                         .key("body").object().key("age").value(1).endObject()
