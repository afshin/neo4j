/**
 * Copyright (c) 2002-2013 "Neo Technology,"
 * Network Engine for Objects in Lund AB [http://neotechnology.com]
 *
 * This file is part of Neo4j.
 *
 * Neo4j is free software: you can redistribute it and/or modify
 * it under the terms of the GNU General Public License as published by
 * the Free Software Foundation, either version 3 of the License, or
 * (at your option) any later version.
 *
 * This program is distributed in the hope that it will be useful,
 * but WITHOUT ANY WARRANTY; without even the implied warranty of
 * MERCHANTABILITY or FITNESS FOR A PARTICULAR PURPOSE.  See the
 * GNU General Public License for more details.
 *
 * You should have received a copy of the GNU General Public License
 * along with this program.  If not, see <http://www.gnu.org/licenses/>.
 */
package org.neo4j.server.rest.repr;

import static org.neo4j.server.rest.repr.ObjectToRepresentationConverter.getMapRepresentation;

import java.util.ArrayList;
import java.util.List;
import java.util.Map;

import org.neo4j.cypher.javacompat.ExecutionResult;
<<<<<<< HEAD
import org.neo4j.cypher.javacompat.QueryStatistics;
=======
import org.neo4j.cypher.javacompat.PlanDescription;
import org.neo4j.cypher.javacompat.ProfilerStatistics;
>>>>>>> 24d9ec7a
import org.neo4j.graphdb.Node;
import org.neo4j.graphdb.Path;
import org.neo4j.graphdb.Relationship;
import org.neo4j.helpers.Function;
import org.neo4j.helpers.collection.IterableWrapper;
import org.neo4j.server.webadmin.rest.representations.JmxAttributeRepresentationDispatcher;

public class CypherResultRepresentation extends MappingRepresentation
{
    private final ListRepresentation resultRepresentation;
    private final ListRepresentation columns;
<<<<<<< HEAD
    private final MappingRepresentation statsRepresentation;


    public CypherResultRepresentation( ExecutionResult result, boolean includeStats )
=======
    private final MappingRepresentation plan;


    public CypherResultRepresentation( final ExecutionResult result, boolean includePlan )
>>>>>>> 24d9ec7a
    {
        super( RepresentationType.STRING );
        resultRepresentation = createResultRepresentation( result );
        columns = ListRepresentation.string( result.columns() );
<<<<<<< HEAD
        statsRepresentation = includeStats ? createStatsRepresentation( result.getQueryStatistics() ) : null;
    }

    private MappingRepresentation createStatsRepresentation( final QueryStatistics stats )
    {
        return new MappingRepresentation( "stats" )
        {
            @Override
            protected void serialize( MappingSerializer serializer )
            {
                serializer.putBoolean( "contains_updates", stats.containsUpdates() );
                serializer.putNumber( "nodes_created", stats.getNodesCreated() );
                serializer.putNumber( "nodes_deleted", stats.getDeletedNodes() );
                serializer.putNumber( "properties_set", stats.getPropertiesSet() );
                serializer.putNumber( "relationships_created", stats.getRelationshipsCreated() );
                serializer.putNumber( "relationship_deleted", stats.getDeletedRelationships() );
                serializer.putNumber( "labels_added", stats.getAddedLabels() );
                serializer.putNumber( "labels_removed", stats.getRemovedLabels() );
            }
        };
=======
        plan = includePlan ? createPlanRepresentation( planProvider( result ) ) : null;
>>>>>>> 24d9ec7a
    }

    @Override
    protected void serialize( MappingSerializer serializer )
    {
        serializer.putList( "columns", columns );
        serializer.putList( "data", resultRepresentation );
<<<<<<< HEAD
        if (statsRepresentation != null)
            serializer.putMapping( "stats", statsRepresentation );
=======
        if (plan != null)
            serializer.putMapping( "plan", plan );
>>>>>>> 24d9ec7a
    }

    private ListRepresentation createResultRepresentation(ExecutionResult executionResult) {
        final List<String> columns = executionResult.columns();
        final Iterable<Map<String, Object>> inner = new RepresentationExceptionHandlingIterable<Map<String,Object>>(executionResult);
        return new ListRepresentation( "data", new IterableWrapper<Representation,Map<String,Object>>(inner) {

            @Override
            protected Representation underlyingObjectToObject(final Map<String, Object> row) {
                return new ListRepresentation("row",
                 new IterableWrapper<Representation,String>(columns) {

                     @Override
                     protected Representation underlyingObjectToObject(String column) {
                         return getRepresentation( row.get( column ) );
                     }
                 });
            }
        });
    }

    /*
     * This takes a function that resolves to a {@link PlanDescription}, and it does so for two reasons:
     *  - The plan description needs to be fetched *after* the result is streamed to the user
     *  - This method is recursive, so it's not enough to just pass in the executionplan to the root call of it
     *    subsequent inner calls could not re-use that execution plan (that would just lead to an infinite loop)
     */
    private MappingRepresentation createPlanRepresentation( final Function<Object, PlanDescription> getPlan )
    {
        return new MappingRepresentation( "plan" ) {
            @Override
            protected void serialize( MappingSerializer mappingSerializer )
            {
                final PlanDescription planDescription = getPlan.apply( null );

                mappingSerializer.putString( "name", planDescription.getName() );
                MappingRepresentation argsRepresentation = getMapRepresentation( (Map) planDescription.getArguments() );
                mappingSerializer.putMapping( "args", argsRepresentation );

                if ( planDescription.hasProfilerStatistics() )
                {
                    ProfilerStatistics stats = planDescription.getProfilerStatistics();
                    mappingSerializer.putNumber( "rows", stats.getRows() );
                    mappingSerializer.putNumber( "dbHits", stats.getDbHits() );
                }

                mappingSerializer.putList( "children",
                        new ListRepresentation( "children",
                                new IterableWrapper<Representation, PlanDescription>(planDescription.getChildren()) {

                                    @Override
                                    protected Representation underlyingObjectToObject( final PlanDescription childPlan )
                                    {
                                        return createPlanRepresentation( new Function<Object, PlanDescription>(){

                                            @Override
                                            public PlanDescription apply( Object from )
                                            {
                                                return childPlan;
                                            }
                                        });
                                    }
                                }
                        )
                );
            }
        };
    }

    private Representation getRepresentation( Object r )
    {
        if( r == null )
        {
            return ValueRepresentation.string( null );
        }

        if ( r instanceof Path )
        {
            return new PathRepresentation<Path>((Path) r );
        }

        if(r instanceof Iterable)
        {
            return handleIterable( (Iterable) r );
        }

        if ( r instanceof Node)
        {
            return new NodeRepresentation( (Node) r );
        }

        if ( r instanceof Relationship)
        {
            return new RelationshipRepresentation( (Relationship) r );
        }

        JmxAttributeRepresentationDispatcher representationDispatcher = new JmxAttributeRepresentationDispatcher();
        return representationDispatcher.dispatch( r, "" );
    }

    private Representation handleIterable( Iterable data ) {
        final List<Representation> results = new ArrayList<Representation>();
        for ( final Object value : data )
        {
            Representation rep = getRepresentation(value);
            results.add(rep);
        }

        RepresentationType representationType = getType(results);
        return new ListRepresentation( representationType, results );
    }

    private RepresentationType getType( List<Representation> representations )
    {
        if ( representations == null || representations.isEmpty() )
            return RepresentationType.STRING;
        return representations.get( 0 ).getRepresentationType();
    }

    private Function<Object, PlanDescription> planProvider( final ExecutionResult result )
    {
        return new Function<Object,PlanDescription>(){
            @Override
            public PlanDescription apply( Object from )
            {
                return result.executionPlanDescription();
            }
        };
    }

}<|MERGE_RESOLUTION|>--- conflicted
+++ resolved
@@ -26,12 +26,9 @@
 import java.util.Map;
 
 import org.neo4j.cypher.javacompat.ExecutionResult;
-<<<<<<< HEAD
 import org.neo4j.cypher.javacompat.QueryStatistics;
-=======
 import org.neo4j.cypher.javacompat.PlanDescription;
 import org.neo4j.cypher.javacompat.ProfilerStatistics;
->>>>>>> 24d9ec7a
 import org.neo4j.graphdb.Node;
 import org.neo4j.graphdb.Path;
 import org.neo4j.graphdb.Relationship;
@@ -43,23 +40,17 @@
 {
     private final ListRepresentation resultRepresentation;
     private final ListRepresentation columns;
-<<<<<<< HEAD
     private final MappingRepresentation statsRepresentation;
-
-
-    public CypherResultRepresentation( ExecutionResult result, boolean includeStats )
-=======
     private final MappingRepresentation plan;
 
 
-    public CypherResultRepresentation( final ExecutionResult result, boolean includePlan )
->>>>>>> 24d9ec7a
+    public CypherResultRepresentation( final ExecutionResult result, boolean includeStats, boolean includePlan )
     {
         super( RepresentationType.STRING );
         resultRepresentation = createResultRepresentation( result );
         columns = ListRepresentation.string( result.columns() );
-<<<<<<< HEAD
         statsRepresentation = includeStats ? createStatsRepresentation( result.getQueryStatistics() ) : null;
+        plan = includePlan ? createPlanRepresentation( planProvider( result ) ) : null;
     }
 
     private MappingRepresentation createStatsRepresentation( final QueryStatistics stats )
@@ -79,9 +70,6 @@
                 serializer.putNumber( "labels_removed", stats.getRemovedLabels() );
             }
         };
-=======
-        plan = includePlan ? createPlanRepresentation( planProvider( result ) ) : null;
->>>>>>> 24d9ec7a
     }
 
     @Override
@@ -89,13 +77,11 @@
     {
         serializer.putList( "columns", columns );
         serializer.putList( "data", resultRepresentation );
-<<<<<<< HEAD
+
         if (statsRepresentation != null)
             serializer.putMapping( "stats", statsRepresentation );
-=======
         if (plan != null)
             serializer.putMapping( "plan", plan );
->>>>>>> 24d9ec7a
     }
 
     private ListRepresentation createResultRepresentation(ExecutionResult executionResult) {
