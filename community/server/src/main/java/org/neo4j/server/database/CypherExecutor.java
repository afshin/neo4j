/**
 * Copyright (c) 2002-2014 "Neo Technology,"
 * Network Engine for Objects in Lund AB [http://neotechnology.com]
 *
 * This file is part of Neo4j.
 *
 * Neo4j is free software: you can redistribute it and/or modify
 * it under the terms of the GNU General Public License as published by
 * the Free Software Foundation, either version 3 of the License, or
 * (at your option) any later version.
 *
 * This program is distributed in the hope that it will be useful,
 * but WITHOUT ANY WARRANTY; without even the implied warranty of
 * MERCHANTABILITY or FITNESS FOR A PARTICULAR PURPOSE.  See the
 * GNU General Public License for more details.
 *
 * You should have received a copy of the GNU General Public License
 * along with this program.  If not, see <http://www.gnu.org/licenses/>.
 */
package org.neo4j.server.database;

import org.neo4j.cypher.javacompat.internal.ServerExecutionEngine;
import org.neo4j.kernel.impl.util.StringLogger;
import org.neo4j.kernel.lifecycle.LifecycleAdapter;

public class CypherExecutor extends LifecycleAdapter
{
    private final Database database;
    private final StringLogger logger;
    private ServerExecutionEngine executionEngine;

    public CypherExecutor( Database database, StringLogger logger )
    {
        this.database = database;
        this.logger = logger;
    }

	public ServerExecutionEngine getExecutionEngine()
    {
		return executionEngine;
	}

	@Override
<<<<<<< HEAD
	public void init() throws Throwable
	{

	}

	@Override
=======
>>>>>>> 126745c3
	public void start() throws Throwable
	{
		this.executionEngine = new ServerExecutionEngine( database.getGraph(), logger );
	}

	@Override
	public void stop() throws Throwable
	{
		this.executionEngine = null;
	}
<<<<<<< HEAD

    @Override
	public void shutdown() throws Throwable
    {

    }
=======
>>>>>>> 126745c3
}<|MERGE_RESOLUTION|>--- conflicted
+++ resolved
@@ -41,15 +41,6 @@
 	}
 
 	@Override
-<<<<<<< HEAD
-	public void init() throws Throwable
-	{
-
-	}
-
-	@Override
-=======
->>>>>>> 126745c3
 	public void start() throws Throwable
 	{
 		this.executionEngine = new ServerExecutionEngine( database.getGraph(), logger );
@@ -60,13 +51,4 @@
 	{
 		this.executionEngine = null;
 	}
-<<<<<<< HEAD
-
-    @Override
-	public void shutdown() throws Throwable
-    {
-
-    }
-=======
->>>>>>> 126745c3
 }