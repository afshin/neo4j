/**
 * Copyright (c) 2002-2014 "Neo Technology,"
 * Network Engine for Objects in Lund AB [http://neotechnology.com]
 *
 * This file is part of Neo4j.
 *
 * Neo4j is free software: you can redistribute it and/or modify
 * it under the terms of the GNU General Public License as published by
 * the Free Software Foundation, either version 3 of the License, or
 * (at your option) any later version.
 *
 * This program is distributed in the hope that it will be useful,
 * but WITHOUT ANY WARRANTY; without even the implied warranty of
 * MERCHANTABILITY or FITNESS FOR A PARTICULAR PURPOSE.  See the
 * GNU General Public License for more details.
 *
 * You should have received a copy of the GNU General Public License
 * along with this program.  If not, see <http://www.gnu.org/licenses/>.
 */
package org.neo4j.server.rest.transactional;

import java.io.ByteArrayOutputStream;
import java.io.IOException;
import java.io.OutputStream;
import java.io.UnsupportedEncodingException;
import java.net.URI;
import java.util.ArrayList;
import java.util.Collections;
import java.util.HashMap;
import java.util.HashSet;
import java.util.Iterator;
import java.util.List;
import java.util.Map;
import java.util.Set;

import org.codehaus.jackson.JsonNode;
import org.junit.Test;
import org.mockito.internal.stubbing.answers.ThrowsException;
import org.neo4j.cypher.javacompat.ExtendedExecutionResult;
import org.neo4j.cypher.javacompat.PlanDescription;
import org.neo4j.graphdb.Node;
import org.neo4j.graphdb.Path;
import org.neo4j.graphdb.Relationship;
import org.neo4j.graphdb.ResourceIterator;
import org.neo4j.helpers.collection.MapUtil;
import org.neo4j.kernel.api.exceptions.Status;
import org.neo4j.kernel.impl.util.StringLogger;
import org.neo4j.kernel.impl.util.TestLogger;
import org.neo4j.server.rest.domain.JsonParseException;
import org.neo4j.server.rest.transactional.error.Neo4jError;
import org.neo4j.test.mocking.GraphMock;
import org.neo4j.test.mocking.Link;

import static java.util.Arrays.asList;
import static org.junit.Assert.assertEquals;
import static org.junit.Assert.assertTrue;
import static org.junit.Assert.fail;
import static org.mockito.Mockito.mock;
import static org.mockito.Mockito.times;
import static org.mockito.Mockito.verify;
import static org.mockito.Mockito.verifyNoMoreInteractions;
import static org.mockito.Mockito.when;
import static org.neo4j.helpers.collection.IteratorUtil.asSet;
import static org.neo4j.helpers.collection.MapUtil.map;
import static org.neo4j.kernel.impl.util.TestLogger.LogCall.error;
import static org.neo4j.server.rest.domain.JsonHelper.jsonNode;
import static org.neo4j.server.rest.domain.JsonHelper.readJson;
import static org.neo4j.test.Property.property;
import static org.neo4j.test.mocking.GraphMock.link;
import static org.neo4j.test.mocking.GraphMock.node;
import static org.neo4j.test.mocking.GraphMock.path;
import static org.neo4j.test.mocking.GraphMock.relationship;
import static org.neo4j.test.mocking.Properties.properties;

public class ExecutionResultSerializerTest
{
    @Test
    public void shouldSerializeResponseWithCommitUriOnly() throws Exception
    {
        // given
        ByteArrayOutputStream output = new ByteArrayOutputStream();
        ExecutionResultSerializer serializer = new ExecutionResultSerializer( output, null, org.neo4j.kernel.impl.util
                .StringLogger.DEV_NULL );

        // when
        serializer.transactionCommitUri( URI.create( "commit/uri/1" ) );
        serializer.finish();

        // then
        String result = output.toString( "UTF-8" );
        assertEquals( "{\"commit\":\"commit/uri/1\",\"results\":[],\"errors\":[]}", result );
    }

    @Test
    public void shouldSerializeResponseWithCommitUriAndResults() throws Exception
    {
        // given
        ByteArrayOutputStream output = new ByteArrayOutputStream();
        ExecutionResultSerializer serializer = new ExecutionResultSerializer( output, null, StringLogger.DEV_NULL );

        ExtendedExecutionResult executionResult = mockExecutionResult( map(
                "column1", "value1",
                "column2", "value2" ) );

        // when
        serializer.transactionCommitUri( URI.create( "commit/uri/1" ) );
        serializer.statementResult( executionResult, false );
        serializer.finish();

        // then
        String result = output.toString( "UTF-8" );
        assertEquals( "{\"commit\":\"commit/uri/1\",\"results\":[{\"columns\":[\"column1\",\"column2\"]," +
                      "\"data\":[{\"row\":[\"value1\",\"value2\"]}]}],\"errors\":[]}", result );
    }

    @Test
    public void shouldSerializeResponseWithResultsOnly() throws Exception
    {
        // given
        ByteArrayOutputStream output = new ByteArrayOutputStream();
        ExecutionResultSerializer serializer = new ExecutionResultSerializer( output, null, StringLogger.DEV_NULL );

        ExtendedExecutionResult executionResult = mockExecutionResult( map(
                "column1", "value1",
                "column2", "value2" ) );

        // when
        serializer.statementResult( executionResult, false );
        serializer.finish();

        // then
        String result = output.toString( "UTF-8" );
        assertEquals( "{\"results\":[{\"columns\":[\"column1\",\"column2\"]," +
                      "\"data\":[{\"row\":[\"value1\",\"value2\"]}]}],\"errors\":[]}", result );
    }

    @Test
    public void shouldSerializeResponseWithCommitUriAndResultsAndErrors() throws Exception
    {
        // given
        ByteArrayOutputStream output = new ByteArrayOutputStream();
        ExecutionResultSerializer serializer = new ExecutionResultSerializer( output, null, StringLogger.DEV_NULL );

        ExtendedExecutionResult executionResult = mockExecutionResult( map(
                "column1", "value1",
                "column2", "value2" ) );

        // when
        serializer.transactionCommitUri( URI.create( "commit/uri/1" ) );
        serializer.statementResult( executionResult, false );
        serializer.errors( asList( new Neo4jError( Status.Request.InvalidFormat, new Exception( "cause1" ) ) ) );
        serializer.finish();

        // then
        String result = output.toString( "UTF-8" );
        assertEquals( "{\"commit\":\"commit/uri/1\",\"results\":[{\"columns\":[\"column1\",\"column2\"]," +
                      "\"data\":[{\"row\":[\"value1\",\"value2\"]}]}]," +
                      "\"errors\":[{\"code\":\"Neo.ClientError.Request.InvalidFormat\",\"message\":\"cause1\"}]}",
                      result );
    }

    @Test
    public void shouldSerializeResponseWithResultsAndErrors() throws Exception
    {
        // given
        ByteArrayOutputStream output = new ByteArrayOutputStream();
        ExecutionResultSerializer serializer = new ExecutionResultSerializer( output, null, StringLogger.DEV_NULL );

        ExtendedExecutionResult executionResult = mockExecutionResult( map(
                "column1", "value1",
                "column2", "value2" ) );

        // when
        serializer.statementResult( executionResult, false );
        serializer.errors( asList( new Neo4jError( Status.Request.InvalidFormat, new Exception( "cause1" ) ) ) );
        serializer.finish();

        // then
        String result = output.toString( "UTF-8" );
        assertEquals( "{\"results\":[{\"columns\":[\"column1\",\"column2\"]," +
                      "\"data\":[{\"row\":[\"value1\",\"value2\"]}]}]," +
                      "\"errors\":[{\"code\":\"Neo.ClientError.Request.InvalidFormat\",\"message\":\"cause1\"}]}",
                      result );
    }

    @Test
    public void shouldSerializeResponseWithCommitUriAndErrors() throws Exception
    {
        // given
        ByteArrayOutputStream output = new ByteArrayOutputStream();
        ExecutionResultSerializer serializer = new ExecutionResultSerializer( output, null, StringLogger.DEV_NULL );

        // when
        serializer.transactionCommitUri( URI.create( "commit/uri/1" ) );
        serializer.errors( asList( new Neo4jError( Status.Request.InvalidFormat, new Exception( "cause1" ) ) ) );
        serializer.finish();

        // then
        String result = output.toString( "UTF-8" );
        assertEquals( "{\"commit\":\"commit/uri/1\",\"results\":[],\"errors\":[{\"code\":\"Neo.ClientError.Request.InvalidFormat\"," +
                      "\"message\":\"cause1\"}]}", result );
    }

    @Test
    public void shouldSerializeResponseWithErrorsOnly() throws Exception
    {
        // given
        ByteArrayOutputStream output = new ByteArrayOutputStream();
        ExecutionResultSerializer serializer = new ExecutionResultSerializer( output, null, StringLogger.DEV_NULL );

        // when
        serializer.errors( asList( new Neo4jError( Status.Request.InvalidFormat, new Exception( "cause1" ) ) ) );
        serializer.finish();

        // then
        String result = output.toString( "UTF-8" );
        assertEquals(
                "{\"results\":[],\"errors\":[{\"code\":\"Neo.ClientError.Request.InvalidFormat\",\"message\":\"cause1\"}]}",
                result );
    }

    @Test
    public void shouldSerializeResponseWithNoCommitUriResultsOrErrors() throws Exception
    {
        // given
        ByteArrayOutputStream output = new ByteArrayOutputStream();
        ExecutionResultSerializer serializer = new ExecutionResultSerializer( output, null, StringLogger.DEV_NULL );

        // when
        serializer.finish();

        // then
        String result = output.toString( "UTF-8" );
        assertEquals( "{\"results\":[],\"errors\":[]}", result );
    }

    @Test
    public void shouldSerializeResponseWithMultipleResultRows() throws Exception
    {
        // given
        ByteArrayOutputStream output = new ByteArrayOutputStream();
        ExecutionResultSerializer serializer = new ExecutionResultSerializer( output, null, StringLogger.DEV_NULL );

        ExtendedExecutionResult executionResult = mockExecutionResult( map(
                "column1", "value1",
                "column2", "value2" ), map(
                "column1", "value3",
                "column2", "value4" ) );

        // when
        serializer.statementResult(executionResult, false);
        serializer.finish();

        // then
        String result = output.toString( "UTF-8" );
        assertEquals( "{\"results\":[{\"columns\":[\"column1\",\"column2\"]," +
                      "\"data\":[{\"row\":[\"value1\",\"value2\"]},{\"row\":[\"value3\",\"value4\"]}]}]," +
                      "\"errors\":[]}", result );
    }

    @Test
    public void shouldSerializeResponseWithMultipleResults() throws Exception
    {
        // given
        ByteArrayOutputStream output = new ByteArrayOutputStream();
        ExecutionResultSerializer serializer = new ExecutionResultSerializer( output, null, StringLogger.DEV_NULL );

        ExtendedExecutionResult executionResult1 = mockExecutionResult( map(
                "column1", "value1",
                "column2", "value2" ) );
        ExtendedExecutionResult executionResult2 = mockExecutionResult( map(
                "column3", "value3",
                "column4", "value4" ) );

        // when
        serializer.statementResult( executionResult1, false );
        serializer.statementResult(executionResult2, false);
        serializer.finish();

        // then
        String result = output.toString( "UTF-8" );
        assertEquals( "{\"results\":[" +
                      "{\"columns\":[\"column1\",\"column2\"],\"data\":[{\"row\":[\"value1\",\"value2\"]}]}," +
                      "{\"columns\":[\"column3\",\"column4\"],\"data\":[{\"row\":[\"value3\",\"value4\"]}]}]," +
                      "\"errors\":[]}", result );
    }

    @Test
    public void shouldSerializeNodeAsMapOfProperties() throws Exception
    {
        // given
        ByteArrayOutputStream output = new ByteArrayOutputStream();
        ExecutionResultSerializer serializer = new ExecutionResultSerializer( output, null, StringLogger.DEV_NULL );

        ExtendedExecutionResult executionResult = mockExecutionResult( map(
                "node", node( 1, properties(
                property( "a", 12 ),
                property( "b", true ),
                property( "c", new int[]{1, 0, 1, 2} ),
                property( "d", new byte[]{1, 0, 1, 2} ),
                property( "e", new String[]{"a", "b", "ääö"} ) ) ) ) );

        // when
        serializer.statementResult(executionResult, false);
        serializer.finish();

        // then
        String result = output.toString( "UTF-8" );
        assertEquals( "{\"results\":[{\"columns\":[\"node\"]," +
                      "\"data\":[{\"row\":[{\"d\":[1,0,1,2],\"e\":[\"a\",\"b\",\"ääö\"],\"b\":true,\"c\":[1,0,1,2],\"a\":12}]}]}]," +
                      "\"errors\":[]}", result );
    }

    @Test
    public void shouldSerializeNestedEntities() throws Exception
    {
        // given
        ByteArrayOutputStream output = new ByteArrayOutputStream();
        ExecutionResultSerializer serializer = new ExecutionResultSerializer( output, null, StringLogger.DEV_NULL );

        Node a = node(1, properties(property("foo", 12)));
        Node b = node( 2, properties( property( "bar", false ) ) );
        Relationship r = relationship( 1, properties( property( "baz", "quux" ) ), a, "FRAZZLE", b );
        ExtendedExecutionResult executionResult = mockExecutionResult( map(
                "nested", map(
                        "node", a,
                        "edge", r,
                        "path", path( a, link( r, b ) )
                ) ) );

        // when
        serializer.statementResult(executionResult, false);
        serializer.finish();

        // then
        String result = output.toString( "UTF-8" );
        assertEquals( "{\"results\":[{\"columns\":[\"nested\"]," +
                      "\"data\":[{\"row\":[{\"node\":{\"foo\":12},\"edge\":{\"baz\":\"quux\"},\"path\":[{\"foo\":12},{\"baz\":\"quux\"},{\"bar\":false}]}]}]}]," +
                      "\"errors\":[]}", result );
    }

    @Test
    public void shouldSerializePathAsListOfMapsOfProperties() throws Exception
    {
        // given
        ByteArrayOutputStream output = new ByteArrayOutputStream();
        ExecutionResultSerializer serializer = new ExecutionResultSerializer( output, null, StringLogger.DEV_NULL );

        ExtendedExecutionResult executionResult = mockExecutionResult( map(
                "path", mockPath( map( "key1", "value1" ), map( "key2", "value2" ), map( "key3", "value3" ) ) ) );

        // when
        serializer.statementResult(executionResult, false);
        serializer.finish();

        // then
        String result = output.toString( "UTF-8" );
        assertEquals( "{\"results\":[{\"columns\":[\"path\"]," +
                      "\"data\":[{\"row\":[[{\"key1\":\"value1\"},{\"key2\":\"value2\"},{\"key3\":\"value3\"}]]}]}]," +
                      "\"errors\":[]}", result );
    }

    @Test
    public void shouldProduceWellFormedJsonEvenIfResultIteratorThrowsExceptionOnNext() throws Exception
    {
        // given
        ByteArrayOutputStream output = new ByteArrayOutputStream();
        ExecutionResultSerializer serializer = new ExecutionResultSerializer( output, null, StringLogger.DEV_NULL );

        Map<String, Object> data = map(
                "column1", "value1",
                "column2", "value2" );
        ExtendedExecutionResult executionResult = mock( ExtendedExecutionResult.class );
        when( executionResult.columns() ).thenReturn( new ArrayList<>( data.keySet() ) );
        @SuppressWarnings("unchecked")
        ResourceIterator<Map<String, Object>> iterator = mock( ResourceIterator.class );
        when( iterator.hasNext() ).thenReturn( true, true, false );
        when( iterator.next() ).thenReturn( data ).thenThrow( new RuntimeException( "Stuff went wrong!" ) );
        when( executionResult.iterator() ).thenReturn( iterator );

        // when
        try
        {
            serializer.statementResult( executionResult, false );
            fail( "should have thrown exception" );
        }
        catch ( RuntimeException e )
        {
            serializer.errors( asList( new Neo4jError( Status.Statement.ExecutionFailure, e ) ) );
        }
        serializer.finish();

        // then
        String result = output.toString( "UTF-8" );
        assertEquals(
                "{\"results\":[{\"columns\":[\"column1\",\"column2\"],\"data\":[{\"row\":[\"value1\",\"value2\"]}]}]," +
                "\"errors\":[{\"code\":\"Neo.DatabaseError.Statement.ExecutionFailure\",\"message\":\"Stuff went wrong!\",\"stackTrace\":***}]}",
                replaceStackTrace( result, "***" ) );
    }

    @Test
    public void shouldProduceWellFormedJsonEvenIfResultIteratorThrowsExceptionOnHasNext() throws Exception
    {
        // given
        ByteArrayOutputStream output = new ByteArrayOutputStream();
        ExecutionResultSerializer serializer = new ExecutionResultSerializer( output, null, StringLogger.DEV_NULL );

        Map<String, Object> data = map(
                "column1", "value1",
                "column2", "value2" );
        ExtendedExecutionResult executionResult = mock( ExtendedExecutionResult.class );
        when( executionResult.columns() ).thenReturn( new ArrayList<>( data.keySet() ) );
        @SuppressWarnings("unchecked")
        ResourceIterator<Map<String, Object>> iterator = mock( ResourceIterator.class );
        when( iterator.hasNext() ).thenReturn( true ).thenThrow(
                new RuntimeException( "Stuff went wrong!" ) );
        when( iterator.next() ).thenReturn( data );
        when( executionResult.iterator() ).thenReturn( iterator );

        // when
        try
        {
            serializer.statementResult( executionResult, false );
            fail( "should have thrown exception" );
        }
        catch ( RuntimeException e )
        {
            serializer.errors( asList( new Neo4jError( Status.Statement.ExecutionFailure, e ) ) );
        }
        serializer.finish();

        // then
        String result = output.toString( "UTF-8" );
        assertEquals(
                "{\"results\":[{\"columns\":[\"column1\",\"column2\"],\"data\":[{\"row\":[\"value1\",\"value2\"]}]}]," +
                "\"errors\":[{\"code\":\"Neo.DatabaseError.Statement.ExecutionFailure\",\"message\":\"Stuff went wrong!\"," +
                "\"stackTrace\":***}]}",
                replaceStackTrace( result, "***" ) );
    }

    @Test
    public void shouldProduceResultStreamWithGraphEntries() throws Exception
    {
        // given
        Node[] node = {
                node( 0, properties( property( "name", "node0" ) ), "Node" ),
                node( 1, properties( property( "name", "node1" ) ) ),
                node( 2, properties( property( "name", "node2" ) ), "This", "That" ),
                node( 3, properties( property( "name", "node3" ) ), "Other" )};
        Relationship[] rel = {
                relationship( 0, node[0], "KNOWS", node[1], property( "name", "rel0" ) ),
                relationship( 1, node[2], "LOVES", node[3], property( "name", "rel1" ) )};

        ByteArrayOutputStream output = new ByteArrayOutputStream();
        ExecutionResultSerializer serializer = new ExecutionResultSerializer( output, null, StringLogger.DEV_NULL );

        // when
        serializer.statementResult( mockExecutionResult(
                map( "node", node[0], "rel", rel[0] ),
                map( "node", node[2], "rel", rel[1] ) ), false, ResultDataContent.row, ResultDataContent.graph );
        serializer.finish();

        // then
        String result = output.toString( "UTF-8" );

        // Nodes and relationships form sets, so we cannot test for a fixed string, since we don't know the order.
        String node0 = "{\"id\":\"0\",\"labels\":[\"Node\"],\"properties\":{\"name\":\"node0\"}}";
        String node1 = "{\"id\":\"1\",\"labels\":[],\"properties\":{\"name\":\"node1\"}}";
        String node2 = "{\"id\":\"2\",\"labels\":[\"This\",\"That\"],\"properties\":{\"name\":\"node2\"}}";
        String node3 = "{\"id\":\"3\",\"labels\":[\"Other\"],\"properties\":{\"name\":\"node3\"}}";
        String rel0 = "\"relationships\":[{\"id\":\"0\",\"type\":\"KNOWS\",\"startNode\":\"0\",\"endNode\":\"1\",\"properties\":{\"name\":\"rel0\"}}]}";
        String rel1 = "\"relationships\":[{\"id\":\"1\",\"type\":\"LOVES\",\"startNode\":\"2\",\"endNode\":\"3\",\"properties\":{\"name\":\"rel1\"}}]}";
        String row0 = "{\"row\":[{\"name\":\"node0\"},{\"name\":\"rel0\"}],\"graph\":{\"nodes\":[";
        String row1 = "{\"row\":[{\"name\":\"node2\"},{\"name\":\"rel1\"}],\"graph\":{\"nodes\":[";
        int n0 = result.indexOf( node0 );
        int n1 = result.indexOf( node1 );
        int n2 = result.indexOf( node2 );
        int n3 = result.indexOf( node3 );
        int r0 = result.indexOf( rel0 );
        int r1 = result.indexOf( rel1 );
        int _0 = result.indexOf( row0 );
        int _1 = result.indexOf( row1 );
        assertTrue( "result should contain row0", _0 > 0 );
        assertTrue( "result should contain row1 after row0", _1 > _0 );
        assertTrue( "result should contain node0 after row0", n0 > _0 );
        assertTrue( "result should contain node1 after row0", n1 > _0 );
        assertTrue( "result should contain node2 after row1", n2 > _1 );
        assertTrue( "result should contain node3 after row1", n3 > _1 );
        assertTrue( "result should contain rel0 after node0 and node1", r0 > n0 && r0 > n1 );
        assertTrue( "result should contain rel1 after node2 and node3", r1 > n2 && r1 > n3 );
    }

    @Test
    public void shouldProduceResultStreamWithLegacyRestFormat() throws Exception
    {
        // given
        Node[] node = {
                node( 0, properties( property( "name", "node0" ) ) ),
                node( 1, properties( property( "name", "node1" ) ) ),
                node( 2, properties( property( "name", "node2" ) ) )};
        Relationship[] rel = {
                relationship( 0, node[0], "KNOWS", node[1], property( "name", "rel0" ) ),
                relationship( 1, node[2], "LOVES", node[1], property( "name", "rel1" ) )};
        Path path = GraphMock.path( node[0], link( rel[0], node[1] ), link( rel[1], node[2] ) );

        ByteArrayOutputStream output = new ByteArrayOutputStream();
        ExecutionResultSerializer serializer = new ExecutionResultSerializer(
                output, URI.create( "http://base.uri/" ), StringLogger.DEV_NULL );

        // when
        serializer.statementResult( mockExecutionResult(
                map( "node", node[0], "rel", rel[0], "path", path, "map", map( "n1", node[1], "r1", rel[1] ) )
        ), false, ResultDataContent.rest );
        serializer.finish();

        // then
        String result = output.toString( "UTF-8" );
        JsonNode json = jsonNode( result );
        Map<String, Integer> columns = new HashMap<>();
        int col = 0;
        JsonNode results = json.get( "results" ).get( 0 );
        for ( JsonNode column : results.get( "columns" ) )
        {
            columns.put( column.getTextValue(), col++ );
        }
        JsonNode row = results.get( "data" ).get( 0 ).get( "rest" );
        JsonNode jsonNode = row.get( columns.get( "node" ) );
        JsonNode jsonRel = row.get( columns.get( "rel" ) );
        JsonNode jsonPath = row.get( columns.get( "path" ) );
        JsonNode jsonMap = row.get( columns.get( "map" ) );
        assertEquals( "http://base.uri/node/0", jsonNode.get( "self" ).getTextValue() );
        assertEquals( "http://base.uri/relationship/0", jsonRel.get( "self" ).getTextValue() );
        assertEquals( 2, jsonPath.get( "length" ).getNumberValue() );
        assertEquals( "http://base.uri/node/0", jsonPath.get( "start" ).getTextValue() );
        assertEquals( "http://base.uri/node/2", jsonPath.get( "end" ).getTextValue() );
        assertEquals( "http://base.uri/node/1", jsonMap.get( "n1" ).get( "self" ).getTextValue() );
        assertEquals( "http://base.uri/relationship/1", jsonMap.get( "r1" ).get( "self" ).getTextValue() );
    }

    @Test
    public void shouldProduceResultStreamWithLegacyRestFormatAndNestedMaps() throws Exception
    {
        // given
        ByteArrayOutputStream output = new ByteArrayOutputStream();
        ExecutionResultSerializer serializer = new ExecutionResultSerializer(
                output, URI.create( "http://base.uri/" ), StringLogger.DEV_NULL );

        // when
        serializer.statementResult( mockExecutionResult(
                // RETURN {one:{two:['wait for it...', {three: 'GO!'}]}}
                map( "map", map("one", map( "two", asList("wait for it...", map("three", "GO!") ) ) ) )
        ), false, ResultDataContent.rest );
        serializer.finish();

        // then
        String result = output.toString( "UTF-8" );
        JsonNode json = jsonNode(result);
        Map<String, Integer> columns = new HashMap<>();
        int col = 0;
        JsonNode results = json.get( "results" ).get( 0 );
        for ( JsonNode column : results.get( "columns" ) )
        {
            columns.put( column.getTextValue(), col++ );
        }
        JsonNode row = results.get( "data" ).get( 0 ).get( "rest" );
        JsonNode jsonMap = row.get( columns.get( "map" ) );
        assertEquals( "wait for it...", jsonMap.get( "one" ).get( "two" ).get( 0 ).asText() );
        assertEquals( "GO!", jsonMap.get( "one" ).get( "two" ).get( 1 ).get( "three" ).asText() );
    }

    @Test
    public void shouldSerializePlanWithoutChildButAllKindsOfSupportedArguments() throws Exception
    {
        // given
        ByteArrayOutputStream output = new ByteArrayOutputStream();
        ExecutionResultSerializer serializer = new ExecutionResultSerializer(
                output, URI.create( "http://base.uri/" ), StringLogger.DEV_NULL );

        String operatorType = "Ich habe einen Plan";

        // This is the full set of types that we allow in plan arguments

        Map<String, Object> args = new HashMap<>();
        args.put( "string", "A String" );
        args.put( "bool", true );
        args.put( "number", 1 );
        args.put( "double", 2.3 );
        args.put( "listOfInts", asList(1, 2, 3) );
        args.put( "listOfListOfInts", asList( asList(1, 2, 3) ) );

        // when
        PlanDescription planDescription = mockedPlanDescription( operatorType, args, Collections.<PlanDescription>emptyList() );
        serializer.statementResult( mockExecutionResult( planDescription ), false, ResultDataContent.rest );
        serializer.finish();
        String resultString = output.toString( "UTF-8" );

        // then
        assertIsPlanRoot( resultString );
        Map<String, ?> rootMap = planRootMap( resultString );

        assertEquals( asSet( "operatorType", "children", "string", "bool", "number", "double", "listOfInts", "listOfListOfInts"), rootMap.keySet() );

        assertEquals( operatorType, rootMap.get( "operatorType" ) );
        assertEquals( args.get( "string" ), rootMap.get( "string" ) );
        assertEquals( args.get( "bool" ), rootMap.get( "bool" ) );
        assertEquals( args.get( "number" ), rootMap.get( "number" ) );
        assertEquals( args.get( "double" ), rootMap.get( "double" ) );
        assertEquals( args.get( "listOfInts" ), rootMap.get( "listOfInts" ) );
        assertEquals( args.get( "listOfListOfInts" ), rootMap.get( "listOfListOfInts" ) );
    }

    @Test
    public void shouldSerializePlanWithChildren() throws Exception
    {
        // given
        ByteArrayOutputStream output = new ByteArrayOutputStream();
        ExecutionResultSerializer serializer = new ExecutionResultSerializer(
                output, URI.create( "http://base.uri/" ), StringLogger.DEV_NULL );

        // when
        PlanDescription plan1 = mockedPlanDescription( "child", MapUtil.map( "id", 1 ), Collections.<PlanDescription>emptyList() );
        PlanDescription plan2 = mockedPlanDescription( "child", MapUtil.map( "id", 2 ), Collections.<PlanDescription>emptyList() );
        PlanDescription plan0 = mockedPlanDescription( "parent", MapUtil.map( "id", 0 ), asList( plan1, plan2 ) );

        serializer.statementResult( mockExecutionResult( plan0 ), false, ResultDataContent.rest );
        serializer.finish();

        // then
        String result = output.toString( "UTF-8" );
        JsonNode root = assertIsPlanRoot( result );

        assertEquals( "parent", root.get( "operatorType" ).getTextValue() );
        assertEquals( 0, root.get( "id" ).asLong() );

        Set<Integer> childIds = new HashSet<>();
        for (JsonNode child : root.get( "children" ) )
        {
            assertTrue( "Expected object", child.isObject() );
            assertEquals( "child", child.get( "operatorType" ).getTextValue() );
            childIds.add( child.get( "id" ).asInt() );
        }
        assertEquals( asSet( 1, 2 ), childIds );
    }

    private PlanDescription mockedPlanDescription( String operatorType, Map<String, Object> args, List<PlanDescription> children )
    {
        PlanDescription planDescription = mock( PlanDescription.class );
        when( planDescription.getChildren() ).thenReturn( children );
        when( planDescription.getName() ).thenReturn( operatorType );
        when( planDescription.getArguments() ).thenReturn( args );
        return planDescription;
    }

    private JsonNode assertIsPlanRoot( String result ) throws UnsupportedEncodingException, JsonParseException
    {
        JsonNode json = jsonNode( result );
        JsonNode results = json.get( "results" ).get( 0 );

        JsonNode plan = results.get( "plan" );
        assertTrue( "Expected plan to be an object", plan != null && plan.isObject() );

        JsonNode root = plan.get("root");
        assertTrue("Expected plan to be an object", root != null && root.isObject());

        return root;
    }

    @SuppressWarnings("unchecked")
    private Map<String, ?> planRootMap( String resultString ) throws JsonParseException
    {
        Map<String, ?> resultMap = (Map<String, ?>) ((List<?>) ((Map<String, ?>) (readJson( resultString ))).get("results")).get( 0 );
        Map<String, ?> planMap = (Map<String, ?>) (resultMap.get("plan"));
        return (Map<String, ?>) (planMap.get("root"));
    }

    @Test
    public void shouldLogIOErrors() throws Exception
    {
        // given
        IOException failure = new IOException();
        OutputStream output = mock( OutputStream.class, new ThrowsException( failure ) );
        TestLogger log = new TestLogger();
        ExecutionResultSerializer serializer = new ExecutionResultSerializer( output, null, log );

        // when
        serializer.finish();

        // then
        log.assertExactly( error( "Failed to generate JSON output.", failure ) );
    }

<<<<<<< HEAD
    @SuppressWarnings({"unchecked"})
    @Test
    public void shouldCloseResultIterator() throws Exception
    {
        // given
        OutputStream output = mock( OutputStream.class );
        ExecutionResultSerializer serializer = new ExecutionResultSerializer( output, null, null );
        RuntimeException onCloseException = new IllegalStateException("Iterator closed");
        ResourceIterator iterator = mock( ResourceIterator.class );
        when( iterator.hasNext() ).thenReturn(true);
        when( iterator.next() ).thenThrow( onCloseException );
        ExtendedExecutionResult result = mock(ExtendedExecutionResult.class);
        when( result.iterator() ).thenReturn( iterator );

        // when
        try
        {
            serializer.statementResult( result, false );
            fail("Expected IllegalStateException to be thrown when closing the iterator");
        }
        catch (IllegalStateException e)
        {
            // expected to be thrown by iterator access
            assertEquals( onCloseException, e );
        }

        // then
        verify( iterator, times( 1 ) ).hasNext();
        verify( iterator, times( 1 ) ).next();
        verify( iterator, times( 1 ) ).close();
        verifyNoMoreInteractions(iterator);
=======
    @Test
    public void shouldAbbreviateWellKnownIOErrors() throws Exception
    {
        // given
        OutputStream output = mock( OutputStream.class, new ThrowsException( new IOException("Broken pipe") ) );
        TestLogger log = new TestLogger();
        ExecutionResultSerializer serializer = new ExecutionResultSerializer( output, null, log );

        // when
        serializer.finish();

        // then
        log.assertExactly( error( "Unable to reply to request, because the client has closed the connection (Broken pipe)." ) );
>>>>>>> 4d9db878
    }

    @SafeVarargs
    private static ExtendedExecutionResult mockExecutionResult( Map<String, Object>... rows )
    {
        return mockExecutionResult( null, rows );
    }

    @SafeVarargs
    private static ExtendedExecutionResult mockExecutionResult( PlanDescription planDescription, Map<String, Object>... rows )
    {
        Set<String> keys = new HashSet<>();
        for ( Map<String, Object> row : rows )
        {
            keys.addAll( row.keySet() );
        }
        ExtendedExecutionResult executionResult = mock( ExtendedExecutionResult.class );
        when( executionResult.columns() ).thenReturn( new ArrayList<>( keys ) );
        final Iterator<Map<String, Object>> inner = asList( rows ).iterator();

        ResourceIterator<Map<String, Object>> iterator = new ResourceIterator<Map<String, Object>>()
        {
            @Override
            public void close()
            {
            }

            @Override
            public boolean hasNext()
            {
                return inner.hasNext();
            }

            @Override
            public Map<String, Object> next()
            {
                return inner.next();
            }

            @Override
            public void remove()
            {
                inner.remove();
            }
        };

        when( executionResult.planDescriptionRequested() ).thenReturn( null != planDescription );
        if ( executionResult.planDescriptionRequested() )
        {
            when( executionResult.executionPlanDescription() ).thenReturn( planDescription );
        }

        when( executionResult.iterator() ).thenReturn( iterator );
        return executionResult;
    }

    private static Path mockPath( Map<String, Object> startNodeProperties, Map<String, Object> relationshipProperties,
                                  Map<String,Object> endNodeProperties )
    {
        Node startNode = node( 1, properties( startNodeProperties ) );
        Node endNode = node( 2, properties( endNodeProperties ) );
        Relationship relationship = relationship( 1, properties( relationshipProperties ),
                                                  startNode, "RELATED", endNode );
        return path( startNode, Link.link( relationship, endNode ) );
    }

    private String replaceStackTrace( String json, String matchableStackTrace )
    {
        return json.replaceAll( "\"stackTrace\":\"[^\"]*\"", "\"stackTrace\":" + matchableStackTrace );
    }
}<|MERGE_RESOLUTION|>--- conflicted
+++ resolved
@@ -689,7 +689,21 @@
         log.assertExactly( error( "Failed to generate JSON output.", failure ) );
     }
 
-<<<<<<< HEAD
+    @Test
+    public void shouldAbbreviateWellKnownIOErrors() throws Exception
+    {
+        // given
+        OutputStream output = mock( OutputStream.class, new ThrowsException( new IOException("Broken pipe") ) );
+        TestLogger log = new TestLogger();
+        ExecutionResultSerializer serializer = new ExecutionResultSerializer( output, null, log );
+
+        // when
+        serializer.finish();
+
+        // then
+        log.assertExactly( error( "Unable to reply to request, because the client has closed the connection (Broken pipe)." ) );
+    }
+
     @SuppressWarnings({"unchecked"})
     @Test
     public void shouldCloseResultIterator() throws Exception
@@ -721,21 +735,6 @@
         verify( iterator, times( 1 ) ).next();
         verify( iterator, times( 1 ) ).close();
         verifyNoMoreInteractions(iterator);
-=======
-    @Test
-    public void shouldAbbreviateWellKnownIOErrors() throws Exception
-    {
-        // given
-        OutputStream output = mock( OutputStream.class, new ThrowsException( new IOException("Broken pipe") ) );
-        TestLogger log = new TestLogger();
-        ExecutionResultSerializer serializer = new ExecutionResultSerializer( output, null, log );
-
-        // when
-        serializer.finish();
-
-        // then
-        log.assertExactly( error( "Unable to reply to request, because the client has closed the connection (Broken pipe)." ) );
->>>>>>> 4d9db878
     }
 
     @SafeVarargs
