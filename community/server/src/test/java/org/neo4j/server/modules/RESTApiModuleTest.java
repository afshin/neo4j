/**
 * Copyright (c) 2002-2014 "Neo Technology,"
 * Network Engine for Objects in Lund AB [http://neotechnology.com]
 *
 * This file is part of Neo4j.
 *
 * Neo4j is free software: you can redistribute it and/or modify
 * it under the terms of the GNU General Public License as published by
 * the Free Software Foundation, either version 3 of the License, or
 * (at your option) any later version.
 *
 * This program is distributed in the hope that it will be useful,
 * but WITHOUT ANY WARRANTY; without even the implied warranty of
 * MERCHANTABILITY or FITNESS FOR A PARTICULAR PURPOSE.  See the
 * GNU General Public License for more details.
 *
 * You should have received a copy of the GNU General Public License
 * along with this program.  If not, see <http://www.gnu.org/licenses/>.
 */
package org.neo4j.server.modules;

import java.util.List;

import org.apache.commons.configuration.Configuration;
import org.apache.commons.configuration.PropertiesConfiguration;
import org.junit.Test;

<<<<<<< HEAD
import org.neo4j.kernel.impl.util.StringLogger;
=======
import org.neo4j.server.CommunityNeoServer;
>>>>>>> f26fcad2
import org.neo4j.server.configuration.Configurator;
import org.neo4j.server.database.Database;
import org.neo4j.server.web.WebServer;

import static org.mockito.Matchers.any;
import static org.mockito.Matchers.anyCollection;
import static org.mockito.Matchers.anyString;
import static org.mockito.Mockito.mock;
import static org.mockito.Mockito.verify;

import static org.neo4j.kernel.logging.DevNullLoggingService.DEV_NULL;

public class RESTApiModuleTest
{
    @Test
    public void shouldRegisterASingleUri() throws Exception
    {
        WebServer webServer = mock( WebServer.class );

        Configuration config = new PropertiesConfiguration();
        String path = "/db/data";
        config.addProperty( Configurator.REST_API_PATH_PROPERTY_KEY, path );

        Database db = mock(Database.class);

<<<<<<< HEAD
        RESTApiModule module = new RESTApiModule(webServer, db, config);
        module.start(StringLogger.DEV_NULL);
=======
        RESTApiModule module = new RESTApiModule(webServer, neoServer.getDatabase(), config, DEV_NULL);
        module.start();
>>>>>>> f26fcad2

        verify( webServer ).addJAXRSClasses( any( List.class ), anyString(), anyCollection() );
    }
}<|MERGE_RESOLUTION|>--- conflicted
+++ resolved
@@ -25,11 +25,6 @@
 import org.apache.commons.configuration.PropertiesConfiguration;
 import org.junit.Test;
 
-<<<<<<< HEAD
-import org.neo4j.kernel.impl.util.StringLogger;
-=======
-import org.neo4j.server.CommunityNeoServer;
->>>>>>> f26fcad2
 import org.neo4j.server.configuration.Configurator;
 import org.neo4j.server.database.Database;
 import org.neo4j.server.web.WebServer;
@@ -55,13 +50,8 @@
 
         Database db = mock(Database.class);
 
-<<<<<<< HEAD
-        RESTApiModule module = new RESTApiModule(webServer, db, config);
-        module.start(StringLogger.DEV_NULL);
-=======
-        RESTApiModule module = new RESTApiModule(webServer, neoServer.getDatabase(), config, DEV_NULL);
+        RESTApiModule module = new RESTApiModule(webServer, db, config, DEV_NULL);
         module.start();
->>>>>>> f26fcad2
 
         verify( webServer ).addJAXRSClasses( any( List.class ), anyString(), anyCollection() );
     }
