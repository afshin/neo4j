<<<<<<< HEAD
2.0.0-M04
---------
o Added support for extracting and returning the graph structure from the result of a Cypher query executed via the transactional endpoint

2.0.0-M03
---------
o Added support for transaction keep-alive

2.0.0-M02
---------
o REST transaction support

2.0.0-M01
---------
o Added support for labels
o Added support for the new label-based indexes
=======
1.9.3
-----
o Reintroduces, deprecated, the Configurator.getThirdpartyJaxRsClasses. Fixes, among other things, the authentication-extension
o Server now properly returns the version when asked through REST
>>>>>>> 614c00ea

1.9.2 (2013-07-16)
------------------
o The Content-Type is now correctly used to set the text encoding, not Content-Encoding
o Fixes concurrency issue with generation of JSON responses
o HTTPS scheme is now properly propagated on batch requests

1.9.1 (2013-06-24)
------------------
o Fixes bug where the last security rule would be the only one respected, if multiple would
  be present
o Support for chained certificates
o Enabled streaming support for paged traversals

1.9.RC2 (2013-04-30)
--------------------
o Create unique node with properties that have collection values properly casts them to arrays
o Data visualization editor now navigates back to the data browser on save and cancel

1.9.RC1 (2013-04-15)
--------------------
o Introduces new slash screen containing a guide to Neo4j. Several small aesthetic improvements

1.9.M05 (2013-03-05)
--------------------
o Added support for X-Forwarded-Host and X-Forwarded-Proto headers to allow parameterising of 
  links in data for hosting behind proxy servers.

1.9.M04 (2013-01-17)
--------------------
o Increased performance for rest-batch-operations by a factor of 100

1.9.M03
-------
o Pulled out Gremlin as separate plugin to support different versions

1.9.M02
-------
o Server now allows - under some specific circumstances - setting empty arrays as properties. Specifically, it is allowed if there is a pre-existing
  array property on the entity from which the server can infer the type of array to store.
o Traversal Javascript is now security sandboxed. It is possible to turn the sandbox off for the next two releases, for backwards compatibility.

1.8.RC1 (2012-09-05)
--------------------
o Upgraded Jackson JAXRS to version 1.9.7 
o Keeping the Cypher execution engine between calls makes it possible to re-use execution plans
o added User-Agent header tracking to udc to determine rest-driver usage

1.8.M07 (2012-08-08)
--------------------
o Consoles in webadmin can now be disabled.

1.8.M06 (2012-07-06)
--------------------
o Fixed issue that stopped the server from starting without the UDC-jars.

1.8.M05 (2012-06-25)
--------------------
o Added support for multi line Cypher queries in webadmin browser

1.8.M03 (2012-05-24)
--------------------
o keep_logical_logs is now respected if set to false - default is still true

1.8.M02 (2012-05-11)
--------------------
o Support for streaming results for http batch operations.
o Proper encoding of Index URI key/value pairs.
o Fixed Swedish character problem in webadmin string properties.
o Webadmin chart labels have nice formatting now.

1.8.M01 (2012-04-26)
--------------------
o Added streaming to REST API. All representation implementations have been adapted to produce their data lazily.
o Added HTTP logging.

1.7 (2012-04-18)
----------------
o Added scored index results to REST API
o Improvements to installation docs for the server
o Fixed issue with cache hits showing up as "undefined" in webadmin.
o Added auto index management API to REST, fixing #399
o Fixed unicode issues in batch operations API in windows and OS X
o Server now disallows creating indexes with empty names. Closes #311
o Attempting to delete a non-existing index now returns 404, closes #349

1.7.M01 (2012-03-12)
--------------------
o Fixed issues #116
o Fixed a NPE in guarded database for the result of Index#putIfAbsent.
o Added Jasmine unit test framework for webadmin, with a first test and JUnit formatted test reports.
o Restructuring to use DI, configuration interfaces, less setters/getters, removed unecessary lifecycle classes,
  added proper life cycle support for services and lots and lots of other cleanups.
o Added SSL support in the server.
o SecurityRule implementations can now use simple wildcards to allow whole sub paths of URIs to be covered by the rule.
o Added an "order" parameter to index REST queries to control result ordering.

1.6 (2012-01-19)
----------------
o Fixes issues #173, #118, #138, #103

1.6.M03 (2012-01-12)
--------------------
o Added request timeout, controlled with org.neo4j.server.webserver.limit.executiontime (disabled by default).
  Request header (max-execution-time) can shorten it if specified.
o Fixed issues #113, #166, #172
o Allow overriding of server base url for when test browser needs to access server via a different hostname from the bind address.
o Exposes get-or-create-uniquely via REST in ex. POST /index/node/<name>?unique {...}

1.6.M02 (2011-12-16)
--------------------
o Webadmin data browser now supports cypher queries
o DEPRECATION: Cypher execution is now part of the core REST API, the cypher plugin is deprecated.
o Updated to gremlin 1.4
o Fixed bug in how auto indexes are represented
o Max request execution time can now be limited
o Hypermedia URLs returned by the server now set their host based on the HTTP host header

1.6.M01 (2011-11-24)
--------------------
o Cypher console in webadmin is now a Neo4j Shell console with the exact same Cypher support included.
o More documentation and examples.

1.5 (2011-10-18)
----------------
o Added useful server logging to data/graph.db/messages.log at startup.
o Visualization adds nodes/relationships to the view for each search and search is performed with CTRL+ENTER.

1.5.M02 (2011-10-10)
--------------------
o Added a standalone visualization mode for webadmin.
o Improved documentation generation from tests.
o Added support for setting ip address for web server.
o Batch API memory overhead reduction and better response codes in case of failure.
o RRD refactorings and format changes (old RRD files will be moved).
o Icons in the visualization in webadmin.
o Increased query timeout in the console view so that long-running Gremlin/Cypher queries can complete.
o When adding to an index the value is written in the JSON payload as well as the URI.
o Added simple security and authorization hooks and configuration.

1.5.M01 (2011-08-31)
--------------------
o Fixed bug in statistics sampling
o Support for querying auto index via REST
o Some status code corrections to better reflect their intents.
o Lots of documentation and more integration with the manual as well as using neo4j-graphviz for generating graphs.
o Rule-based visualization in webadmin.

1.4.M05 (2011-06-23)
--------------------
o REST paging now supported
o Cypher plugin available

1.4.M03 (2011-05-26)
--------------------
o Ability to manage indexes via the webadmin
o Ability to search in indexes via the webadmin 

1.4.M02 (2011-05-12)
--------------------
o Exposed all neo4j index operations via the REST interface

1.4.M01 (2011-04-28)
--------------------
o Removed dependency on log4j, logging now done via j.u.l

1.3.M05 (2011-03-24)
--------------------
o New look and feel of the webadmin
o New visual data browser
o Updated to Gremlin 0.8
o Added docs for server plugin initialization.

1.3.M04 (2011-03-10)
--------------------
o All manpages are included in the manual.
o Some fixes to be more Windows friendly.
o Added Dijkstra to the list of graph algorithms to be used when finding paths.
o Support for advanced index queries through REST.

1.3.M03 (2011-02-24)
--------------------
o Numerous updates to the Webadmin tool to make it more usable and to fix some visual bugs
o Removal of the properties service, replaced with a discovery service to allow third-party apps to bind to the server at runtime and discover what services are offered and where
o Changed the configuration file format to make it simpler and less error prone (but it is *not*) backwards compatible with earlier versions
o Separated out the server plugin API for easier development, making only the only development dependency for server a very thin layer and small jar


1.3.M02 (2011-02-10)
--------------------
o Gremlin updated to 0.7 and trimmed down to bare bones dependencies
o Webadmin minor improvements in Console, Data browser and monitoring
o better REST JSON property support in Arrays
o server started in High Availability mode


0.6-1.3.M01 (2011-01-27)
------------------------

o Ability to start the server in HA mode.
o Excludes the neo4j-index component (not used anyhow) to enable HA mode.

0.5-1.2 (2010-12-29)
--------------------

o Minor bug fixes and some code cleanup.
o Changed REST representations to use only underscores for keys instead of hyphens.

0.5-1.2.M06 (2010-12-21)
------------------------

o Added support for server plugins that extend the functionality of the graph database, a node, or a relationship.
o Bridge OSGi LogService to server Logger. Bundle log messages and stdout pipe through correctly.
o Refactoring of functional tests to remove static dependencies. Introduced a server builder to deal with it instead.
o Can now add performance-tweaking properties to the database hosted by the server. It uses the same neo4j.properties file as the embedded version, but you need to add a property: 
  org.neo4j.server.db.tuning.properties into the neo4j-server.properties file.
o Webadmin: Removed component titles, added save button to data browser, minor change to data browser layout.
o Webadmin: Minor UI updates, added error message that shows up when server connection is lost.
o Webadmin: Moved charts into tabbed box, minor UI updates.
o Fixed an issue with initialization order of things in the server to make sure that RRD is initialized when it is needed.
o Webadmin: Added proper tab-like styling to chart tabs and scale selectors.
o Fixed bug in RRD memory usage sampler, making rounding happen at end of calculations, instead of in the midst of.
o Webadmin: Made 30minutes the default view in charts.
o Webadmin: Added kernel version to dashboard, fixed bug in chart drawing (was drawing when the charts are not visible under certain conditions).
o Webadmin: Disallow self relationships in UI, and show error message explaining this.
o Can now load 3rd party JAX-RS jars from the classpath.
o Updated static assembly to properly include both webadmin statics and documentation. Documentation now tested and ships properly down to neo4j-standalone.
o Webadmin: Made the current node show up by default when adding new relations in webadmin.
o Webadmin: Dashboard shows charts with tabs, and allows switching between charts.
o Added a basic readme with instructions for building, running, and functional testing.
o Updating the way to create temporary files to solve the functional test problem where lots of files stick around.
o re-implemented REST to expose indexing of nodes and relationships (new index API)
o single path algo works in RestfulGraphDatabase now
o fixed duplicate paths for delete node or relationship from index
o Http DELETE requires the proper mediatype to accept
o All indexes must be created to use them.
o Added the ability extend the REST API with server plugins.
o Added back links to the first page in the HTML format.
o updating to Gremlin 0.6
o Updated the component site documentation with the new index API.

0.1-1.2.M05 (2010-12-02)
------------------------

o Updated to Jersey 1.4,
o Fixed bug with duplicate Content-Length header (ticket 283)

0.1-1.2.M04 (2010-11-18)
------------------------

Initial release.<|MERGE_RESOLUTION|>--- conflicted
+++ resolved
@@ -1,4 +1,3 @@
-<<<<<<< HEAD
 2.0.0-M04
 ---------
 o Added support for extracting and returning the graph structure from the result of a Cypher query executed via the transactional endpoint
@@ -15,12 +14,11 @@
 ---------
 o Added support for labels
 o Added support for the new label-based indexes
-=======
+
 1.9.3
 -----
 o Reintroduces, deprecated, the Configurator.getThirdpartyJaxRsClasses. Fixes, among other things, the authentication-extension
 o Server now properly returns the version when asked through REST
->>>>>>> 614c00ea
 
 1.9.2 (2013-07-16)
 ------------------
