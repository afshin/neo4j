/*
 * Copyright (c) 2002-2017 "Neo Technology,"
 * Network Engine for Objects in Lund AB [http://neotechnology.com]
 *
 * This file is part of Neo4j.
 *
 * Neo4j is free software: you can redistribute it and/or modify
 * it under the terms of the GNU Affero General Public License as
 * published by the Free Software Foundation, either version 3 of the
 * License, or (at your option) any later version.
 *
 * This program is distributed in the hope that it will be useful,
 * but WITHOUT ANY WARRANTY; without even the implied warranty of
 * MERCHANTABILITY or FITNESS FOR A PARTICULAR PURPOSE.  See the
 * GNU Affero General Public License for more details.
 *
 * You should have received a copy of the GNU Affero General Public License
 * along with this program. If not, see <http://www.gnu.org/licenses/>.
 */
package org.neo4j.causalclustering.stresstests;

import org.junit.Before;
import org.junit.Rule;
import org.junit.Test;
import org.junit.rules.RuleChain;

import java.io.File;
import java.util.HashMap;
import java.util.Map;
import java.util.concurrent.ExecutorService;
import java.util.concurrent.Executors;
import java.util.concurrent.Future;
import java.util.concurrent.atomic.AtomicBoolean;
import java.util.function.BooleanSupplier;

import org.neo4j.causalclustering.discovery.Cluster;
import org.neo4j.causalclustering.discovery.HazelcastDiscoveryServiceFactory;
import org.neo4j.causalclustering.discovery.IpFamily;
import org.neo4j.helpers.Exceptions;
import org.neo4j.io.fs.FileSystemAbstraction;
import org.neo4j.io.fs.FileUtils;
import org.neo4j.kernel.impl.store.format.standard.StandardV3_0;
<<<<<<< HEAD
import org.neo4j.kernel.monitoring.Monitors;
import org.neo4j.io.pagecache.PageCache;
import org.neo4j.kernel.impl.store.format.standard.Standard;
import org.neo4j.test.rule.PageCacheRule;
import org.neo4j.test.rule.fs.DefaultFileSystemRule;
=======
>>>>>>> 09bec40f

import static java.lang.Boolean.parseBoolean;
import static java.lang.Integer.parseInt;
import static java.lang.Long.parseLong;
import static java.lang.System.getProperty;
import static java.util.Collections.emptyMap;
import static java.util.concurrent.TimeUnit.MINUTES;
import static org.junit.Assert.assertNull;
import static org.neo4j.causalclustering.stresstests.ClusterConfiguration.configureRaftLogRotationAndPruning;
import static org.neo4j.causalclustering.stresstests.ClusterConfiguration.enableRaftMessageLogging;
import static org.neo4j.function.Suppliers.untilTimeExpired;
import static org.neo4j.helper.DatabaseConfiguration.configureTxLogRotationAndPruning;
import static org.neo4j.helper.StressTestingHelper.ensureExistsAndEmpty;
import static org.neo4j.helper.StressTestingHelper.fromEnv;

public class CatchupStoreCopyInteractionStressTesting
{
    private static final String DEFAULT_NUMBER_OF_CORES = "3";
    private static final String DEFAULT_NUMBER_OF_EDGES = "1";
    private static final String DEFAULT_DURATION_IN_MINUTES = "30";
    private static final String DEFAULT_ENABLE_INDEXES = "false";
    private static final String DEFAULT_TX_PRUNE = "50 files";
    private static final String DEFAULT_WORKING_DIR = new File( getProperty( "java.io.tmpdir" ) ).getPath();

    public final DefaultFileSystemRule fileSystemRule = new DefaultFileSystemRule();
    public final PageCacheRule pageCacheRule = new PageCacheRule();

    @Rule
    public RuleChain rules = RuleChain.outerRule( fileSystemRule ).around( pageCacheRule );

    private FileSystemAbstraction fs;
    private PageCache pageCache;

    @Before
    public void setUp()
    {
        fs = fileSystemRule.get();
        pageCache = pageCacheRule.getPageCache( fs );
    }

    @Test
    public void shouldBehaveCorrectlyUnderStress() throws Exception
    {
        int numberOfCores =
                parseInt( fromEnv( "CATCHUP_STORE_COPY_INTERACTION_STRESS_NUMBER_OF_CORES", DEFAULT_NUMBER_OF_CORES ) );
        int numberOfEdges =
                parseInt( fromEnv( "CATCHUP_STORE_COPY_INTERACTION_STRESS_NUMBER_OF_EDGES", DEFAULT_NUMBER_OF_EDGES ) );
        long durationInMinutes =
                parseLong( fromEnv( "CATCHUP_STORE_COPY_INTERACTION_STRESS_DURATION", DEFAULT_DURATION_IN_MINUTES ) );
        String workingDirectory =
                fromEnv( "CATCHUP_STORE_COPY_INTERACTION_STRESS_WORKING_DIRECTORY", DEFAULT_WORKING_DIR );
        boolean enableIndexes = parseBoolean(
                fromEnv( "CATCHUP_STORE_COPY_INTERACTION_STRESS_ENABLE_INDEXES", DEFAULT_ENABLE_INDEXES ) );
        String txPrune = fromEnv( "CATCHUP_STORE_COPY_INTERACTION_STRESS_TX_PRUNE", DEFAULT_TX_PRUNE );

        File clusterDirectory = ensureExistsAndEmpty( new File( workingDirectory, "cluster" ) );

        Map<String,String> coreParams = enableRaftMessageLogging(
                configureRaftLogRotationAndPruning( configureTxLogRotationAndPruning( new HashMap<>(), txPrune ) ) );
        Map<String,String> edgeParams = configureTxLogRotationAndPruning( new HashMap<>(), txPrune );

        HazelcastDiscoveryServiceFactory discoveryServiceFactory = new HazelcastDiscoveryServiceFactory();
        Cluster cluster =
                new Cluster( clusterDirectory, numberOfCores, numberOfEdges, discoveryServiceFactory, coreParams,
<<<<<<< HEAD
                        emptyMap(), edgeParams, emptyMap(), Standard.LATEST_NAME, IpFamily.IPV4, false, new Monitors() );
=======
                        emptyMap(), edgeParams, emptyMap(), StandardV3_0.NAME );
>>>>>>> 09bec40f

        AtomicBoolean stopTheWorld = new AtomicBoolean();
        BooleanSupplier notExpired = untilTimeExpired( durationInMinutes, MINUTES );
        BooleanSupplier keepGoing = () -> !stopTheWorld.get() && notExpired.getAsBoolean();
        Runnable onFailure = () -> stopTheWorld.set( true );

        ExecutorService service = Executors.newCachedThreadPool();
        try
        {
            cluster.start();
            if ( enableIndexes )
            {
                Workload.setupIndexes( cluster );
            }

            Future<Throwable> workload = service.submit( new Workload( keepGoing, onFailure, cluster ) );
            Future<Throwable> startStopWorker = service.submit(
                    new StartStopLoad( fs, pageCache, keepGoing, onFailure, cluster, numberOfCores, numberOfEdges ) );
            Future<Throwable> catchUpWorker = service.submit( new CatchUpLoad( keepGoing, onFailure, cluster ) );

            long timeout = durationInMinutes + 5;
            assertNull( Exceptions.stringify( workload.get() ), workload.get( timeout, MINUTES ) );
            assertNull( Exceptions.stringify( startStopWorker.get() ), startStopWorker.get( timeout, MINUTES ) );
            assertNull( Exceptions.stringify( catchUpWorker.get() ), catchUpWorker.get( timeout, MINUTES ) );
        }
        finally
        {
            cluster.shutdown();
            service.shutdown();
        }

        // let's cleanup disk space when everything went well
        FileUtils.deleteRecursively( clusterDirectory );
    }
}<|MERGE_RESOLUTION|>--- conflicted
+++ resolved
@@ -40,14 +40,10 @@
 import org.neo4j.io.fs.FileSystemAbstraction;
 import org.neo4j.io.fs.FileUtils;
 import org.neo4j.kernel.impl.store.format.standard.StandardV3_0;
-<<<<<<< HEAD
-import org.neo4j.kernel.monitoring.Monitors;
 import org.neo4j.io.pagecache.PageCache;
 import org.neo4j.kernel.impl.store.format.standard.Standard;
 import org.neo4j.test.rule.PageCacheRule;
 import org.neo4j.test.rule.fs.DefaultFileSystemRule;
-=======
->>>>>>> 09bec40f
 
 import static java.lang.Boolean.parseBoolean;
 import static java.lang.Integer.parseInt;
@@ -112,11 +108,7 @@
         HazelcastDiscoveryServiceFactory discoveryServiceFactory = new HazelcastDiscoveryServiceFactory();
         Cluster cluster =
                 new Cluster( clusterDirectory, numberOfCores, numberOfEdges, discoveryServiceFactory, coreParams,
-<<<<<<< HEAD
-                        emptyMap(), edgeParams, emptyMap(), Standard.LATEST_NAME, IpFamily.IPV4, false, new Monitors() );
-=======
-                        emptyMap(), edgeParams, emptyMap(), StandardV3_0.NAME );
->>>>>>> 09bec40f
+                        emptyMap(), edgeParams, emptyMap(), Standard.LATEST_NAME, IpFamily.IPV4, false );
 
         AtomicBoolean stopTheWorld = new AtomicBoolean();
         BooleanSupplier notExpired = untilTimeExpired( durationInMinutes, MINUTES );
