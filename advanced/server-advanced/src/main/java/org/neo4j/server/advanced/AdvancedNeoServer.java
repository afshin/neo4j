/**
 * Copyright (c) 2002-2014 "Neo Technology,"
 * Network Engine for Objects in Lund AB [http://neotechnology.com]
 *
 * This file is part of Neo4j.
 *
 * Neo4j is free software: you can redistribute it and/or modify
 * it under the terms of the GNU Affero General Public License as
 * published by the Free Software Foundation, either version 3 of the
 * License, or (at your option) any later version.
 *
 * This program is distributed in the hope that it will be useful,
 * but WITHOUT ANY WARRANTY; without even the implied warranty of
 * MERCHANTABILITY or FITNESS FOR A PARTICULAR PURPOSE.  See the
 * GNU Affero General Public License for more details.
 *
 * You should have received a copy of the GNU Affero General Public License
 * along with this program. If not, see <http://www.gnu.org/licenses/>.
 */
package org.neo4j.server.advanced;

import java.util.Arrays;

import org.neo4j.helpers.collection.Iterables;
import org.neo4j.kernel.logging.Logging;
import org.neo4j.server.CommunityNeoServer;
import org.neo4j.server.advanced.modules.JMXManagementModule;
import org.neo4j.server.configuration.Configurator;
import org.neo4j.server.database.Database;
import org.neo4j.server.modules.ServerModule;

public class AdvancedNeoServer extends CommunityNeoServer
{
<<<<<<< HEAD
    public AdvancedNeoServer( Configurator configurator, Database.Factory dbFactory )
    {
        super(configurator, dbFactory);
    }

	public AdvancedNeoServer( Configurator configurator )
    {
        super( configurator );
    }

    @Override
=======
    protected AdvancedNeoServer( Logging logging )
    {
        super( logging );
    }

	public AdvancedNeoServer( Configurator configurator, Logging logging )
    {
	    super( logging );
        this.configurator = configurator;
        init();
    }

	@Override
>>>>>>> 126745c3
	@SuppressWarnings("unchecked")
	protected Iterable<ServerModule> createServerModules()
	{
        return Iterables.mix(Arrays.asList(
        		(ServerModule)new JMXManagementModule(this)),
        		super.createServerModules());
	}

}<|MERGE_RESOLUTION|>--- conflicted
+++ resolved
@@ -31,39 +31,21 @@
 
 public class AdvancedNeoServer extends CommunityNeoServer
 {
-<<<<<<< HEAD
-    public AdvancedNeoServer( Configurator configurator, Database.Factory dbFactory )
+    public AdvancedNeoServer( Configurator configurator, Database.Factory dbFactory, Logging logging )
     {
-        super(configurator, dbFactory);
-    }
-
-	public AdvancedNeoServer( Configurator configurator )
-    {
-        super( configurator );
-    }
-
-    @Override
-=======
-    protected AdvancedNeoServer( Logging logging )
-    {
-        super( logging );
+        super(configurator, dbFactory, logging);
     }
 
 	public AdvancedNeoServer( Configurator configurator, Logging logging )
     {
-	    super( logging );
-        this.configurator = configurator;
-        init();
+        super( configurator, logging );
     }
 
-	@Override
->>>>>>> 126745c3
-	@SuppressWarnings("unchecked")
+    @Override
 	protected Iterable<ServerModule> createServerModules()
 	{
         return Iterables.mix(Arrays.asList(
         		(ServerModule)new JMXManagementModule(this)),
         		super.createServerModules());
 	}
-
 }